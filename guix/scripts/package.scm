--- conflicted
+++ resolved
@@ -47,11 +47,8 @@
                                 manifest-entry-with-provenance)
   #:autoload   (guix channels) (channel-name channel-commit channel->code)
   #:autoload   (guix store roots) (gc-roots user-owned?)
-<<<<<<< HEAD
   #:use-module ((guix build utils)
                 #:select (directory-exists? mkdir-p switch-symlinks))
-=======
->>>>>>> f80215c7
   #:use-module (ice-9 format)
   #:use-module (ice-9 match)
   #:autoload   (ice-9 pretty-print) (pretty-print)
