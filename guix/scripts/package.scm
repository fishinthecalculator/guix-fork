;;; GNU Guix --- Functional package management for GNU
;;; Copyright © 2012, 2013 Ludovic Courtès <ludo@gnu.org>
;;; Copyright © 2013 Nikita Karetnikov <nikita@karetnikov.org>
;;; Copyright © 2013 Mark H Weaver <mhw@netris.org>
;;;
;;; This file is part of GNU Guix.
;;;
;;; GNU Guix is free software; you can redistribute it and/or modify it
;;; under the terms of the GNU General Public License as published by
;;; the Free Software Foundation; either version 3 of the License, or (at
;;; your option) any later version.
;;;
;;; GNU Guix is distributed in the hope that it will be useful, but
;;; WITHOUT ANY WARRANTY; without even the implied warranty of
;;; MERCHANTABILITY or FITNESS FOR A PARTICULAR PURPOSE.  See the
;;; GNU General Public License for more details.
;;;
;;; You should have received a copy of the GNU General Public License
;;; along with GNU Guix.  If not, see <http://www.gnu.org/licenses/>.

(define-module (guix scripts package)
  #:use-module (guix ui)
  #:use-module (guix store)
  #:use-module (guix derivations)
  #:use-module (guix packages)
  #:use-module (guix utils)
  #:use-module (guix config)
  #:use-module ((guix build utils) #:select (directory-exists? mkdir-p))
  #:use-module (ice-9 ftw)
  #:use-module (ice-9 format)
  #:use-module (ice-9 match)
  #:use-module (ice-9 regex)
  #:use-module (ice-9 vlist)
  #:use-module (srfi srfi-1)
  #:use-module (srfi srfi-11)
  #:use-module (srfi srfi-26)
  #:use-module (srfi srfi-34)
  #:use-module (srfi srfi-37)
  #:use-module (gnu packages)
  #:use-module ((gnu packages base) #:select (guile-final))
  #:use-module ((gnu packages bootstrap) #:select (%bootstrap-guile))
  #:use-module (guix gnu-maintenance)
  #:export (guix-package))

(define %store
  (make-parameter #f))


;;;
;;; User environment.
;;;

(define %user-environment-directory
  (and=> (getenv "HOME")
         (cut string-append <> "/.guix-profile")))

(define %profile-directory
  (string-append (or (getenv "NIX_STATE_DIR") %state-directory) "/profiles/"
                 (or (and=> (getenv "USER")
                            (cut string-append "per-user/" <>))
                     "default")))

(define %current-profile
  ;; Call it `guix-profile', not `profile', to allow Guix profiles to
  ;; coexist with Nix profiles.
  (string-append %profile-directory "/guix-profile"))

(define (profile-manifest profile)
  "Return the PROFILE's manifest."
  (let ((manifest (string-append profile "/manifest")))
    (if (file-exists? manifest)
        (call-with-input-file manifest read)
        '(manifest (version 1) (packages ())))))

(define (manifest-packages manifest)
  "Return the packages listed in MANIFEST."
  (match manifest
    (('manifest ('version 0)
                ('packages ((name version output path) ...)))
     (zip name version output path
          (make-list (length name) '())))

    ;; Version 1 adds a list of propagated inputs to the
    ;; name/version/output/path tuples.
    (('manifest ('version 1)
                ('packages (packages ...)))
     packages)

    (_
     (error "unsupported manifest format" manifest))))

(define (profile-regexp profile)
  "Return a regular expression that matches PROFILE's name and number."
  (make-regexp (string-append "^" (regexp-quote (basename profile))
                              "-([0-9]+)")))

(define (profile-numbers profile)
  "Return the list of generation numbers of PROFILE, or '(0) if no
former profiles were found."
  (define* (scandir name #:optional (select? (const #t))
                    (entry<? (@ (ice-9 i18n) string-locale<?)))
    ;; XXX: Bug-fix version introduced in Guile v2.0.6-62-g139ce19.
    (define (enter? dir stat result)
      (and stat (string=? dir name)))

    (define (visit basename result)
      (if (select? basename)
          (cons basename result)
          result))

    (define (leaf name stat result)
      (and result
           (visit (basename name) result)))

    (define (down name stat result)
      (visit "." '()))

    (define (up name stat result)
      (visit ".." result))

    (define (skip name stat result)
      ;; All the sub-directories are skipped.
      (visit (basename name) result))

    (define (error name* stat errno result)
      (if (string=? name name*)             ; top-level NAME is unreadable
          result
          (visit (basename name*) result)))

    (and=> (file-system-fold enter? leaf down up skip error #f name lstat)
           (lambda (files)
             (sort files entry<?))))

  (match (scandir (dirname profile)
                  (cute regexp-exec (profile-regexp profile) <>))
    (#f                                         ; no profile directory
     '(0))
    (()                                         ; no profiles
     '(0))
    ((profiles ...)                             ; former profiles around
     (map (compose string->number
                   (cut match:substring <> 1)
                   (cute regexp-exec (profile-regexp profile) <>))
          profiles))))

(define (previous-profile-number profile number)
  "Return the number of the generation before generation NUMBER of
PROFILE, or 0 if none exists.  It could be NUMBER - 1, but it's not the
case when generations have been deleted (there are \"holes\")."
  (fold (lambda (candidate highest)
          (if (and (< candidate number) (> candidate highest))
              candidate
              highest))
        0
        (profile-numbers profile)))

(define (profile-derivation store packages)
  "Return a derivation that builds a profile (a user environment) with
all of PACKAGES, a list of name/version/output/path/deps tuples."
  (define builder
    `(begin
       (use-modules (ice-9 pretty-print)
                    (guix build union))

       (setvbuf (current-output-port) _IOLBF)
       (setvbuf (current-error-port) _IOLBF)

       (let ((output (assoc-ref %outputs "out"))
             (inputs (map cdr %build-inputs)))
         (format #t "building user environment `~a' with ~a packages...~%"
                 output (length inputs))
         (union-build output inputs)
         (call-with-output-file (string-append output "/manifest")
           (lambda (p)
             (pretty-print '(manifest (version 1)
                                      (packages ,packages))
                           p))))))

  (build-expression->derivation store "user-environment"
                                (%current-system)
                                builder
                                (append-map (match-lambda
                                             ((name version output path deps)
                                              `((,name ,path)
                                                ,@deps)))
                                            packages)
                                #:modules '((guix build union))))

(define (profile-number profile)
  "Return PROFILE's number or 0.  An absolute file name must be used."
  (or (and=> (false-if-exception (regexp-exec (profile-regexp profile)
                                              (basename (readlink profile))))
             (compose string->number (cut match:substring <> 1)))
      0))

(define (roll-back profile)
  "Roll back to the previous generation of PROFILE."
  (let* ((number           (profile-number profile))
         (previous-number  (previous-profile-number profile number))
         (previous-profile (format #f "~a-~a-link"
                                   profile previous-number))
         (manifest         (string-append previous-profile "/manifest")))

    (define (switch-link)
      ;; Atomically switch PROFILE to the previous profile.
      (format #t (_ "switching from generation ~a to ~a~%")
              number previous-number)
      (switch-symlinks profile previous-profile))

    (cond ((not (file-exists? profile))           ; invalid profile
<<<<<<< HEAD
           (leave (_ "error: profile `~a' does not exist~%")
=======
           (leave (_ "profile `~a' does not exist~%")
>>>>>>> 2b6bdf7e
                  profile))
          ((zero? number)                         ; empty profile
           (format (current-error-port)
                   (_ "nothing to do: already at the empty profile~%")))
          ((or (zero? previous-number)            ; going to emptiness
               (not (file-exists? previous-profile)))
           (let*-values (((drv-path drv)
                          (profile-derivation (%store) '()))
                         ((prof)
                          (derivation-output-path
                           (assoc-ref (derivation-outputs drv) "out"))))
             (when (not (build-derivations (%store) (list drv-path)))
               (leave (_ "failed to build the empty profile~%")))

             (switch-symlinks previous-profile prof)
             (switch-link)))
          (else (switch-link)))))                 ; anything else

(define (find-packages-by-description rx)
  "Search in SYNOPSIS and DESCRIPTION using RX.  Return a list of
matching packages."
  (define (same-location? p1 p2)
    ;; Compare locations of two packages.
    (equal? (package-location p1) (package-location p2)))

  (delete-duplicates
   (sort
    (fold-packages (lambda (package result)
                     (define matches?
                       (cut regexp-exec rx <>))

                     (if (or (and=> (package-synopsis package)
                                    (compose matches? gettext))
                             (and=> (package-description package)
                                    (compose matches? gettext)))
                         (cons package result)
                         result))
                   '())
    (lambda (p1 p2)
      (string<? (package-name p1)
                (package-name p2))))
   same-location?))

(define (input->name+path input)
  "Convert the name/package/sub-drv tuple INPUT to a name/store-path tuple."
  (let loop ((input input))
    (match input
      ((name package)
       (loop `(,name ,package "out")))
      ((name package sub-drv)
       (let*-values (((_ drv)
                      (package-derivation (%store) package))
                     ((out)
                      (derivation-output-path
                       (assoc-ref (derivation-outputs drv) sub-drv))))
         `(,name ,out))))))

(define %sigint-prompt
  ;; The prompt to jump to upon SIGINT.
  (make-prompt-tag "interruptible"))

(define (call-with-sigint-handler thunk handler)
  "Call THUNK and return its value.  Upon SIGINT, call HANDLER with the signal
number in the context of the continuation of the call to this function, and
return its return value."
  (call-with-prompt %sigint-prompt
                    (lambda ()
                      (sigaction SIGINT
                        (lambda (signum)
                          (sigaction SIGINT SIG_DFL)
                          (abort-to-prompt %sigint-prompt signum)))
                      (thunk))
                    (lambda (k signum)
                      (handler signum))))

(define-syntax-rule (waiting exp fmt rest ...)
  "Display the given message while EXP is being evaluated."
  (let* ((message (format #f fmt rest ...))
         (blank   (make-string (string-length message) #\space)))
    (display message (current-error-port))
    (force-output (current-error-port))
    (call-with-sigint-handler
     (lambda ()
       (let ((result exp))
         ;; Clear the line.
         (display #\cr (current-error-port))
         (display blank (current-error-port))
         (display #\cr (current-error-port))
         (force-output (current-error-port))
         exp))
     (lambda (signum)
       (format (current-error-port) "  interrupted by signal ~a~%" SIGINT)
       #f))))

(define (check-package-freshness package)
  "Check whether PACKAGE has a newer version available upstream, and report
it."
  ;; TODO: Automatically inject the upstream version when desired.

  (catch #t
    (lambda ()
      (when (false-if-exception (gnu-package? package))
        (let ((name      (package-name package))
              (full-name (package-full-name package)))
          (match (waiting (latest-release name)
                          (_ "looking for the latest release of GNU ~a...") name)
            ((latest-version . _)
             (when (version>? latest-version full-name)
               (format (current-error-port)
                       (_ "~a: note: using ~a \
but ~a is available upstream~%")
                       (location->string (package-location package))
                       full-name latest-version)))
            (_ #t)))))
    (lambda (key . args)
      ;; Silently ignore networking errors rather than preventing
      ;; installation.
      (case key
        ((getaddrinfo-error ftp-error) #f)
        (else (apply throw key args))))))


;;;
;;; Command-line options.
;;;

(define %default-options
  ;; Alist of default option values.
  `((profile . ,%current-profile)
    (substitutes? . #t)))

(define (show-help)
  (display (_ "Usage: guix package [OPTION]... PACKAGES...
Install, remove, or upgrade PACKAGES in a single transaction.\n"))
  (display (_ "
  -i, --install=PACKAGE  install PACKAGE"))
  (display (_ "
  -e, --install-from-expression=EXP
                         install the package EXP evaluates to"))
  (display (_ "
  -r, --remove=PACKAGE   remove PACKAGE"))
  (display (_ "
  -u, --upgrade[=REGEXP] upgrade all the installed packages matching REGEXP"))
  (display (_ "
      --roll-back        roll back to the previous generation"))
  (newline)
  (display (_ "
  -p, --profile=PROFILE  use PROFILE instead of the user's default profile"))
  (display (_ "
  -n, --dry-run          show what would be done without actually doing it"))
  (display (_ "
      --no-substitutes   build instead of resorting to pre-built substitutes"))
  (display (_ "
      --bootstrap        use the bootstrap Guile to build the profile"))
  (display (_ "
      --verbose          produce verbose output"))
  (newline)
  (display (_ "
  -s, --search=REGEXP    search in synopsis and description using REGEXP"))
  (display (_ "
  -I, --list-installed[=REGEXP]
                         list installed packages matching REGEXP"))
  (display (_ "
  -A, --list-available[=REGEXP]
                         list available packages matching REGEXP"))
  (newline)
  (display (_ "
  -h, --help             display this help and exit"))
  (display (_ "
  -V, --version          display version information and exit"))
  (newline)
  (show-bug-report-information))

(define %options
  ;; Specification of the command-line options.
  (list (option '(#\h "help") #f #f
                (lambda args
                  (show-help)
                  (exit 0)))
        (option '(#\V "version") #f #f
                (lambda args
                  (show-version-and-exit "guix package")))

        (option '(#\i "install") #t #f
                (lambda (opt name arg result)
                  (alist-cons 'install arg result)))
        (option '(#\e "install-from-expression") #t #f
                (lambda (opt name arg result)
                  (alist-cons 'install (read/eval-package-expression arg)
                              result)))
        (option '(#\r "remove") #t #f
                (lambda (opt name arg result)
                  (alist-cons 'remove arg result)))
        (option '(#\u "upgrade") #f #t
                (lambda (opt name arg result)
                  (alist-cons 'upgrade arg result)))
        (option '("roll-back") #f #f
                (lambda (opt name arg result)
                  (alist-cons 'roll-back? #t result)))
        (option '(#\p "profile") #t #f
                (lambda (opt name arg result)
                  (alist-cons 'profile arg
                              (alist-delete 'profile result))))
        (option '(#\n "dry-run") #f #f
                (lambda (opt name arg result)
                  (alist-cons 'dry-run? #t result)))
        (option '("no-substitutes") #f #f
                (lambda (opt name arg result)
                  (alist-cons 'substitutes? #f
                              (alist-delete 'substitutes? result))))
        (option '("bootstrap") #f #f
                (lambda (opt name arg result)
                  (alist-cons 'bootstrap? #t result)))
        (option '("verbose") #f #f
                (lambda (opt name arg result)
                  (alist-cons 'verbose? #t result)))
        (option '(#\s "search") #t #f
                (lambda (opt name arg result)
                  (cons `(query search ,(or arg ""))
                        result)))
        (option '(#\I "list-installed") #f #t
                (lambda (opt name arg result)
                  (cons `(query list-installed ,(or arg ""))
                        result)))
        (option '(#\A "list-available") #f #t
                (lambda (opt name arg result)
                  (cons `(query list-available ,(or arg ""))
                        result)))))


;;;
;;; Entry point.
;;;

(define (guix-package . args)
  (define (parse-options)
    ;; Return the alist of option values.
    (args-fold args %options
               (lambda (opt name arg result)
                 (leave (_ "~A: unrecognized option~%") name))
               (lambda (arg result)
                 (leave (_ "~A: extraneous argument~%") arg))
               %default-options))

  (define (guile-missing?)
    ;; Return #t if %GUILE-FOR-BUILD is not available yet.
    (let ((out (derivation-path->output-path (%guile-for-build))))
      (not (valid-path? (%store) out))))

  (define newest-available-packages
    (memoize find-newest-available-packages))

  (define (find-best-packages-by-name name version)
    (if version
        (find-packages-by-name name version)
        (match (vhash-assoc name (newest-available-packages))
          ((_ version pkgs ...) pkgs)
          (#f '()))))

  (define (find-package name)
    ;; Find the package NAME; NAME may contain a version number and a
    ;; sub-derivation name.  If the version number is not present,
    ;; return the preferred newest version.
    (define request name)

    (define (ensure-output p sub-drv)
      (if (member sub-drv (package-outputs p))
          p
          (leave (_ "package `~a' lacks output `~a'~%")
                 (package-full-name p)
                 sub-drv)))

    (let*-values (((name sub-drv)
                   (match (string-rindex name #\:)
                     (#f    (values name "out"))
                     (colon (values (substring name 0 colon)
                                    (substring name (+ 1 colon))))))
                  ((name version)
                   (package-name->name+version name)))
      (match (find-best-packages-by-name name version)
        ((p)
         (list name (package-version p) sub-drv (ensure-output p sub-drv)
               (package-transitive-propagated-inputs p)))
        ((p p* ...)
         (warning (_ "ambiguous package specification `~a'~%")
                  request)
         (warning (_ "choosing ~a from ~a~%")
                  (package-full-name p)
                  (location->string (package-location p)))
         (list name (package-version p) sub-drv (ensure-output p sub-drv)
               (package-transitive-propagated-inputs p)))
        (()
         (leave (_ "~a: package not found~%") request)))))

  (define (upgradeable? name current-version current-path)
    ;; Return #t if there's a version of package NAME newer than
    ;; CURRENT-VERSION, or if the newest available version is equal to
    ;; CURRENT-VERSION but would have an output path different than
    ;; CURRENT-PATH.
    (match (vhash-assoc name (newest-available-packages))
      ((_ candidate-version pkg . rest)
       (case (version-compare candidate-version current-version)
         ((>) #t)
         ((<) #f)
         ((=) (let ((candidate-path (derivation-path->output-path
                                     (package-derivation (%store) pkg))))
                (not (string=? current-path candidate-path))))))
      (#f #f)))

  (define (ensure-default-profile)
    ;; Ensure the default profile symlink and directory exist.

    ;; Create ~/.guix-profile if it doesn't exist yet.
    (when (and %user-environment-directory
               %current-profile
               (not (false-if-exception
                     (lstat %user-environment-directory))))
      (symlink %current-profile %user-environment-directory))

    ;; Attempt to create /…/profiles/per-user/$USER if needed.
    (unless (directory-exists? %profile-directory)
      (catch 'system-error
        (lambda ()
          (mkdir-p %profile-directory))
        (lambda args
          ;; Often, we cannot create %PROFILE-DIRECTORY because its
          ;; parent directory is root-owned and we're running
          ;; unprivileged.
          (format (current-error-port)
                  (_ "error: while creating directory `~a': ~a~%")
                  %profile-directory
                  (strerror (system-error-errno args)))
          (format (current-error-port)
                  (_ "Please create the `~a' directory, with you as the owner.~%")
                  %profile-directory)
          (exit 1)))))

  (define (process-actions opts)
    ;; Process any install/remove/upgrade action from OPTS.

    (define dry-run? (assoc-ref opts 'dry-run?))
    (define verbose? (assoc-ref opts 'verbose?))
    (define profile  (assoc-ref opts 'profile))

    (define (canonicalize-deps deps)
      ;; Remove duplicate entries from DEPS, a list of propagated inputs,
      ;; where each input is a name/path tuple.
      (define (same? d1 d2)
        (match d1
          ((_ path1)
           (match d2
             ((_ path2)
              (string=? path1 path2))))))

      (delete-duplicates (map input->name+path deps) same?))

    (define (package->tuple p)
      (let ((path (package-derivation (%store) p))
            (deps (package-transitive-propagated-inputs p)))
        `(,(package-name p)
          ,(package-version p)

          ;; When given a package via `-e', install the first of its
          ;; outputs (XXX).
          ,(car (package-outputs p))

          ,path
          ,(canonicalize-deps deps))))

    (define (show-what-to-remove/install remove install dry-run?)
      ;; Tell the user what's going to happen in high-level terms.
      ;; TODO: Report upgrades more clearly.
      (match remove
        (((name version _ path _) ..1)
         (let ((len    (length name))
               (remove (map (cut format #f "  ~a-~a\t~a" <> <> <>)
                            name version path)))
           (if dry-run?
               (format (current-error-port)
                       (N_ "The following package would be removed:~% ~{~a~%~}~%"
                           "The following packages would be removed:~% ~{~a~%~}~%"
                           len)
                       remove)
               (format (current-error-port)
                       (N_ "The following package will be removed:~% ~{~a~%~}~%"
                           "The following packages will be removed:~% ~{~a~%~}~%"
                           len)
                       remove))))
        (_ #f))
      (match install
        (((name version _ path _) ..1)
         (let ((len     (length name))
               (install (map (cut format #f "  ~a-~a\t~a" <> <> <>)
                             name version path)))
           (if dry-run?
               (format (current-error-port)
                       (N_ "The following package would be installed:~% ~{~a~%~}~%"
                           "The following packages would be installed:~% ~{~a~%~}~%"
                           len)
                       install)
               (format (current-error-port)
                       (N_ "The following package will be installed:~% ~{~a~%~}~%"
                           "The following packages will be installed:~% ~{~a~%~}~%"
                           len)
                       install))))
        (_ #f)))

    ;; First roll back if asked to.
    (if (and (assoc-ref opts 'roll-back?) (not dry-run?))
        (begin
          (roll-back profile)
          (process-actions (alist-delete 'roll-back? opts)))
        (let* ((installed (manifest-packages (profile-manifest profile)))
               (upgrade-regexps (filter-map (match-lambda
                                             (('upgrade . regexp)
                                              (make-regexp (or regexp "")))
                                             (_ #f))
                                            opts))
               (upgrade  (if (null? upgrade-regexps)
                             '()
                             (let ((newest (find-newest-available-packages)))
                               (filter-map (match-lambda
                                            ((name version output path _)
                                             (and (any (cut regexp-exec <> name)
                                                       upgrade-regexps)
                                                  (upgradeable? name version path)
                                                  (find-package name)))
                                            (_ #f))
                                           installed))))
               (install  (append
                          upgrade
                          (filter-map (match-lambda
                                       (('install . (? package? p))
                                        #f)
                                       (('install . (? store-path?))
                                        #f)
                                       (('install . package)
                                        (find-package package))
                                       (_ #f))
                                      opts)))
               (drv      (filter-map (match-lambda
                                      ((name version sub-drv
                                             (? package? package)
                                             (deps ...))
                                       (check-package-freshness package)
                                       (package-derivation (%store) package))
                                      (_ #f))
                                     install))
               (install* (append
                          (filter-map (match-lambda
                                       (('install . (? package? p))
                                        (package->tuple p))
                                       (('install . (? store-path? path))
                                        (let-values (((name version)
                                                      (package-name->name+version
                                                       (store-path-package-name
                                                        path))))
                                          `(,name ,version #f ,path ())))
                                       (_ #f))
                                      opts)
                          (map (lambda (tuple drv)
                                 (match tuple
                                   ((name version sub-drv _ (deps ...))
                                    (let ((output-path
                                           (derivation-path->output-path
                                            drv sub-drv)))
                                      `(,name ,version ,sub-drv ,output-path
                                              ,(canonicalize-deps deps))))))
                               install drv)))
               (remove   (filter-map (match-lambda
                                      (('remove . package)
                                       package)
                                      (_ #f))
                                     opts))
               (remove*  (filter-map (cut assoc <> installed) remove))
               (packages (append install*
                                 (fold (lambda (package result)
                                         (match package
                                           ((name _ ...)
                                            (alist-delete name result))))
                                       (fold alist-delete installed remove)
                                       install*))))

          (when (equal? profile %current-profile)
            (ensure-default-profile))

          (show-what-to-remove/install remove* install* dry-run?)
          (show-what-to-build (%store) drv
                              #:use-substitutes? (assoc-ref opts 'substitutes?)
                              #:dry-run? dry-run?)

          (or dry-run?
              (and (build-derivations (%store) drv)
                   (let* ((prof-drv (profile-derivation (%store) packages))
                          (prof     (derivation-path->output-path prof-drv))
                          (old-drv  (profile-derivation
                                     (%store) (manifest-packages
                                               (profile-manifest profile))))
                          (old-prof (derivation-path->output-path old-drv))
                          (number   (profile-number profile))

                          ;; Always use NUMBER + 1 for the new profile,
                          ;; possibly overwriting a "previous future
                          ;; generation".
                          (name     (format #f "~a-~a-link"
                                            profile (+ 1 number))))
                     (if (string=? old-prof prof)
                         (when (or (pair? install) (pair? remove))
                           (format (current-error-port)
                                   (_ "nothing to be done~%")))
                         (and (parameterize ((current-build-output-port
                                              ;; Output something when Guile
                                              ;; needs to be built.
                                              (if (or verbose? (guile-missing?))
                                                  (current-error-port)
                                                  (%make-void-port "w"))))
                                (build-derivations (%store) (list prof-drv)))
                              (begin
                                (switch-symlinks name prof)
                                (switch-symlinks profile name))))))))))

  (define (process-query opts)
    ;; Process any query specified by OPTS.  Return #t when a query was
    ;; actually processed, #f otherwise.
    (let ((profile  (assoc-ref opts 'profile)))
      (match (assoc-ref opts 'query)
        (('list-installed regexp)
         (let* ((regexp    (and regexp (make-regexp regexp)))
                (manifest  (profile-manifest profile))
                (installed (manifest-packages manifest)))
           (for-each (match-lambda
                      ((name version output path _)
                       (when (or (not regexp)
                                 (regexp-exec regexp name))
                         (format #t "~a\t~a\t~a\t~a~%"
                                 name (or version "?") output path))))
                     installed)
           #t))

        (('list-available regexp)
         (let* ((regexp    (and regexp (make-regexp regexp)))
                (available (fold-packages
                            (lambda (p r)
                              (let ((n (package-name p)))
                                (if regexp
                                    (if (regexp-exec regexp n)
                                        (cons p r)
                                        r)
                                    (cons p r))))
                            '())))
           (for-each (lambda (p)
                       (format #t "~a\t~a\t~a\t~a~%"
                               (package-name p)
                               (package-version p)
                               (string-join (package-outputs p) ",")
                               (location->string (package-location p))))
                     (sort available
                           (lambda (p1 p2)
                             (string<? (package-name p1)
                                       (package-name p2)))))
           #t))

        (('search regexp)
         (let ((regexp (make-regexp regexp regexp/icase)))
           (for-each (cute package->recutils <> (current-output-port))
                     (find-packages-by-description regexp))
           #t))
        (_ #f))))

  (let ((opts (parse-options)))
    (or (process-query opts)
        (with-error-handling
          (parameterize ((%store (open-connection)))
            (set-build-options (%store)
                               #:use-substitutes?
                               (assoc-ref opts 'substitutes?))

            (parameterize ((%guile-for-build
                            (package-derivation (%store)
                                                (if (assoc-ref opts 'bootstrap?)
                                                    %bootstrap-guile
                                                    guile-final))))
              (process-actions opts)))))))<|MERGE_RESOLUTION|>--- conflicted
+++ resolved
@@ -209,11 +209,7 @@
       (switch-symlinks profile previous-profile))
 
     (cond ((not (file-exists? profile))           ; invalid profile
-<<<<<<< HEAD
-           (leave (_ "error: profile `~a' does not exist~%")
-=======
            (leave (_ "profile `~a' does not exist~%")
->>>>>>> 2b6bdf7e
                   profile))
           ((zero? number)                         ; empty profile
            (format (current-error-port)
