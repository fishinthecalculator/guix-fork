--- conflicted
+++ resolved
@@ -2,11 +2,8 @@
 ;;; Copyright © 2016 Petter <petter@mykolab.ch>
 ;;; Copyright © 2017 Leo Famulari <leo@famulari.name>
 ;;; Copyright © 2020 Jakub Kądziołka <kuba@kadziolka.net>
-<<<<<<< HEAD
 ;;; Copyright © 2021 Ludovic Courtès <ludo@gnu.org>
-=======
 ;;; Copyright © 2021 Efraim Flashner <efraim@flashner.co.il>
->>>>>>> 2a054d29
 ;;;
 ;;; This file is part of GNU Guix.
 ;;;
@@ -177,7 +174,6 @@
                               (guix build union)
                               (guix build utils))))
   (define builder
-<<<<<<< HEAD
     (with-imported-modules imported-modules
       #~(begin
           (use-modules #$@modules)
@@ -186,6 +182,8 @@
                     #:system #$system
                     #:phases #$phases
                     #:outputs #$(outputs->gexp outputs)
+                    #:goarch #$goarch
+                    #:goos #$goos
                     #:search-paths '#$(sexp->gexp
                                        (map search-path-specification->sexp
                                             search-paths))
@@ -196,32 +194,6 @@
                     #:tests? #$tests?
                     #:allow-go-reference? #$allow-go-reference?
                     #:inputs #$(input-tuples->gexp inputs)))))
-=======
-   `(begin
-      (use-modules ,@modules)
-      (go-build #:name ,name
-                #:source ,(match (assoc-ref inputs "source")
-                                 (((? derivation? source))
-                                  (derivation->output-path source))
-                                 ((source)
-                                  source)
-                                 (source
-                                  source))
-                #:system ,system
-                #:phases ,phases
-                #:outputs %outputs
-                #:goarch ,goarch
-                #:goos ,goos
-                #:search-paths ',(map search-path-specification->sexp
-                                      search-paths)
-                #:install-source? ,install-source?
-                #:import-path ,import-path
-                #:unpack-path ,unpack-path
-                #:build-flags ,build-flags
-                #:tests? ,tests?
-                #:allow-go-reference? ,allow-go-reference?
-                #:inputs %build-inputs)))
->>>>>>> 2a054d29
 
   (mlet %store-monad ((guile (package->derivation (or guile (default-guile))
                                                   system #:graft? #f)))
