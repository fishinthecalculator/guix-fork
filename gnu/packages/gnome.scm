;;; GNU Guix --- Functional package management for GNU
;;; Copyright © 2013, 2015 Andreas Enge <andreas@enge.fr>
;;; Copyright © 2014, 2015, 2016, 2017, 2018, 2019 Ludovic Courtès <ludo@gnu.org>
;;; Copyright © 2014 Ian Denhardt <ian@zenhack.net>
;;; Copyright © 2014, 2016 Eric Bavier <bavier@member.fsf.org>
;;; Copyright © 2014, 2015 Federico Beffa <beffa@fbengineering.ch>
;;; Copyright © 2015, 2016 Sou Bunnbu <iyzsong@gmail.com>
;;; Copyright © 2015 Mathieu Lirzin <mthl@openmailbox.org>
;;; Copyright © 2015, 2017 Andy Wingo <wingo@igalia.com>
;;; Copyright © 2015 David Hashe <david.hashe@dhashe.com>
;;; Copyright © 2015, 2016, 2017, 2018, 2019 Ricardo Wurmus <rekado@elephly.net>
;;; Copyright © 2015, 2016, 2017, 2018 Mark H Weaver <mhw@netris.org>
;;; Copyright © 2015 David Thompson <davet@gnu.org>
;;; Copyright © 2015, 2016, 2017, 2018, 2019 Efraim Flashner <efraim@flashner.co.il>
;;; Copyright © 2016, 2017, 2018 Rene Saavedra <pacoon@protonmail.com>
;;; Copyright © 2016 Jochem Raat <jchmrt@riseup.net>
;;; Copyright © 2016, 2017 Kei Kebreau <kkebreau@posteo.net>
;;; Copyright © 2016 Jan Nieuwenhuizen <janneke@gnu.org>
;;; Copyright © 2016 Roel Janssen <roel@gnu.org>
;;; Copyright © 2016, 2018 Leo Famulari <leo@famulari.name>
;;; Copyright © 2016 Alex Griffin <a@ajgrf.com>
;;; Copyright © 2016, 2017 ng0 <ng0@n0.is>
;;; Copyright © 2016 David Craven <david@craven.ch>
;;; Copyright © 2016, 2017, 2018, 2019 Tobias Geerinckx-Rice <me@tobias.gr>
;;; Copyright © 2017 Thomas Danckaert <post@thomasdanckaert.be>
;;; Copyright © 2017 Hartmut Goebel <h.goebel@crazy-compilers.com>
;;; Copyright © 2017, 2018 nee <nee-git@hidamari.blue>
;;; Copyright © 2017 Chris Marusich <cmmarusich@gmail.com>
;;; Copyright © 2017 Mohammed Sadiq <sadiq@sadiqpk.org>
;;; Copyright © 2017 Brendan Tildesley <mail@brendan.scot>
;;; Copyright © 2017, 2018 Rutger Helling <rhelling@mykolab.com>
;;; Copyright © 2018 Jovany Leandro G.C <bit4bit@riseup.net>
;;; Copyright © 2018 Vasile Dumitrascu <va511e@yahoo.com>
;;; Copyright © 2018 Björn Höfling <bjoern.hoefling@bjoernhoefling.de>
;;; Copyright © 2018, 2019 Timothy Sample <samplet@ngyro.com>
;;; Copyright © 2019 Danny Milosavljevic <dannym@scratchpost.org>
;;; Copyright © 2019 Marius Bakke <mbakke@fastmail.com>
;;; Copyright © 2019 Florian Pelz <pelzflorian@pelzflorian.de>
;;; Copyright © 2019 Giacomo Leidi <goodoldpaul@autistici.org>
;;; Copyright © 2019 Jelle Licht <jlicht@fsfe.org>
;;; Copyright © 2019 Jonathan Frederickson <jonathan@terracrypt.net>
;;;
;;; This file is part of GNU Guix.
;;;
;;; GNU Guix is free software; you can redistribute it and/or modify it
;;; under the terms of the GNU General Public License as published by
;;; the Free Software Foundation; either version 3 of the License, or (at
;;; your option) any later version.
;;;
;;; GNU Guix is distributed in the hope that it will be useful, but
;;; WITHOUT ANY WARRANTY; without even the implied warranty of
;;; MERCHANTABILITY or FITNESS FOR A PARTICULAR PURPOSE.  See the
;;; GNU General Public License for more details.
;;;
;;; You should have received a copy of the GNU General Public License
;;; along with GNU Guix.  If not, see <http://www.gnu.org/licenses/>.

(define-module (gnu packages gnome)
  #:use-module (gnu packages)
  #:use-module (gnu packages admin)
  #:use-module (gnu packages aspell)
  #:use-module (gnu packages autotools)
  #:use-module (gnu packages avahi)
  #:use-module (gnu packages backup)
  #:use-module (gnu packages base)
  #:use-module (gnu packages bash)
  #:use-module (gnu packages bison)
  #:use-module (gnu packages build-tools)
  #:use-module (gnu packages calendar)
  #:use-module (gnu packages cdrom)
  #:use-module (gnu packages check)
  #:use-module (gnu packages cmake)
  #:use-module (gnu packages compression)
  #:use-module (gnu packages cups)
  #:use-module (gnu packages curl)
  #:use-module (gnu packages cyrus-sasl)
  #:use-module (gnu packages databases)
  #:use-module (gnu packages dbm)
  #:use-module (gnu packages djvu)
  #:use-module (gnu packages dns)
  #:use-module (gnu packages docbook)
  #:use-module (gnu packages documentation)
  #:use-module (gnu packages enchant)
  #:use-module (gnu packages flex)
  #:use-module (gnu packages fonts)
  #:use-module (gnu packages file-systems)
  #:use-module (gnu packages fontutils)
  #:use-module (gnu packages freedesktop)
  #:use-module (gnu packages game-development)
  #:use-module (gnu packages gettext)
  #:use-module (gnu packages ghostscript)
  #:use-module (gnu packages gl)
  #:use-module (gnu packages glib)
  #:use-module (gnu packages gnupg)
  #:use-module (gnu packages gnuzilla)
  #:use-module (gnu packages gperf)
  #:use-module (gnu packages graphviz)
  #:use-module (gnu packages gstreamer)
  #:use-module (gnu packages gtk)
  #:use-module (gnu packages guile)
  #:use-module (gnu packages ibus)
  #:use-module (gnu packages image)
  #:use-module (gnu packages imagemagick)
  #:use-module (gnu packages inkscape)
  #:use-module (gnu packages iso-codes)
  #:use-module (gnu packages kerberos)
  #:use-module (gnu packages libcanberra)
  #:use-module (gnu packages libunistring)
  #:use-module (gnu packages libusb)
  #:use-module (gnu packages linux)
  #:use-module (gnu packages lirc)
  #:use-module (gnu packages lua)
  #:use-module (gnu packages mail)
  #:use-module (gnu packages multiprecision)
  #:use-module (gnu packages music)
  #:use-module (gnu packages ncurses)
  #:use-module (gnu packages nettle)
  #:use-module (gnu packages networking)
  #:use-module (gnu packages ninja)
  #:use-module (gnu packages nss)
  #:use-module (gnu packages openldap)
  #:use-module (gnu packages password-utils)
  #:use-module (gnu packages pcre)
  #:use-module (gnu packages pdf)
  #:use-module (gnu packages perl)
  #:use-module (gnu packages photo)
  #:use-module (gnu packages pkg-config)
  #:use-module (gnu packages polkit)
  #:use-module (gnu packages popt)
  #:use-module (gnu packages pretty-print)
  #:use-module (gnu packages pulseaudio)
  #:use-module (gnu packages python)
  #:use-module (gnu packages python-crypto)
  #:use-module (gnu packages python-web)
  #:use-module (gnu packages python-xyz)
  #:use-module (gnu packages rdesktop)
  #:use-module (gnu packages readline)
  #:use-module (gnu packages ruby)
  #:use-module (gnu packages rust)
  #:use-module (gnu packages samba)
  #:use-module (gnu packages scanner)
  #:use-module (gnu packages selinux)
  #:use-module (gnu packages slang)
  #:use-module (gnu packages speech)
  #:use-module (gnu packages spice)
  #:use-module (gnu packages sqlite)
  #:use-module (gnu packages ssh)
  #:use-module (gnu packages tex)
  #:use-module (gnu packages time)
  #:use-module (gnu packages tls)
  #:use-module (gnu packages version-control)
  #:use-module (gnu packages video)
  #:use-module (gnu packages virtualization)
  #:use-module (gnu packages vpn)
  #:use-module (gnu packages web)
  #:use-module (gnu packages web)
  #:use-module (gnu packages webkit)
  #:use-module (gnu packages xdisorg)
  #:use-module (gnu packages xiph)
  #:use-module (gnu packages xml)
  #:use-module (gnu packages xorg)
  #:use-module (gnu packages xorg)
  #:use-module (gnu artwork)
  #:use-module (guix build-system cmake)
  #:use-module (guix build-system glib-or-gtk)
  #:use-module (guix build-system gnu)
  #:use-module (guix build-system meson)
  #:use-module (guix build-system python)
  #:use-module (guix build-system trivial)
  #:use-module (guix download)
  #:use-module (guix git-download)
  #:use-module ((guix licenses) #:prefix license:)
  #:use-module (guix packages)
  #:use-module (guix utils)
  #:use-module (guix gexp)
  #:use-module (ice-9 match)
  #:use-module (srfi srfi-1))

(define-public brasero
  (package
    (name "brasero")
    (version "3.12.2")
    (source (origin
             (method url-fetch)
             (uri (string-append "mirror://gnome/sources/" name "/"
                                 (version-major+minor version) "/"
                                 name "-" version ".tar.xz"))
             (sha256
              (base32
               "0h90y674j26rvjahb8cc0w79zx477rb6zaqcj26wzvq8kmpic8k8"))))
    (build-system glib-or-gtk-build-system)
    (arguments
     `(#:configure-flags (list
                          (string-append "--with-girdir="
                                         (assoc-ref %outputs "out")
                                         "/share/gir-1.0")
                          (string-append "--with-typelibdir="
                                         (assoc-ref %outputs "out")
                                         "/lib/girepository-1.0"))
       #:phases
       (modify-phases %standard-phases
         (add-before 'configure 'embed-growisofs
           (lambda* (#:key inputs #:allow-other-keys)
             (substitute* "plugins/growisofs/burn-growisofs.c"
               (("\"growisofs") (string-append "\"" (which "growisofs"))))
             #t)))))
    (propagated-inputs
     `(("hicolor-icon-theme" ,hicolor-icon-theme)))
    (native-inputs
     `(("intltool" ,intltool)
       ("glib" ,glib "bin")                       ; glib-compile-schemas, etc.
       ("gobject-introspection" ,gobject-introspection)
       ("pkg-config" ,pkg-config)))
    (inputs
     `(("dvd+rw-tools" ,dvd+rw-tools)
       ("glib" ,glib)
       ("gnome-doc-utils" ,gnome-doc-utils)
       ("gstreamer" ,gstreamer)
       ("gst-plugins-base" ,gst-plugins-base)
       ("gtk+" ,gtk+)
       ("itstool" ,itstool)
       ("libcanberra" ,libcanberra)
       ("libice" ,libice)
       ("libnotify" ,libnotify)
       ("libsm" ,libsm)
       ("libxml2" ,libxml2)
       ("totem-pl-parser" ,totem-pl-parser)))
    (home-page "https://projects.gnome.org/brasero/")
    (synopsis "CD/DVD burning tool for Gnome")
    (description "Brasero is an application to burn CD/DVD for the Gnome
Desktop.  It is designed to be as simple as possible and has some unique
features to enable users to create their discs easily and quickly.")
    (license license:gpl2+)))

(define-public deja-dup
  (package
    (name "deja-dup")
    (version "34.3")
    (source (origin
             (method url-fetch)
             (uri "https://launchpadlibrarian.net/295170991/deja-dup-34.3.tar.xz")
             (sha256
              (base32
               "1xqcr61hpbahbla7gdjn4ngjfz7w6f57y7f5pkb77yk05f60j2n9"))
             (patches
               (search-patches "deja-dup-use-ref-keyword-for-iter.patch"))))
    (build-system glib-or-gtk-build-system)
    (arguments
     `(#:modules ((guix build gnu-build-system)
                  ((guix build cmake-build-system) #:prefix cmake:)
                  (guix build glib-or-gtk-build-system)
                  (guix build utils))
       #:imported-modules (,@%glib-or-gtk-build-system-modules
                           (guix build cmake-build-system))
       #:test-target "test"
       #:configure-flags (list (string-append
                                "-DCMAKE_INSTALL_FULL_DATADIR=" %output)
                               (string-append
                                "-DCMAKE_INSTALL_LIBEXECDIR=" %output))
       #:phases
       (modify-phases %standard-phases
         (add-after 'unpack 'patch-lockfile-deletion
           (lambda rest
             (substitute* "libdeja/tools/duplicity/DuplicityInstance.vala"
               (("/bin/rm")
                (which "rm")))))
         (replace 'configure
           (assoc-ref cmake:%standard-phases 'configure))
         (delete 'check) ;; Fails due to issues with DBus
         (add-after 'install 'wrap-deja-dup
           (lambda* (#:key inputs outputs #:allow-other-keys)
             (let ((python      (assoc-ref inputs "python"))
                   (python-path (getenv "PYTHONPATH"))
                   (duplicity   (assoc-ref inputs "duplicity"))
                   (out         (assoc-ref outputs "out")))
               (for-each
                (lambda (program)
                  (wrap-program program
                    `("PATH" ":" prefix (,(string-append python "/bin")
                                         ,(string-append duplicity "/bin"))))
                  (wrap-program program
                    `("PYTHONPATH" ":" prefix (,python-path))))

                (find-files (string-append out "/bin")))
               #t))))))
    (inputs
     `(("gsettings-desktop-schemas" ,gsettings-desktop-schemas)
       ("gobject-introspection" ,gobject-introspection)
       ("duplicity" ,duplicity)
       ("python" ,python-2)
       ("python-pygobject" ,python2-pygobject)
       ("gtk+" ,gtk+)
       ("libnotify" ,libnotify)
       ("libpeas" ,libpeas)
       ("libsecret" ,libsecret)
       ("packagekit" ,packagekit)))
    (native-inputs
     `(("pkg-config" ,pkg-config)
       ("vala" ,vala)
       ("gettext" ,gettext-minimal)
       ("itstool" ,itstool)
       ("intltool" ,intltool)
       ("cmake" ,cmake-minimal)))
    (home-page "https://launchpad.net/deja-dup")
    (synopsis "Simple backup tool, for regular encrypted backups")
    (description
     "Déjà Dup is a simple backup tool, for regular encrypted backups.  It
uses duplicity as the backend, which supports incremental backups and storage
either on a local, or remote machine via a number of methods.")
    (license license:gpl3+)))

(define-public dia
  ;; This version from GNOME's repository includes fixes for compiling with
  ;; recent versions of the build tools.  The latest activity on the
  ;; pre-GNOME version has been in 2014, while GNOME has continued applying
  ;; fixes in 2016.
  (let ((commit "fbc306168edab63db80b904956117cbbdc514ee4"))
    (package
      (name "dia")
      (version (string-append "0.97.2-" (string-take commit 7)))
      (source (origin
                (method git-fetch)
                (uri (git-reference
                      (url "https://git.gnome.org/browse/dia")
                      (commit commit)))
                (file-name (string-append name "-" version "-checkout"))
                (sha256
                 (base32
                  "1b4bba0k8ph4cwgw8xjglss0p6n111bpd5app67lrq79mp0ad06l"))))
      (build-system gnu-build-system)
      (inputs
       `(("glib" ,glib "bin")
         ("pango" ,pango)
         ("gdk-pixbuf" ,gdk-pixbuf)
         ("gtk+" ,gtk+-2)
         ("libxml2" ,libxml2)
         ("freetype" ,freetype)
         ("libart-lgpl" ,libart-lgpl)))
      (native-inputs
       `(("intltool" ,intltool)
         ("pkg-config" ,pkg-config)
         ("automake" ,automake)
         ("autoconf" ,autoconf)
         ("libtool" ,libtool)
         ("perl" ,perl)
         ("python-wrapper" ,python-wrapper)))
      (arguments
       `(#:phases
         (modify-phases %standard-phases
           (add-after 'unpack 'run-autogen
             (lambda _
               (system* "sh" "autogen.sh"))))))
      (home-page "https://wiki.gnome.org/Apps/Dia")
      (synopsis "Diagram creation for GNOME")
      (description "Dia can be used to draw different types of diagrams, and
includes support for UML static structure diagrams (class diagrams), entity
relationship modeling, and network diagrams.  The program supports various file
formats like PNG, SVG, PDF and EPS.")
      (license license:gpl2+))))

;; This is the unstable release, but it is required for the current stable
;; release of gvfs (1.38.1).
(define-public libgdata
  (package
    (name "libgdata")
    (version "0.17.9")
    (source (origin
              (method url-fetch)
              (uri (string-append "mirror://gnome/sources/" name "/"
                                  (version-major+minor version)  "/"
                                  name "-" version ".tar.xz"))
              (sha256
               (base32
                "0fj54yqxdapdppisqm1xcyrpgcichdmipq0a0spzz6009ikzgi45"))))
    (build-system gnu-build-system)
    (arguments
     '(#:phases
       (modify-phases %standard-phases
         (add-before 'check 'disable-failing-tests
           (lambda _
             ;; The PicasaWeb API tests fail with gnome-online-accounts@3.24.2.
             ;; They have been removed in libgdata 0.17.6, so just do the same.
             (substitute* "gdata/tests/Makefile"
               (("picasaweb\\$\\(EXEEXT\\) ") ""))
             #t)))))
    (native-inputs
     `(("glib:bin" ,glib "bin")
       ("gsettings-desktop-schemas" ,gsettings-desktop-schemas)
       ("intltool" ,intltool)
       ("pkg-config" ,pkg-config)
       ("uhttpmock" ,uhttpmock)))
    (inputs
     `(("cyrus-sasl" ,cyrus-sasl)
       ("glib-networking" ,glib-networking)))
    (propagated-inputs
     `(("gcr" ,gcr)
       ("glib" ,glib)
       ("gnome-online-accounts:lib" ,gnome-online-accounts "lib")
       ("json-glib" ,json-glib)
       ("liboauth" ,liboauth)
       ("libsoup" ,libsoup)
       ("libxml2" ,libxml2)))
    (home-page "https://wiki.gnome.org/Projects/libgdata")
    (synopsis "Library for accessing online service APIs")
    (description
     "libgdata is a GLib-based library for accessing online service APIs using
the GData protocol — most notably, Google's services.  It provides APIs to
access the common Google services, and has full asynchronous support.")
    (license license:lgpl2.1+)))

(define-public libgxps
  (package
    (name "libgxps")
    (version "0.3.1")
    (source (origin
              (method url-fetch)
              (uri (string-append "mirror://gnome/sources/" name "/"
                                  (version-major+minor version) "/"
                                  name "-" version ".tar.xz"))
              (sha256
               (base32
                "157s4c9gjjss6yd7qp7n4q6s72gz1k4ilsx4xjvp357azk49z4qs"))))
    (build-system meson-build-system)
    (native-inputs
     `(("gobject-introspection" ,gobject-introspection)
       ("pkg-config" ,pkg-config)))
    (inputs
     `(("gtk+" ,gtk+)
       ("libjpeg" ,libjpeg-turbo)
       ("lcms" ,lcms)
       ("libtiff" ,libtiff)))
    (propagated-inputs
     ;; In Requires of libgxps.pc.
     `(("cairo" ,cairo)
       ("glib" ,glib)
       ("libarchive" ,libarchive)))
    (home-page "https://wiki.gnome.org/Projects/libgxps")
    (synopsis "GObject-based library for handling and rendering XPS documents")
    (description
     "libgxps is a GObject-based library for handling and rendering XPS
documents.  This package also contains binaries that can convert XPS documents
to other formats.")
    (license license:lgpl2.1+)))

(define-public gnome-common
  (package
    (name "gnome-common")
    (version "3.18.0")
    (source
     (origin
       (method url-fetch)
       (uri (string-append "mirror://gnome/sources/" name "/"
                           (version-major+minor version)  "/"
                           name "-" version ".tar.xz"))
       (sha256
        (base32
         "1kzqi8qvh5p1zncj8msazlmvcwsczjz2hqxp4x2y0mg718vrwmi2"))))
    (build-system gnu-build-system)
    (home-page "https://www.gnome.org/")
    (synopsis "Bootstrap GNOME modules built from Git")
    (description "gnome-common contains various files needed to bootstrap
GNOME modules built from Git.  It contains a common \"autogen.sh\" script that
can be used to configure a source directory checked out from Git and some
commonly used macros.")
    (license license:gpl2+)))

(define-public gnome-desktop
  (package
    (name "gnome-desktop")
    (version "3.30.2")
    (source
     (origin
      (method url-fetch)
      (uri (string-append "mirror://gnome/sources/" name "/"
                          (version-major+minor version)  "/"
                          name "-" version ".tar.xz"))
      (sha256
       (base32
        "0k6iccfj9naw42dl2mgljfvk12dmvg06plg86qd81nksrf9ycxal"))))
    (build-system gnu-build-system)
    (arguments
     '(#:phases
       (modify-phases %standard-phases
         (add-before 'configure 'patch-path
           (lambda* (#:key inputs #:allow-other-keys)
             (let ((libc   (assoc-ref inputs "libc")))
               (substitute* "libgnome-desktop/gnome-languages.c"
                 (("\"locale\"")
                  (string-append "\"" libc "/bin/locale\"")))
               #t))))))
    (native-inputs
     `(("gobject-introspection" ,gobject-introspection)
       ("itstool" ,itstool)
       ("intltool" ,intltool)
       ("pkg-config" ,pkg-config)
       ("xmllint" ,libxml2)))
    (propagated-inputs
     ;; Required by gnome-desktop-3.0.pc.
     `(("gsettings-desktop-schemas" ,gsettings-desktop-schemas)
       ("gtk+" ,gtk+)))
    (inputs
     `(("gdk-pixbuf" ,gdk-pixbuf)
       ("glib" ,glib)
       ("iso-codes" ,iso-codes)
       ("libseccomp" ,libseccomp)
       ("libx11" ,libx11)
       ("libxext" ,libxext)
       ("libxkbfile" ,libxkbfile)
       ("libxrandr" ,libxrandr)
       ("xkeyboard-config" ,xkeyboard-config)))
    (home-page "https://www.gnome.org/")
    (synopsis
     "Libgnome-desktop, gnome-about, and desktop-wide documents")
    (description
     "The libgnome-desktop library provides API shared by several applications
on the desktop, but that cannot live in the platform for various reasons.
There is no API or ABI guarantee, although we are doing our best to provide
stability.  Documentation for the API is available with gtk-doc.

The gnome-about program helps find which version of GNOME is installed.")
    ; Some bits under the LGPL.
    (license license:gpl2+)))

(define-public gnome-doc-utils
  (package
    (name "gnome-doc-utils")
    (version "0.20.10")
    (source
     (origin
      (method url-fetch)
      (uri (string-append "mirror://gnome/sources/" name "/"
                          (version-major+minor version)  "/"
                          name "-" version ".tar.xz"))
      (sha256
       (base32
        "19n4x25ndzngaciiyd8dd6s2mf9gv6nv3wv27ggns2smm7zkj1nb"))))
    (build-system gnu-build-system)
    (native-inputs
     `(("intltool" ,intltool)
       ("docbook-xml" ,docbook-xml-4.4)
       ("python2-libxml2" ,python2-libxml2)
       ("libxml2" ,libxml2)
       ("libxslt" ,libxslt)
       ("pkg-config" ,pkg-config)
       ("python-2" ,python-2)))
    (home-page "https://wiki.gnome.org/GnomeDocUtils")
    (synopsis
     "Documentation utilities for the Gnome project")
    (description
     "Gnome-doc-utils is a collection of documentation utilities for the
Gnome project.  It includes xml2po tool which makes it easier to translate
and keep up to date translations of documentation.")
    (license license:gpl2+))) ; xslt under lgpl

(define-public gnome-disk-utility
  (package
    (name "gnome-disk-utility")
    (version "3.30.2")
    (source (origin
              (method url-fetch)
              (uri (string-append "mirror://gnome/sources/" name "/"
                                  (version-major+minor version) "/"
                                  name "-" version ".tar.xz"))
              (sha256
               (base32
                "1365fabz3q7n3bl775z82m1nzg18birxxyd7l2ssbbkqrx3h7wgi"))))
    (build-system meson-build-system)
    (native-inputs
     `(("glib:bin" ,glib "bin")
       ("gtk+" ,gtk+ "bin")             ; gtk-update-icon-cache
       ("intltool" ,intltool)
       ("pkg-config" ,pkg-config)
       ("docbook-xml" ,docbook-xml)
       ("docbook-xsl" ,docbook-xsl)
       ("libxml2" ,libxml2)
       ("libxslt" ,libxslt)))
    (inputs
     `(("glib" ,glib)
       ("appstream-glib" ,appstream-glib)
       ("gnome-settings-daemon" ,gnome-settings-daemon)
       ("gtk+" ,gtk+)
       ("libcanberra" ,libcanberra)
       ("libdvdread" ,libdvdread)
       ("libnotify" ,libnotify)
       ("libpwquality" ,libpwquality)
       ("libsecret" ,libsecret)
       ("udisks" ,udisks)))
    (home-page "https://git.gnome.org/browse/gnome-disk-utility")
    (synopsis "Disk management utility for GNOME")
    (description "Disk management utility for GNOME.")
    (license license:gpl2+)))

(define-public gcr
  (package
    (name "gcr")
    (version "3.28.1")
    (source (origin
              (method url-fetch)
              (uri (string-append "mirror://gnome/sources/" name "/"
                                  (version-major+minor version)  "/"
                                  name "-" version ".tar.xz"))
              (sha256
               (base32
                "12qn7mcmxb45lz1gq3s3b34rimiyrrshkrpvxdw1fc0w26i4l84m"))
              (patches
               (list
                ;; This patch solves an ordering issue that showed up when
                ;; running the test suite against newer Glib 2.60.  See
                ;; <https://gitlab.gnome.org/GNOME/gcr/merge_requests/9>.
                (origin
                  (method url-fetch)
                  (uri (string-append "https://gitlab.gnome.org/GNOME/gcr/commit/"
                                      "45d637578d7643ff96c0183ac267497a0b4c6344.diff"))
                  (file-name "gcr-hashtable-ordering.patch")
                  (sha256
                   (base32
                    "1vsqiys8fsm1f1vvds783wwf7zwi5v282rhsai8jrsm6x7h79gbi")))))))
    (build-system gnu-build-system)
    (arguments
     '(#:phases
       (modify-phases %standard-phases
         ;; These fail because /var/lib/dbus/machine-id is not present in the
         ;; build environment.
         (add-after 'unpack 'disable-failing-tests
           (lambda _
             (substitute* "gcr/test-system-prompt.c"
               (("g_test_add") "//")
               (("return.*") "return 0;"))
             #t))
         (add-before 'check 'pre-check
           (lambda _
             ;; Some tests expect to write to $HOME.
             (setenv "HOME" "/tmp")
             #t)))))
    (inputs
     `(("dbus" ,dbus)
       ("gnupg" ,gnupg)                ;called as a child process during tests
       ("libgcrypt" ,libgcrypt)))
    (native-inputs
     `(("python" ,python-2)             ;for tests
       ("pkg-config" ,pkg-config)
       ("glib" ,glib "bin")
       ("gobject-introspection" ,gobject-introspection)
       ("intltool" ,intltool)
       ("libxml2" ,libxml2)
       ("vala" ,vala)
       ("xsltproc" ,libxslt)))
    ;; mentioned in gck.pc, gcr.pc and gcr-ui.pc
    (propagated-inputs
     `(("p11-kit" ,p11-kit)
       ("glib" ,glib)
       ("gtk+" ,gtk+)))
    (home-page "https://www.gnome.org")
    (synopsis "Libraries for displaying certificates and accessing key stores")
    (description
     "The GCR package contains libraries used for displaying certificates and
accessing key stores.  It also provides the viewer for crypto files on the
GNOME Desktop.")
    (license license:lgpl2.1+)))

(define-public libgnome-keyring
  (package
    (name "libgnome-keyring")
    (version "3.12.0")
    (source (origin
             (method url-fetch)
             (uri (string-append "mirror://gnome/sources/" name "/"
                                 (version-major+minor version)  "/"
                                 name "-" version ".tar.xz"))
             (sha256
              (base32
               "10vpjhgbjm7z2djy04qakd02qlzpd02xnbfjhk2aqwjzn3xpihf4"))))
    (build-system gnu-build-system)
    (inputs
     `(("libgcrypt" ,libgcrypt)
       ("dbus" ,dbus)))
    (native-inputs
     `(("pkg-config" ,pkg-config)
       ("glib" ,glib "bin")
       ("intltool" ,intltool)))
    (propagated-inputs
     ;; Referred to in .h files and .pc.
     `(("glib" ,glib)))
    (home-page "https://www.gnome.org")
    (synopsis "Accessing passwords from the GNOME keyring")
    (description
     "Client library to access passwords from the GNOME keyring.")

    ;; Though a couple of files are LGPLv2.1+.
    (license license:lgpl2.0+)))

(define-public gnome-keyring
  (package
    (name "gnome-keyring")
    (version "3.28.2")
    (source (origin
             (method url-fetch)
             (uri (string-append "mirror://gnome/sources/" name "/"
                                 (version-major+minor version)  "/"
                                 name "-" version ".tar.xz"))
             (sha256
              (base32
               "0sk4las4ji8wv9nx8mldzqccmpmkvvr9pdwv9imj26r10xyin5w1"))))
    (build-system gnu-build-system)
    (arguments
     `(#:tests? #f ;48 of 603 tests fail because /var/lib/dbus/machine-id does
                   ;not exist
       #:configure-flags
       (list
        (string-append "--with-pkcs11-config="
                       (assoc-ref %outputs "out") "/share/p11-kit/modules/")
        (string-append "--with-pkcs11-modules="
                       (assoc-ref %outputs "out") "/share/p11-kit/modules/"))
       #:phases
       (modify-phases %standard-phases
         (add-after 'unpack 'fix-/bin/sh-reference
           (lambda _
             (substitute* "po/Makefile.in.in"
               (("/bin/sh") (which "sh")))
             #t))
         (add-after 'unpack 'fix-docbook
           (lambda* (#:key inputs #:allow-other-keys)
             (substitute* "docs/Makefile.am"
               (("http://docbook.sourceforge.net/release/xsl/current/manpages/docbook.xsl")
                (string-append (assoc-ref inputs "docbook-xsl")
                               "/xml/xsl/docbook-xsl-"
                               ,(package-version docbook-xsl)
                               "/manpages/docbook.xsl")))
             (setenv "XML_CATALOG_FILES"
                     (string-append (assoc-ref inputs "docbook-xml")
                                    "/xml/dtd/docbook/catalog.xml"))
             ;; Rerun the whole thing to avoid version mismatch ("This is
             ;; Automake 1.15.1, but the definition used by this
             ;; AM_INIT_AUTOMAKE comes from Automake 1.15.").  Note: we don't
             ;; use 'autoreconf' because it insists on running 'libtoolize'.
             (invoke "autoconf")
             (invoke "aclocal")
             (invoke "automake" "-ac"))))))
    (inputs
     `(("libgcrypt" ,libgcrypt)
       ("linux-pam" ,linux-pam)
       ("openssh" ,openssh)
       ("dbus" ,dbus)
       ("gcr" ,gcr)))
    (native-inputs
     `(("pkg-config" ,pkg-config)
       ("glib" ,glib "bin")
       ("glib" ,glib) ; for m4 macros
       ("python" ,python-2) ;for tests
       ("intltool" ,intltool)
       ("autoconf" ,autoconf)
       ("automake" ,automake)
       ("libxslt" ,libxslt) ;for documentation
       ("docbook-xml" ,docbook-xml-4.2)
       ("docbook-xsl" ,docbook-xsl)))
    (home-page "https://www.gnome.org")
    (synopsis "Daemon to store passwords and encryption keys")
    (description
     "gnome-keyring is a program that keeps passwords and other secrets for
users.  It is run as a daemon in the session, similar to ssh-agent, and other
applications locate it via an environment variable or D-Bus.

The program can manage several keyrings, each with its own master password,
and there is also a session keyring which is never stored to disk, but
forgotten when the session ends.")
    (license license:lgpl2.1+)))

(define-public evince
  (package
    (name "evince")
    (version "3.30.2")
    (source (origin
             (method url-fetch)
             (uri (string-append "mirror://gnome/sources/" name "/"
                                 (version-major+minor version) "/"
                                 name "-" version ".tar.xz"))
             (sha256
              (base32
               "0k7jln6dpg4bpv61niicjzkzyq6fhb3yfld7pc8ck71c8pmvsnx9"))))
    (build-system glib-or-gtk-build-system)
    (arguments
     `(#:configure-flags '("--disable-nautilus")
       #:phases
       (modify-phases %standard-phases
         (add-before 'install 'skip-gtk-update-icon-cache
           ;; Don't create 'icon-theme.cache'.
           (lambda _
             (substitute* "data/Makefile"
               (("gtk-update-icon-cache") "true"))
             #t)))))
    (inputs
     `(("libarchive" ,libarchive)
       ("libgxps" ,libgxps)
       ("libspectre" ,libspectre)
       ("djvulibre" ,djvulibre)
       ("ghostscript" ,ghostscript)
       ("poppler" ,poppler)
       ("libtiff" ,libtiff)
       ;; TODO:
       ;;   Build libkpathsea as a shared library for DVI support.
       ;; ("libkpathsea" ,texlive-bin)
       ("gnome-desktop" ,gnome-desktop)
       ("gsettings-desktop-schemas" ,gsettings-desktop-schemas)
       ("gspell" ,gspell)
       ("libgnome-keyring" ,libgnome-keyring)
       ("adwaita-icon-theme" ,adwaita-icon-theme)
       ("gdk-pixbuf" ,gdk-pixbuf)
       ("atk" ,atk)
       ("pango" ,pango)
       ("gtk+" ,gtk+)
       ("glib" ,glib)
       ("libxml2" ,libxml2)
       ("libsm" ,libsm)
       ("libice" ,libice)
       ("shared-mime-info" ,shared-mime-info)
       ("dconf" ,dconf)
       ("libcanberra" ,libcanberra)
       ("libsecret" ,libsecret)

       ;; For tests.
       ("dogtail" ,python2-dogtail)))
    (native-inputs
     `(("itstool" ,itstool)
       ("intltool" ,intltool)
       ("glib" ,glib "bin")
       ("pkg-config" ,pkg-config)
       ("xmllint" ,libxml2)))
    (home-page
     "https://www.gnome.org/projects/evince/")
    (synopsis "GNOME's document viewer")
    (description
     "Evince is a document viewer for multiple document formats.  It
currently supports PDF, PostScript, DjVu, TIFF and DVI.  The goal
of Evince is to replace the multiple document viewers that exist
on the GNOME Desktop with a single simple application.")
    (license license:gpl2+)))

(define-public gsettings-desktop-schemas
  (package
    (name "gsettings-desktop-schemas")
    (version "3.28.1")
    (source
     (origin
      (method url-fetch)
      (uri (string-append "mirror://gnome/sources/" name "/"
                          (version-major+minor version)  "/"
                          name "-" version ".tar.xz"))
      (sha256
       (base32
        "0bshwm49cd01ighsxqlbqn10q0ch71ff99gcrx8pr2gyky2ad3pq"))))
    (build-system gnu-build-system)
    (inputs
     `(("glib" ,glib)))
    (native-inputs
     `(("intltool" ,intltool)
       ("glib" ,glib "bin")                       ; glib-compile-schemas, etc.
       ("gobject-introspection" ,gobject-introspection)
       ("pkg-config" ,pkg-config)))
    (home-page "https://launchpad.net/gsettings-desktop-schemas")
    (synopsis
     "GNOME settings for various desktop components")
    (description
     "Gsettings-desktop-schemas contains a collection of GSettings schemas
for settings shared by various components of the GNOME desktop.")
    (license license:lgpl2.1+)))

(define-public icon-naming-utils
  (package
    (name "icon-naming-utils")
    (version "0.8.90")
    (source
     (origin
      (method url-fetch)
      (uri (string-append "https://tango.freedesktop.org/releases/icon-naming-utils-"
                          version ".tar.bz2"))
      (sha256
       (base32
        "1mc3v28fdfqanx3lqx233vcr4glb4c2376k0kx2v91a4vxwqcdxi"))))
    (build-system gnu-build-system)
    (inputs
     `(("perl" ,perl)
       ("perl-xml-simple" ,perl-xml-simple)))
    (arguments
     '(#:phases
       (modify-phases %standard-phases
         (add-after 'install 'set-load-paths
           ;; Tell 'icon-name-mapping' where XML::Simple is.
           (lambda* (#:key outputs #:allow-other-keys)
             (let* ((out  (assoc-ref outputs "out"))
                    (prog (string-append out "/libexec/icon-name-mapping")))
               (wrap-program
                   prog
                 `("PERL5LIB" = ,(list (getenv "PERL5LIB")))))
             #t)))))
    (home-page "http://tango.freedesktop.org/Standard_Icon_Naming_Specification")
    (synopsis
     "Utility to implement the Freedesktop Icon Naming Specification")
    (description
     "To help with the transition to the Freedesktop Icon Naming
Specification, the icon naming utility maps the icon names used by the
GNOME and KDE desktops to the icon names proposed in the specification.")
    (license license:lgpl2.1+)))

(define-public gnome-icon-theme
  (package
    (name "gnome-icon-theme")
    (version "3.12.0")
    (source
     (origin
      (method url-fetch)
      (uri (string-append "mirror://gnome/sources/" name "/"
                          (version-major+minor version)  "/"
                          name "-" version ".tar.xz"))
      (sha256
       (base32
        "0fjh9qmmgj34zlgxb09231ld7khys562qxbpsjlaplq2j85p57im"))))
    (build-system gnu-build-system)
    (arguments
     '(#:configure-flags
       ;; Don't create 'icon-theme.cache'.
       (let* ((coreutils (assoc-ref %build-inputs "coreutils"))
              (true      (string-append coreutils "/bin/true")))
         (list (string-append "GTK_UPDATE_ICON_CACHE=" true)))))
    (native-inputs
     `(("icon-naming-utils" ,icon-naming-utils)
       ("intltool" ,intltool)
       ("pkg-config" ,pkg-config)))
    (home-page "https://art.gnome.org/")
    (synopsis
     "GNOME icon theme")
    (description
     "Icons for the GNOME desktop.")
    (license license:lgpl3))) ; or Creative Commons BY-SA 3.0

;; gnome-icon-theme was renamed to adwaita-icon-theme after version 3.12.0.
(define-public adwaita-icon-theme
  (package (inherit gnome-icon-theme)
    (name "adwaita-icon-theme")
    (version "3.30.1")
    (source (origin
              (method url-fetch)
              (uri (string-append "mirror://gnome/sources/" name "/"
                                  (version-major+minor version) "/"
                                  name "-" version ".tar.xz"))
              (sha256
               (base32
                "1kp1lis3dr16jmlgycz1b29jsr6ir8wmqj6laqwlhs663cmjlxbd"))))
    (native-inputs
     `(("gtk-encode-symbolic-svg" ,gtk+ "bin")))))

(define-public tango-icon-theme
  (package
    (name "tango-icon-theme")
    (version "0.8.90")
    (source (origin
              (method url-fetch)
              (uri (string-append "http://tango.freedesktop.org/releases/"
                                  "tango-icon-theme-" version ".tar.bz2"))
              (sha256
               (base32
                "034r9s944b4yikyfgn602yv7s54wdzlq0qfvqh52b9x6kbx08h79"))))
    (build-system gnu-build-system)
    (native-inputs
     `(("icon-naming-utils" ,icon-naming-utils)
       ("intltool" ,intltool)
       ("imagemagick" ,imagemagick)
       ("pkg-config" ,pkg-config)))
    (home-page "http://tango-project.org/")
    (synopsis "Tango icon theme")
    (description "This is an icon theme that follows the Tango visual
guidelines.")
    (license license:public-domain)))

(define-public shared-mime-info
  (package
    (name "shared-mime-info")
    (version "1.10")
    (source (origin
             (method url-fetch)
             (uri (string-append "https://freedesktop.org/~hadess/"
                                 "shared-mime-info-" version ".tar.xz"))
             (sha256
              (base32
               "1gxyvwym3xgpmp262gfn8jg5sla6k5hy6m6dmy6grgiq90xsh9f6"))))
    (build-system gnu-build-system)
    (arguments
     ;; The build system appears not to be parallel-safe.
     '(#:parallel-build? #f))
    (inputs
     `(("glib" ,glib)
       ("libxml2" ,libxml2)))
    (native-inputs
     `(("intltool" ,intltool)
       ("pkg-config" ,pkg-config)))
    (home-page "https://www.freedesktop.org/wiki/Software/shared-mime-info")
    (synopsis "Database of common MIME types")
    (description
     "The shared-mime-info package contains the core database of common types
and the update-mime-database command used to extend it.  It requires glib2 to
be installed for building the update command.  Additionally, it uses intltool
for translations, though this is only a dependency for the maintainers.  This
database is translated at Transifex.")
    (license license:gpl2+)))

(define-public system-config-printer
  (package
    (name "system-config-printer")
    (version "1.5.11")
    (source (origin
             (method url-fetch)
             (uri (string-append
                   "https://github.com/zdohnal/system-config-printer/releases/"
                   "download/" version
                   "/system-config-printer-" version ".tar.xz"))
             (sha256
              (base32
               "1lq0q51bhanirpjjvvh4xiafi8hgpk8r32h0dj6dn3f32z8pib9q"))))
    (build-system glib-or-gtk-build-system)
    (arguments
     `(#:imported-modules ((guix build python-build-system)
                           ,@%glib-or-gtk-build-system-modules)
       #:phases
       (modify-phases %standard-phases
         (add-after 'unpack 'patch-Makefile.am
           (lambda _
             ;; The Makefile generates some scripts, so set a valid shebang
             (substitute* "Makefile.am"
               (("/bin/bash") (which "bash")))
             (delete-file "configure")
             #t))
         (add-after 'unpack 'patch-docbook-xml
           (lambda* (#:key inputs #:allow-other-keys)
             ;; Modify the man XML otherwise xmlto tries to access the network
             (substitute* "man/system-config-printer.xml"
               (("http://www.oasis-open.org/docbook/xml/4.1.2/")
                (string-append (assoc-ref inputs "docbook-xml")
                               "/xml/dtd/docbook/")))
             #t))
         (add-after 'install 'wrap-for-python
           (@@ (guix build python-build-system) wrap))
         (add-after 'install 'wrap
           (lambda* (#:key outputs #:allow-other-keys)
             (let ((out               (assoc-ref outputs "out"))
                   (gi-typelib-path   (getenv "GI_TYPELIB_PATH")))
               (for-each
                (lambda (program)
                  (wrap-program program
                    `("GI_TYPELIB_PATH" ":" prefix (,gi-typelib-path))))
                (map (lambda (name)
                       (string-append out "/bin/" name))
                     '("system-config-printer"
                       "system-config-printer-applet"
                       "install-printerdriver"
                       "scp-dbus-service"))))
             #t)))))
    (inputs
     `(("gsettings-desktop-schemas" ,gsettings-desktop-schemas)
       ("gobject-introspection" ,gobject-introspection)
       ("python" ,python)
       ("cups" ,cups)
       ("python-dbus" ,python-dbus)
       ("python-pygobject" ,python-pygobject)
       ("python-pycups" ,python-pycups)
       ("python-requests" ,python-requests)
       ("python-pycairo" ,python-pycairo)
       ("libnotify" ,libnotify)
       ("packagekit" ,packagekit)))
    (native-inputs
     `(("pkg-config" ,pkg-config)
       ("desktop-file-utils" ,desktop-file-utils)
       ("glib" ,glib)
       ("autoconf" ,autoconf)
       ("automake" ,automake)
       ("intltool" ,intltool)
       ("xmlto" ,xmlto)
       ("docbook-xml" ,docbook-xml-4.1.2)
       ("docbook-xsl" ,docbook-xsl)
       ("libxml2" ,libxml2)))
    (home-page "https://github.com/zdohnal/system-config-printer")
    (synopsis "CUPS administration tool")
    (description
     "system-config-printer is a CUPS administration tool.  It's written in
Python using GTK+, and uses the @acronym{IPP, Internet Printing Protocol} when
configuring CUPS.")
    (license license:gpl2+)))

(define-public hicolor-icon-theme
  (package
    (name "hicolor-icon-theme")
    (version "0.17")
    (source
     (origin
      (method url-fetch)
      (uri (string-append "https://icon-theme.freedesktop.org/releases/"
                          "hicolor-icon-theme-" version ".tar.xz"))
      (sha256
       (base32
        "1n59i3al3zx6p90ff0l43gzpzmlqnzm6hf5cryxqrlbi48sq8x1i"))))
    (build-system gnu-build-system)
    (arguments
     `(#:tests? #f)) ; no check target
    (home-page "https://icon-theme.freedesktop.org/releases/")
    (synopsis
     "Freedesktop icon theme")
    (description
     "Freedesktop icon theme.")
    (license license:gpl2)))

(define-public libnotify
  (package
    (name "libnotify")
    (version "0.7.7")
    (source
     (origin
      (method url-fetch)
      (uri (string-append "mirror://gnome/sources/" name "/"
                          (version-major+minor version)  "/"
                          name "-" version ".tar.xz"))
      (sha256
       (base32
        "017wgq9n00hx39n0hm784zn18hl721hbaijda868cm96bcqwxd4w"))))
    (build-system gnu-build-system)
    (arguments
     `(#:configure-flags '("--disable-static")))
    (propagated-inputs
     `(;; In Requires of libnotify.pc.
       ("gdk-pixbuf" ,gdk-pixbuf)
       ("glib" ,glib)))
    (inputs
     `(("gtk+" ,gtk+)
       ("libpng" ,libpng)))
    (native-inputs
      `(("pkg-config" ,pkg-config)
        ("glib" ,glib "bin")
        ("gobject-introspection" ,gobject-introspection)))
    (home-page "https://developer-next.gnome.org/libnotify/")
    (synopsis
     "GNOME desktop notification library")
    (description
     "Libnotify is a library that sends desktop notifications to a
notification daemon, as defined in the Desktop Notifications spec.  These
notifications can be used to inform the user about an event or display
some form of information without getting in the user's way.")
    (license license:lgpl2.1+)))

(define-public libpeas
  (package
    (name "libpeas")
    (version "1.22.0")
    (source
     (origin
      (method url-fetch)
      (uri (string-append "mirror://gnome/sources/" name "/"
                          (version-major+minor version)  "/"
                          name "-" version ".tar.xz"))
      (sha256
       (base32
        "0qm908kisyjzjxvygdl18hjqxvvgkq9w0phs2g55pck277sw0bsv"))))
    (build-system gnu-build-system)
    (inputs
     `(("gtk+" ,gtk+)
       ("glade" ,glade3)
       ("python" ,python)
       ("python-pygobject" ,python-pygobject)))
    (native-inputs
     `(("pkg-config" ,pkg-config)
       ("glib:bin" ,glib "bin")
       ("gobject-introspection" ,gobject-introspection)
       ("intltool" ,intltool)))
    (propagated-inputs
     ;; The .pc file "Requires" gobject-introspection.
     `(("gobject-introspection" ,gobject-introspection)))
    (home-page "https://wiki.gnome.org/Libpeas")
    (synopsis "GObject plugin system")
    (description
     "Libpeas is a gobject-based plugin engine, targeted at giving every
application the chance to assume its own extensibility.  It also has a set of
features including, but not limited to: multiple extension points; on-demand
(lazy) programming language support for C, Python and JS; simplicity of the
API.")
    (license license:lgpl2.0+)))

(define-public gtkglext
  (package
    (name "gtkglext")
    (version "1.2.0")
    (source (origin
              (method url-fetch)
              (uri (string-append "mirror://sourceforge/gtkglext/gtkglext/"
                                  version "/gtkglext-" version ".tar.gz"))
              (sha256
               (base32 "1ya4d2j2aacr9ii5zj4ac95fjpdvlm2rg79mgnk7yvl1dcy3y1z5"))
              (patches (search-patches
                        "gtkglext-disable-disable-deprecated.patch"))))
    (build-system gnu-build-system)
    (arguments
     `(#:phases
       (modify-phases %standard-phases
         ;; Fix a collision between a local variable and a definition from
         ;; glibc's string.h.
         (add-after 'unpack 'fix-collision
           (lambda _
             (substitute* "gdk/gdkglshapes.c"
               ((" index") " triangle_index"))
             #t)))))
    (inputs `(("gtk+" ,gtk+-2)
              ("mesa" ,mesa)
              ("glu" ,glu)
              ("libx11" ,libx11)
              ("libxt" ,libxt)))
    (native-inputs `(("pkg-config" ,pkg-config)
                     ("glib" ,glib "bin")))
    (propagated-inputs `(("pangox-compat" ,pangox-compat)))
    (home-page "https://projects.gnome.org/gtkglext")
    (synopsis "OpenGL extension to GTK+")
    (description "GtkGLExt is an OpenGL extension to GTK+.  It provides
additional GDK objects which support OpenGL rendering in GTK+ and GtkWidget
API add-ons to make GTK+ widgets OpenGL-capable.")
    (license license:lgpl2.1+)))

(define-public glade3
  (package
    (name "glade")
    (version "3.22.1")
    (source (origin
              (method url-fetch)
              (uri (string-append "mirror://gnome/sources/" name "/"
                                  (version-major+minor version)  "/"
                                  name "-" version ".tar.xz"))
              (sha256
               (base32
                "16p38xavpid51qfy0s26n0n21f9ws1w9k5s65bzh1w7ay8p9my6z"))))
    (build-system glib-or-gtk-build-system)
    (arguments
     `(#:tests? #f ; needs X, GL, and software rendering
       #:phases
       (modify-phases %standard-phases
         (add-before 'configure 'fix-docbook
           (lambda* (#:key inputs #:allow-other-keys)
             (substitute* "man/Makefile.in"
               (("http://docbook.sourceforge.net/release/xsl/current/manpages/docbook.xsl")
                (string-append (assoc-ref inputs "docbook-xsl")
                               "/xml/xsl/docbook-xsl-"
                               ,(package-version docbook-xsl)
                               "/manpages/docbook.xsl")))
             #t)))))
    (inputs
     `(("gtk+" ,gtk+)
       ("libxml2" ,libxml2)))
    (native-inputs
     `(("intltool" ,intltool)
       ("itstool" ,itstool)
       ("libxslt" ,libxslt) ;for xsltproc
       ("docbook-xml" ,docbook-xml-4.2)
       ("docbook-xsl" ,docbook-xsl)
       ("python" ,python-2)
       ("pkg-config" ,pkg-config)))
    (home-page "https://glade.gnome.org")
    (synopsis "GTK+ rapid application development tool")
    (description "Glade is a rapid application development (RAD) tool to
enable quick & easy development of user interfaces for the GTK+ toolkit and
the GNOME desktop environment.")
    (license license:lgpl2.0+)))

(define-public libcroco
  (package
    (name "libcroco")
    (version "0.6.13")
    (source (origin
              (method url-fetch)
              (uri (string-append "mirror://gnome/sources/" name "/"
                                  (version-major+minor version)  "/"
                                  name "-" version ".tar.xz"))
              (sha256
               (base32
                "1m110rbj5d2raxcdp4iz0qp172284945awrsbdlq99ksmqsc4zkn"))))
    (build-system gnu-build-system)
    (native-inputs
     `(("pkg-config" ,pkg-config)))
    (inputs
     `(("glib" ,glib)
       ("libxml2" ,libxml2)
       ("zlib" ,zlib)))
    (home-page "https://github.com/GNOME/libcroco")
    (synopsis "CSS2 parsing and manipulation library")
    (description
     "Libcroco is a standalone CSS2 parsing and manipulation library.
The parser provides a low level event driven SAC-like API and a CSS object
model like API.  Libcroco provides a CSS2 selection engine and an experimental
XML/CSS rendering engine.")

    ;; LGPLv2.1-only.
    (license license:lgpl2.1)))

(define-public libgsf
  (package
    (name "libgsf")
    (version "1.14.46")
    (source (origin
              (method url-fetch)
              (uri (string-append "mirror://gnome/sources/" name "/"
                                  (version-major+minor version)  "/"
                                  name "-" version ".tar.xz"))
              (sha256
               (base32
                "0bddmlzg719sjhlbzqlhb7chwk93qc7g68m2r9r8xz112jdradpa"))))
    (build-system gnu-build-system)
    (native-inputs
     `(("intltool" ,intltool)
       ("pkg-config" ,pkg-config)))
    (inputs
     `(("python" ,python)
       ("zlib" ,zlib)
       ("bzip2" ,bzip2)))
    (propagated-inputs
     `(("gdk-pixbuf" ,gdk-pixbuf)
       ("glib" ,glib)
       ("libxml2" ,libxml2)))
    (home-page "https://www.gnome.org/projects/libgsf")
    (synopsis "GNOME's Structured File Library")
    (description
     "Libgsf aims to provide an efficient extensible I/O abstraction for
dealing with different structured file formats.")

    ;; LGPLv2.1-only.
    (license license:lgpl2.1)))

(define-public librsvg
  (package
    (name "librsvg")
    (version "2.40.20")
    (source (origin
              (method url-fetch)
              (uri (string-append "mirror://gnome/sources/" name "/"
                                  (version-major+minor version)  "/"
                                  name "-" version ".tar.xz"))
              (sha256
               (base32
                "0ay9himvw1l1swcf3h1312d2iqzfl65kpbfgiyfykgvq7cydvx6g"))))
    (build-system gnu-build-system)
    (arguments
     `(#:configure-flags
       (list "--disable-static"
             "--enable-vala") ; needed for e.g. gnome-mines
       #:phases
       (modify-phases %standard-phases
         (add-before 'configure 'pre-configure
           (lambda* (#:key inputs #:allow-other-keys)
             (substitute* "gdk-pixbuf-loader/Makefile.in"
               ;; By default the gdk-pixbuf loader is installed under
               ;; gdk-pixbuf's prefix.  Work around that.
               (("gdk_pixbuf_moduledir = .*$")
                (string-append "gdk_pixbuf_moduledir = "
                               "$(prefix)/lib/gdk-pixbuf-2.0/2.10.0/"
                                "loaders\n"))
               ;; Drop the 'loaders.cache' file, it's in gdk-pixbuf+svg.
               (("gdk_pixbuf_cache_file = .*$")
                "gdk_pixbuf_cache_file = $(TMPDIR)/loaders.cache\n"))
             #t))
         (add-before 'check 'remove-failing-tests
           (lambda _
             (with-directory-excursion "tests/fixtures/reftests"
               (for-each delete-file
                         '(;; This test fails on i686:
                           "svg1.1/masking-path-04-b.svg"
                           ;; This test fails on armhf:
                           "svg1.1/masking-mask-01-b.svg"
                           ;; This test fails on aarch64:
                           "bugs/777834-empty-text-children.svg")))
             #t)))))
    (native-inputs
     `(("pkg-config" ,pkg-config)
       ("vala" ,vala)
       ("glib" ,glib "bin")                               ; glib-mkenums, etc.
       ("gobject-introspection" ,gobject-introspection))) ; g-ir-compiler, etc.
    (inputs
     `(("pango" ,pango)
       ("libcroco" ,libcroco)
       ("bzip2" ,bzip2)
       ("libgsf" ,libgsf)
       ("libxml2" ,libxml2)))
    (propagated-inputs
     ;; librsvg-2.0.pc refers to all of that.
     `(("cairo" ,cairo)
       ("gdk-pixbuf" ,gdk-pixbuf)
       ("glib" ,glib)))
    (home-page "https://wiki.gnome.org/LibRsvg")
    (synopsis "Render SVG files using Cairo")
    (description
     "Librsvg is a C library to render SVG files using the Cairo 2D graphics
library.")
    (license license:lgpl2.0+)))

(define-public librsvg-next
  (package
    (name "librsvg")
    (version "2.44.12")
    (source (origin
              (method url-fetch)
              (uri (string-append "mirror://gnome/sources/" name "/"
                                  (version-major+minor version)  "/"
                                  name "-" version ".tar.xz"))
              (sha256
               (base32
                "1h3qnqhr0l7pd2bxg69ki6ckl4srdwgr471dpp4jq9i4784hp0v6"))))
    (build-system gnu-build-system)
    (arguments
     `(#:configure-flags
       (list "--disable-static"
             "--enable-vala") ; needed for e.g. gnome-mines
       #:make-flags '("CC=gcc")
       #:phases
       (modify-phases %standard-phases
         ;; Don't patch anything in vendor/ to avoid having to recompute
         ;; checksums for the bundled Cargo "crates".  TODO: Unbundle those.
         (delete 'patch-source-shebangs)
         (delete 'patch-generated-file-shebangs)
         (delete 'patch-usr-bin-file)
         (add-before 'configure 'patch-all-the-things
           (lambda _
             (for-each patch-shebang '("tap-driver.sh" "tap-test"))
             (patch-/usr/bin/file "configure")
             #t))
         (add-before 'configure 'pre-configure
           (lambda* (#:key inputs #:allow-other-keys)
             (substitute* "gdk-pixbuf-loader/Makefile.in"
               ;; By default the gdk-pixbuf loader is installed under
               ;; gdk-pixbuf's prefix.  Work around that.
               (("gdk_pixbuf_moduledir = .*$")
                (string-append "gdk_pixbuf_moduledir = "
                               "$(prefix)/lib/gdk-pixbuf-2.0/2.10.0/"
                                "loaders\n"))
               ;; Drop the 'loaders.cache' file, it's in gdk-pixbuf+svg.
               (("gdk_pixbuf_cache_file = .*$")
                "gdk_pixbuf_cache_file = $(TMPDIR)/loaders.cache\n"))
             #t))
         (add-before 'check 'remove-failing-tests
           (lambda _
             (with-directory-excursion "tests/fixtures/reftests"
               (for-each delete-file
                         '(;; The images produced by these tests differ slightly
                           ;; from their reference counterparts due to differences
                           ;; in the build environment (missing fonts, etc).  See
                           ;; <tests/README.md> for details.
                           ;; These fail on x86_64.
                           "svg1.1/coords-viewattr-02-b.svg"
                           "svg1.1/filters-composite-04-f.svg"
                           "svg1.1/filters-image-01-b.svg"
                           "svg1.1/filters-conv-02-f.svg"
                           "svg1.1/filters-conv-04-f.svg"
                           ;; This test fails on i686:
                           "svg1.1/masking-path-04-b.svg"
                           ;; This test fails on armhf:
                           "svg1.1/masking-mask-01-b.svg"
                           ;; This test fails on aarch64:
                           "bugs/777834-empty-text-children.svg")))
             #t)))))
    (native-inputs
     `(("pkg-config" ,pkg-config)
       ;; This is the minimum supported Rust version in Librsvg 2.44.
       ("rust" ,rust-1.27)
       ("cargo" ,rust-1.27 "cargo")
       ("vala" ,vala)
       ("glib" ,glib "bin")                               ; glib-mkenums, etc.
       ("gobject-introspection" ,gobject-introspection))) ; g-ir-compiler, etc.
    (inputs
     `(("pango" ,pango)
       ("libcroco" ,libcroco)
       ("bzip2" ,bzip2)
       ("libgsf" ,libgsf)
       ("libxml2" ,libxml2)))
    (propagated-inputs
     ;; librsvg-2.0.pc refers to all of that.
     `(("cairo" ,cairo)
       ("gdk-pixbuf" ,gdk-pixbuf)
       ("glib" ,glib)))
    (home-page "https://wiki.gnome.org/LibRsvg")
    (synopsis "Render SVG files using Cairo")
    (description
     "Librsvg is a C library to render SVG files using the Cairo 2D graphics
library.")
    (license license:lgpl2.0+)))

(define-public libidl
  (package
    (name "libidl")
    (version "0.8.14")
    (source (origin
              (method url-fetch)
              (uri (let ((upstream-name "libIDL"))
		     (string-append "mirror://gnome/sources/" upstream-name "/"
                                    (version-major+minor version) "/"
                                    upstream-name "-" version ".tar.bz2")))
              (sha256
               (base32
                "08129my8s9fbrk0vqvnmx6ph4nid744g5vbwphzkaik51664vln5"))))
    (build-system gnu-build-system)
    (inputs `(("glib" ,glib)))
    (native-inputs
     `(("pkg-config" ,pkg-config)
       ("flex" ,flex)
       ("bison" ,bison)))
    (home-page "http://freecode.com/projects/libidl")
    (synopsis "Create trees of CORBA Interface Definition Language files")
    (description  "Libidl is a library for creating trees of CORBA Interface
Definition Language (idl) files, which is a specification for defining
portable interfaces. libidl was initially written for orbit (the orb from the
GNOME project, and the primary means of libidl distribution).  However, the
functionality was designed to be as reusable and portable as possible.")
    (license license:lgpl2.0+)))


(define-public orbit2
  (package
    (name "orbit2")
    (version "2.14.19")
    (source (origin
              (method url-fetch)
              (uri (let ((upstream-name "ORBit2"))
                     (string-append "mirror://gnome/sources/" upstream-name "/"
                                    (version-major+minor version) "/"
                                    upstream-name "-" version ".tar.bz2")))
              (sha256
               (base32
                "0l3mhpyym9m5iz09fz0rgiqxl2ym6kpkwpsp1xrr4aa80nlh1jam"))))
    (build-system gnu-build-system)
    (arguments
     `(#:configure-flags
       '(;; We don't need static libraries, plus they don't build reproducibly
         ;; (non-deterministic ordering of .o files in the archive.)
         "--disable-static"

         ;; The programmer kindly gives us a hook to turn off deprecation
         ;; warnings ...
         "DISABLE_DEPRECATED_CFLAGS=-DGLIB_DISABLE_DEPRECATION_WARNINGS")
       ;; ... which they then completly ignore !!
       #:phases
       (modify-phases %standard-phases
         (add-before 'configure 'ignore-deprecations
           (lambda _
             (substitute* "linc2/src/Makefile.in"
               (("-DG_DISABLE_DEPRECATED") "-DGLIB_DISABLE_DEPRECATION_WARNINGS"))
             #t)))))
    (inputs `(("glib" ,glib)
              ("libidl" ,libidl)))
    (native-inputs
     `(("pkg-config" ,pkg-config)))
    (home-page "https://projects.gnome.org/orbit2/")
    (synopsis "CORBA 2.4-compliant Object Request Broker")
    (description  "ORBit2 is a CORBA 2.4-compliant Object Request Broker (orb)
featuring mature C, C++ and Python bindings.")
    ;; Licence notice is unclear.  The Web page simply say "GPL" without giving
    ;; a version.  SOME of the code files have licence notices for GPLv2+.
    ;; The tarball contains files of the text of GPLv2 and LGPLv2.
    (license license:gpl2+)
    (properties `((upstream-name . "ORBit2")))))


(define-public libbonobo
  (package
    (name "libbonobo")
    (version "2.32.1")
    (source (origin
              (method url-fetch)
              (uri (string-append "mirror://gnome/sources/" name "/"
                                  (version-major+minor version)
                                  "/" name "-" version ".tar.bz2"))
              (sha256
               (base32 "0swp4kk6x7hy1rvd1f9jba31lvfc6qvafkvbpg9h0r34fzrd8q4i"))
              (patches (search-patches
                        "libbonobo-activation-test-race.patch"))))
    (build-system gnu-build-system)
    (arguments
     ;; The programmer kindly gives us a hook to turn off deprecation warnings ...
     `(#:configure-flags
       '("DISABLE_DEPRECATED_CFLAGS=-DGLIB_DISABLE_DEPRECATION_WARNINGS")
       ;; ... which they then completly ignore !!
       #:phases
       (modify-phases %standard-phases
         (add-before 'configure 'ignore-deprecations
           (lambda _
             (substitute* "activation-server/Makefile.in"
               (("-DG_DISABLE_DEPRECATED") "-DGLIB_DISABLE_DEPRECATION_WARNINGS"))
             #t)))

       ;; There's apparently a race condition between the server stub
       ;; generation and linking of the example under 'samples/echo' that can
       ;; lead do undefined references when building in parallel, as reported
       ;; at <https://forums.gentoo.org/viewtopic-t-223376-start-550.html>.
       ;; Thus, disable parallel builds.
       #:parallel-build? #f))
    (inputs `(("popt" ,popt)
              ("libxml2" ,libxml2)))
    ;; The following are Required by the .pc file
    (propagated-inputs
     `(("glib" ,glib)
       ("orbit2" ,orbit2)))
    (native-inputs
     `(("intltool" ,intltool)
       ("pkg-config" ,pkg-config)
       ("glib" ,glib "bin")             ; for glib-genmarshal, etc.
       ("flex" ,flex)
       ("bison" ,bison)))
    (home-page "https://developer.gnome.org/libbonobo/")
    (synopsis "Framework for creating reusable components for use in GNOME applications")
    (description "Bonobo is a framework for creating reusable components for
use in GNOME applications, built on top of CORBA.")
    ;; Licence not explicitly stated.  Source files contain no licence notices.
    ;; Tarball contains text of both GPLv2 and LGPLv2
    ;; GPLv2 covers both conditions
    (license license:gpl2+)))


(define-public gconf
  (package
    (name "gconf")
    (version "3.2.6")
    (source (origin
              (method url-fetch)
              (uri
               (let ((upstream-name "GConf"))
                 (string-append "mirror://gnome/sources/" upstream-name "/"
                                (version-major+minor version) "/"
                                upstream-name "-" version ".tar.xz")))
              (sha256
               (base32 "0k3q9nh53yhc9qxf1zaicz4sk8p3kzq4ndjdsgpaa2db0ccbj4hr"))))
    (build-system gnu-build-system)
    (inputs `(("dbus-glib" ,dbus-glib)
              ("libxml2" ,libxml2)))
    (propagated-inputs `(("glib" ,glib) ; referred to in the .pc file
                         ("orbit2" ,orbit2)))
    (native-inputs
     `(("intltool" ,intltool)
       ("glib" ,glib "bin")             ; for glib-genmarshal, etc.
       ("pkg-config" ,pkg-config)))
    (home-page "https://projects.gnome.org/gconf/")
    (synopsis "Store application preferences")
    (description "Gconf is a system for storing application preferences.  It
is intended for user preferences; not arbitrary data storage.")
    (license license:lgpl2.0+)
    (properties '((upstream-name . "GConf")))))


(define-public gnome-mime-data
  (package
    (name "gnome-mime-data")
    (version "2.18.0")
    (source (origin
              (method url-fetch)
              (uri (string-append "mirror://gnome/sources/" name "/"
                                  (version-major+minor version)  "/"
                                  name "-" version ".tar.bz2"))
              (sha256
               (base32
                "1mvg8glb2a40yilmyabmb7fkbzlqd3i3d31kbkabqnq86xdnn69p"))))
    (build-system gnu-build-system)
    (native-inputs
     `(("perl" ,perl)
       ("intltool" ,intltool)))
    (arguments
     '(#:phases (modify-phases %standard-phases
                  (add-after 'configure 'use-our-intltool
                    (lambda _
                      ;; Do not use the bundled intltool commands, which lack
                      ;; the "dotless @INC" fixes of our 'intltool' package.
                      (substitute* (find-files "." "^Makefile$")
                        (("^INTLTOOL_(EXTRACT|UPDATE|MERGE) = .*$" _ tool)
                         (string-append "INTLTOOL_" tool " = intltool-"
                                        (string-downcase tool) "\n")))
                      #t)))))
    (home-page "https://www.gnome.org")
    (synopsis "Base MIME and Application database for GNOME")
    (description  "GNOME Mime Data is a module which contains the base MIME
and Application database for GNOME.  The data stored by this module is
designed to be accessed through the MIME functions in GnomeVFS.")
    (license license:gpl2+)))


(define-public gnome-vfs
  (package
    (name "gnome-vfs")
    (version "2.24.4")
    (source (origin
              (method url-fetch)
              (uri (string-append "mirror://gnome/sources/" name "/"
                                  (version-major+minor version)  "/"
                                  name "-" version ".tar.bz2"))
              (sha256
               (base32
                "1ajg8jb8k3snxc7rrgczlh8daxkjidmcv3zr9w809sq4p2sn9pk2"))))
    (build-system gnu-build-system)
    (arguments
     `(#:phases
       (modify-phases %standard-phases
         (add-before 'configure 'ignore-deprecations
           (lambda _
             (substitute* '("libgnomevfs/Makefile.in"
                            "daemon/Makefile.in")
               (("-DG_DISABLE_DEPRECATED") "-DGLIB_DISABLE_DEPRECATION_WARNINGS"))
             #t))
         (add-before 'configure 'patch-test-async-cancel-to-never-fail
           (lambda _
             (substitute* "test/test-async-cancel.c"
               (("EXIT_FAILURE") "77"))
             #t)))))
    (inputs `(("libxml2" ,libxml2)
              ("dbus-glib" ,dbus-glib)
              ("gconf" ,gconf)
              ("gnome-mime-data" ,gnome-mime-data)
              ("zlib" ,zlib)))
    (native-inputs
     `(("glib" ,glib "bin")             ; for glib-mkenums, etc.
       ("intltool" ,intltool)
       ("pkg-config" ,pkg-config)))
    (home-page "https://developer.gnome.org/gnome-vfs/")
    (synopsis "Access files and folders in GNOME applications")
    (description
     "GnomeVFS is the core library used to access files and folders in GNOME
applications.  It provides a file system abstraction which allows applications
to access local and remote files with a single consistent API.")
    (license license:lgpl2.0+)))



(define-public libgnome
  (package
    (name "libgnome")
    (version "2.32.1")
    (source (origin
              (method url-fetch)
              (uri (string-append "mirror://gnome/sources/" name "/"
                                  (version-major+minor version)  "/"
                                  name "-" version ".tar.bz2"))
              (sha256
               (base32
                "197pnq8y0knqjhm2fg4j6hbqqm3qfzfnd0irhwxpk1b4hqb3kimj"))
              (patches (search-patches "libgnome-encoding.patch"))))
    (build-system gnu-build-system)
    (arguments
     `(#:phases
       (modify-phases %standard-phases
         (add-before 'configure 'enable-deprecated
           (lambda _
             (substitute* "libgnome/Makefile.in"
               (("-DG_DISABLE_DEPRECATED") "-DGLIB_DISABLE_DEPRECATION_WARNINGS"))
             #t)))))
    (inputs `(("libxml2" ,libxml2)))
    (native-inputs
     `(("glib" ,glib "bin")             ; for glib-mkenums, etc.
       ("intltool" ,intltool)
       ("pkg-config" ,pkg-config)))
    ;; The following are listed as Required in the .pc file
    ;; (except for libcanberra -- which seems to be oversight on the part
    ;; of the upstream developers -- anything that links against libgnome,
    ;; must also link against libcanberra
    (propagated-inputs
     `(("libcanberra" ,libcanberra)
       ("libbonobo" ,libbonobo)
       ("gconf" ,gconf)
       ("gnome-vfs" ,gnome-vfs)
       ("popt" ,popt)))                       ;gnome-program.h includes popt.h
    (home-page "https://developer.gnome.org/libgnome/")
    (synopsis "Useful routines for building applications")
    (description  "The libgnome library provides a number of useful routines
for building modern applications, including session management, activation of
files and URIs, and displaying help.")
    (license license:lgpl2.0+)))


(define-public libart-lgpl
  (package
    (name "libart-lgpl")
    (version "2.3.21")
    (source (origin
              (method url-fetch)
              (uri (let ((upstream-name "libart_lgpl"))
                     (string-append "mirror://gnome/sources/" upstream-name "/"
                                    (version-major+minor version) "/"
                                    upstream-name "-" version ".tar.bz2")))
              (sha256
               (base32
                "1yknfkyzgz9s616is0l9gp5aray0f2ry4dw533jgzj8gq5s1xhgx"))))
    (build-system gnu-build-system)
    (native-inputs
     `(("pkg-config" ,pkg-config)))
    (home-page "https://people.gnome.org/~mathieu/libart")
    (synopsis "2D drawing library")
    (description  "Libart is a 2D drawing library intended as a
high-quality vector-based 2D library with antialiasing and alpha composition.")
    (license license:lgpl2.0+)))



(define-public libgnomecanvas
  (package
    (name "libgnomecanvas")
    (version "2.30.3")
    (source (origin
              (method url-fetch)
              (uri (string-append "mirror://gnome/sources/" name "/"
                                  (version-major+minor version)  "/"
                                  name "-" version ".tar.gz"))
              (sha256
               (base32
                "1nhnq4lfkk8ljkdafscwaggx0h95mq0rxnd7zgqyq0xb6kkqbjm8"))))
    (build-system gnu-build-system)
    ;; Mentioned as Required in the .pc file
    (propagated-inputs `(("libart-lgpl" ,libart-lgpl)
                         ("gtk+" ,gtk+-2)))
    (native-inputs
     `(("intltool" ,intltool)
       ("glib" ,glib "bin")             ; for glib-genmarshal, etc.
       ("pkg-config" ,pkg-config)))
    (home-page "https://developer.gnome.org/libgnomecanvas/")
    (synopsis "Flexible widget for creating interactive structured graphics")
    (description  "The GnomeCanvas widget provides a flexible widget for
creating interactive structured graphics.")
    (license license:lgpl2.0+)))

(define-public libgnomecanvasmm
  (package
    (name "libgnomecanvasmm")
    (version "2.26.0")
    (source (origin
              (method url-fetch)
              (uri (string-append "mirror://gnome/sources/" name "/"
                                  (version-major+minor version)  "/"
                                  name "-" version ".tar.bz2"))
              (sha256
               (base32
                "0679hcnpam2gkag2i63sm0wdm35gwvzafnz1354mg6j5gzwpfrcr"))))
    (build-system gnu-build-system)
    (propagated-inputs `(("libgnomecanvas" ,libgnomecanvas)))
    (native-inputs
     `(("gtkmm-2" ,gtkmm-2)
       ("pkg-config" ,pkg-config)))
    (home-page "https://gtkmm.org")
    (synopsis "C++ bindings to the GNOME Canvas library")
    (description "C++ bindings to the GNOME Canvas library.")
    (license license:lgpl2.0+)))

(define-public libgnomeui
  (package
    (name "libgnomeui")
    (version "2.24.5")
    (source (origin
              (method url-fetch)
              (uri (string-append "mirror://gnome/sources/" name "/"
                                  (version-major+minor version)  "/"
                                  name "-" version ".tar.bz2"))
              (patches (search-patches "libgnomeui-utf8.patch"))
              (sha256
               (base32
                "03rwbli76crkjl6gp422wrc9lqpl174k56cp9i96b7l8jlj2yddf"))))
    (build-system gnu-build-system)
    ;; Mentioned as Required in the .pc file
    (propagated-inputs `(("libbonoboui" ,libbonoboui)
                         ("libgnome" ,libgnome)
                         ("libgnomecanvas" ,libgnomecanvas)
                         ("libgnome-keyring" ,libgnome-keyring)))
    (inputs `(("libjpeg" ,libjpeg)
              ("popt" ,popt)
              ("libbonobo" ,libbonobo)
              ("libxml2" ,libxml2)
              ("libglade" ,libglade)))
    (native-inputs
     `(("glib" ,glib "bin")             ; for glib-mkenums, etc.
       ("intltool" ,intltool)
       ("pkg-config" ,pkg-config)))
    (home-page "https://developer.gnome.org/libgnomeui/")
    (synopsis "Additional widgets for applications")
    (description "The libgnomeui library provides additional widgets for
applications.  Many of the widgets from libgnomeui have already been
ported to GTK+.")
    (license license:lgpl2.0+)))

(define-public libglade
  (package
    (name "libglade")
    (version "2.6.4")
    (source (origin
              (method url-fetch)
              (uri (string-append "mirror://gnome/sources/" name "/"
                                  (version-major+minor version)  "/"
                                  name "-" version ".tar.bz2"))
              (sha256
               (base32
                "1v2x2s04jry4gpabws92i0wq2ghd47yr5n9nhgnkd7c38xv1wdk4"))))
    (build-system gnu-build-system)
    (inputs
     `(("python" ,python))) ;; needed for the optional libglade-convert program
    (propagated-inputs
     `(("gtk+-2" ,gtk+-2)
       ("libxml2" ,libxml2))) ; required by libglade-2.0.pc
    (native-inputs
     `(("pkg-config" ,pkg-config)))
    (home-page "https://developer.gnome.org/libglade")
    (synopsis "Load glade interfaces and access the glade built widgets")
    (description "Libglade is a library that provides interfaces for loading
graphical interfaces described in glade files and for accessing the
widgets built in the loading process.")
    (license license:gpl2+))) ; This is correct.  GPL not LGPL

(define-public libgnomeprint
  ;; This library has been deprecated since 2006; see
  ;; <https://mail.gnome.org/archives/devel-announce-list/2006-August/msg00005.html>.
  (package
    (name "libgnomeprint")
    (version "2.18.8")
    (source (origin
              (method url-fetch)
              (uri (string-append "mirror://gnome/sources/" name "/"
                                  (version-major+minor version)  "/"
                                  name "-" version ".tar.bz2"))
              (sha256
               (base32
                "14cnimvlc7ky22g2snyf4362412k3jk1syjf8b9887q5a63fqd0h"))))
    (build-system gnu-build-system)
    (inputs
     `(("popt" ,popt)
       ("libart-lgpl" ,libart-lgpl)
       ("gtk+" ,gtk+-2)
       ("libxml2" ,libxml2)))
    (native-inputs
     `(("intltool" ,intltool)
       ("glib" ,glib "bin")             ; for glib-genmarshal, etc.
       ("pkg-config" ,pkg-config)))
    (home-page "https://projects.gnome.org/gnome-print/home/faq.html")
    (synopsis "Printing framework for GNOME")
    (description
     "GNOME-print was a printing framework for GNOME.  It has been deprecated
since ca. 2006, when GTK+ itself incorporated printing support.")
    (license license:lgpl2.0+)))


(define-public libgnomeprintui
  ;; Deprecated; see libgnomeprint.
  (package
    (name "libgnomeprintui")
    (version "2.18.6")
    (source (origin
              (method url-fetch)
              (uri (string-append "mirror://gnome/sources/" name "/"
                                  (version-major+minor version)  "/"
                                  name "-" version ".tar.bz2"))
              (sha256
               (base32
                "0spl8vinb5n6n1krnfnr61dwaxidg67h8j94z9p59k2xdsvfashm"))))
    (build-system gnu-build-system)
    ;; Mentioned as Required in the .pc file
    (propagated-inputs `(("libgnomeprint" ,libgnomeprint)))
    (inputs `(("gtk+" ,gtk+-2)
              ("glib" ,glib)
              ("gnome-icon-theme" ,gnome-icon-theme)
              ("libgnomecanvas" ,libgnomecanvas)
              ("libxml2" ,libxml2)))
    (native-inputs
     `(("intltool" ,intltool)
       ("pkg-config" ,pkg-config)))
    (home-page "https://projects.gnome.org/gnome-print/home/faq.html")
    (synopsis "Printing framework for GNOME")
    (description (package-description libgnomeprint))
    (license license:lgpl2.0+)))

(define-public libbonoboui
  (package
    (name "libbonoboui")
    (version "2.24.5")
    (source (origin
              (method url-fetch)
              (uri (string-append "mirror://gnome/sources/" name "/"
                                  (version-major+minor version)  "/"
                                  name "-" version ".tar.bz2"))
              (sha256
               (base32
                "1kbgqh7bw0fdx4f1a1aqwpff7gp5mwhbaz60c6c98bc4djng5dgs"))))
    (build-system gnu-build-system)
    (arguments
     `(#:phases
       (modify-phases %standard-phases
         (add-before 'check 'start-xserver
           (lambda* (#:key inputs #:allow-other-keys)
             (let ((xorg-server (assoc-ref inputs "xorg-server"))
                   (disp ":1"))

               (setenv "HOME" (getcwd))
               (setenv "DISPLAY" disp)
               ;; There must be a running X server and make check doesn't start one.
               ;; Therefore we must do it.
               (zero? (system (format #f "~a/bin/Xvfb ~a &" xorg-server disp)))))))))
    ;; Mentioned as Required by the .pc file
    (propagated-inputs `(("libxml2" ,libxml2)))
    (inputs
     `(("popt" ,popt)
       ("pangox-compat" ,pangox-compat)
       ("libgnome" ,libgnome)
       ("libgnomecanvas" ,libgnomecanvas)
       ("libglade" ,libglade)))
    (native-inputs
     `(("glib" ,glib "bin")             ; for glib-genmarshal, etc.
       ("intltool" ,intltool)
       ("xorg-server" ,xorg-server) ; For running the tests
       ("pkg-config" ,pkg-config)))
    (home-page "https://developer.gnome.org/libbonoboui/")
    (synopsis "Some user interface controls using Bonobo")
    (description  "The Bonobo UI library provides a number of user interface
controls using the Bonobo component framework.")
    (license license:lgpl2.0+)))

(define-public libwnck
  (package
    (name "libwnck")
    (version "3.30.0")
    (source (origin
              (method url-fetch)
              (uri (string-append "mirror://gnome/sources/" name "/"
                                  (version-major+minor version) "/"
                                  name "-" version ".tar.xz"))
              (sha256
               (base32
                "0f9lvhm3w25046dqq8xyg7nzggxpmdriwrb661nng05a8qk0svdc"))))
    (build-system gnu-build-system)
    (native-inputs
     `(("pkg-config" ,pkg-config)
       ("intltool" ,intltool)))
    (propagated-inputs
     `(("gtk+" ,gtk+)
       ("libxres" ,libxres)
       ("startup-notification" ,startup-notification)))
    (home-page "https://developer.gnome.org/libwnck/")
    (synopsis "Window Navigator Construction Kit")
    (description
     "Libwnck is the Window Navigator Construction Kit, a library for use in
writing pagers, tasklists, and more generally applications that are dealing
with window management.  It tries hard to respect the Extended Window Manager
Hints specification (EWMH).")
    (license license:lgpl2.0+)))

;; stable version for gtk2, required by xfwm4.
(define-public libwnck-2
  (package (inherit libwnck)
    (name "libwnck")
    (version "2.30.7")
    (source (origin
              (method url-fetch)
              (uri (string-append "mirror://gnome/sources/" name "/"
                                  (version-major+minor version) "/"
                                  name "-" version ".tar.xz"))
              (sha256
               (base32
                "15713yl0f8f3p99jzqqfmbicrdswd3vwpx7r3bkf1bgh6d9lvs4b"))))
    (propagated-inputs
     `(("gtk+" ,gtk+-2)
       ("libxres" ,libxres)
       ("startup-notification" ,startup-notification)))))

(define-public goffice
  (package
    (name "goffice")
    (version "0.10.44")
    (source (origin
              (method url-fetch)
              (uri (string-append "mirror://gnome/sources/" name "/"
                                  (version-major+minor version)  "/"
                                  name "-" version ".tar.xz"))
              (sha256
               (base32 "1fd7cm6j0g0mqgpqs4y22b4gd2ll4mcyvg4d0q22d5ndjapl4q3d"))))
    (build-system gnu-build-system)
    (outputs '("out"
               "doc"))                            ;4.0 MiB of gtk-doc
    (arguments
     '(#:configure-flags (list (string-append "--with-html-dir="
                                              (assoc-ref %outputs "doc")
                                              "/share/gtk-doc/html"))))
    (inputs
     `(("gtk+" ,gtk+)
       ("libgsf" ,libgsf)
       ("librsvg" ,librsvg)
       ("libxslt" ,libxslt)
       ("libxml2" ,libxml2)))
    (native-inputs
     `(("intltool" ,intltool)
       ("glib" ,glib "bin")
       ("pkg-config" ,pkg-config)))
    (home-page "https://developer.gnome.org/goffice/")
    (synopsis "Document-centric objects and utilities")
    (description "A GLib/GTK+ set of document-centric objects and utilities.")
    (license
     ;; Dual licensed under GPLv2 or GPLv3 (both without "or later")
     ;; Note: NOT LGPL
     (list license:gpl2 license:gpl3))))

(define-public goffice-0.8
  (package (inherit goffice)
    (version "0.8.17")
    (source (origin
              (method url-fetch)
              (uri (string-append "mirror://gnome/sources/" (package-name goffice) "/"
                                  (version-major+minor version)  "/"
                                  (package-name goffice) "-" version ".tar.xz"))
              (sha256
               (base32 "05fvzbs5bin05bbsr4dp79aiva3lnq0a3a40zq55i13vnsz70l0n"))))
    (arguments
     `(#:phases
       (modify-phases %standard-phases
         (add-after 'unpack 'fix-pcre-check
           (lambda _
             ;; Only glib.h can be included directly.  See
             ;; https://bugzilla.gnome.org/show_bug.cgi?id=670316
             (substitute* "configure"
               (("glib/gregex\\.h") "glib.h")) #t)))

       ,@(package-arguments goffice)))
    (propagated-inputs
     ;; libgoffice-0.8.pc mentions libgsf-1
     `(("libgsf" ,libgsf)))
    (inputs
     `(("gtk" ,gtk+-2)
       ,@(alist-delete "gtk" (package-inputs goffice))))))

(define-public gnumeric
  (package
    (name "gnumeric")
    (version "1.12.45")
    (source (origin
              (method url-fetch)
              (uri (string-append "mirror://gnome/sources/gnumeric/"
                                  (version-major+minor version)  "/"
                                  "gnumeric-" version ".tar.xz"))
              (sha256
               (base32
                "0c8dl1kvnj3g32qy3s92qpqpqfy0in59cx005gjvvzsflahav61h"))))
    (build-system glib-or-gtk-build-system)
    (arguments
     `(;; The gnumeric developers don't worry much about failing tests.
       ;; See https://bugzilla.gnome.org/show_bug.cgi?id=732387
       #:tests? #f
       #:phases
       (modify-phases %standard-phases
         (add-before
          'configure 'pre-conf
           (lambda* (#:key outputs #:allow-other-keys)
             ;; Make install tries to write into the directory of goffice
             ;; I am informed that this only affects the possibility to embed a
             ;; spreadsheet inside an Abiword document.   So presumably when we
             ;; package Abiword we'll have to refer it to this directory.
             (substitute* "configure"
               (("^GOFFICE_PLUGINS_DIR=.*")
                (string-append "GOFFICE_PLUGINS_DIR="
                               (assoc-ref outputs "out")
                               "/goffice/plugins"))))))))
    (inputs
     `(("glib" ,glib)
       ("gtk+" ,gtk+)
       ("goffice" ,goffice)
       ("libgsf" ,libgsf)
       ("librsvg" ,librsvg)
       ("libxml2" ,libxml2)
       ("libxslt" ,libxslt)
       ("python" ,python-2)
       ("python2-pygobject" ,python2-pygobject)
       ("zlib" ,zlib)))
    (native-inputs
     `(("bison" ,bison)
       ("docbook-xml" ,docbook-xml)
       ("intltool" ,intltool)
       ("itstool" ,itstool)
       ("glib:bin" ,glib "bin")
       ("pkg-config" ,pkg-config)))
    (home-page "http://www.gnumeric.org")
    (synopsis "Spreadsheet application")
    (description
     "GNUmeric is a GNU spreadsheet application, running under GNOME.  It is
interoperable with other spreadsheet applications.  It has a vast array of
features beyond typical spreadsheet functionality, such as support for linear
and non-linear solvers, statistical analysis, and telecommunication
engineering.")
    (license
    ;; Dual licensed under GPLv2 or GPLv3 (both without "or later")
     (list license:gpl2 license:gpl3))))

(define-public gnome-themes-standard
  (package
    (name "gnome-themes-standard")
    (version "3.22.3")
    (source
     (origin
       (method url-fetch)
       (uri (string-append "mirror://gnome/sources/" name "/"
                           (version-major+minor version) "/" name "-"
                           version ".tar.xz"))
       (sha256
        (base32
         "0smmiamrgcgf5sa88bsn8hwmvsyx4gczzs359nwxbkv14b2qgp31"))))
    (build-system gnu-build-system)
    (arguments
     '(#:configure-flags
       ;; Don't create 'icon-theme.cache'.
       (let* ((coreutils (assoc-ref %build-inputs "coreutils"))
              (true      (string-append coreutils "/bin/true")))
         (list (string-append "GTK_UPDATE_ICON_CACHE=" true)))))
    (inputs
     `(("gtk+" ,gtk+)
       ("gtk+-2" ,gtk+-2)
       ("librsvg" ,librsvg)
       ("libxml2" ,libxml2)
       ("glib" ,glib)))
    (native-inputs
     `(("intltool" ,intltool)
       ("glib:bin" ,glib "bin")
       ("pkg-config" ,pkg-config)))
    (home-page "https://launchpad.net/gnome-themes-standard")
    (synopsis "Default GNOME 3 themes")
    (description
     "The default GNOME 3 themes (Adwaita and some accessibility themes).")
    (license license:lgpl2.1+)))

(define-public seahorse
  (package
    (name "seahorse")
    (version "3.30")
    (source
     (origin
       (method url-fetch)
       (uri (string-append "mirror://gnome/sources/" name "/"
                           (version-major+minor version) "/" name "-"
                           version ".tar.xz"))
       (sha256
        (base32
         "1sbj1czlx1fakm72dwgbn0bwm12j838yaky4mkf6hf8j8afnxmzp"))))
    (build-system glib-or-gtk-build-system)
    (inputs
     `(("gtk+" ,gtk+)
       ("gcr" ,gcr)
       ("gnupg" ,gnupg)
       ("gpgme" ,gpgme)
       ("openldap" ,openldap)
       ("openssh" ,openssh)
       ("libsecret" ,libsecret)
       ("libsoup" ,libsoup)))
    (native-inputs
     `(("intltool" ,intltool)
       ("glib:bin" ,glib "bin")
       ("itstool" ,itstool)
       ("pkg-config" ,pkg-config)
       ("xmllint" ,libxml2)))
    (home-page "https://launchpad.net/gnome-themes-standard")
    (synopsis "Manage encryption keys and passwords in the GNOME keyring")
    (description
     "Seahorse is a GNOME application for managing encryption keys and
passwords in the GNOME keyring.")
    (license license:gpl2+)))

(define-public vala
  (package
    (name "vala")
    (version "0.44.5")
    (source (origin
              (method url-fetch)
              (uri (string-append "mirror://gnome/sources/" name "/"
                                  (version-major+minor version) "/"
                                  name "-" version ".tar.xz"))
              (sha256
               (base32
                "0zy2kfcvhikczfzhk5l7pkw6mvn3d6vw8cv7g08iah85p22q33xv"))))
    (build-system gnu-build-system)
    (arguments
     '(#:phases
       (modify-phases %standard-phases
         (add-before 'check 'pre-check
                     (lambda _
                       (setenv "CC" "gcc")
                       (substitute* "valadoc/tests/testrunner.sh"
                         (("export PKG_CONFIG_PATH=" m)
                          (string-append m "$PKG_CONFIG_PATH:")))
                       ;; For missing '/etc/machine-id'.
                       (setenv "DBUS_FATAL_WARNINGS" "0")
                       #t)))))
    (native-inputs
     `(("pkg-config" ,pkg-config)
       ("flex" ,flex)
       ("bison" ,bison)
       ("xsltproc" ,libxslt)
       ("dbus" ,dbus)                                     ; for dbus tests
       ("gobject-introspection" ,gobject-introspection))) ; for gir tests
    (inputs
     `(("graphviz" ,graphviz)))
    (propagated-inputs
     `(("glib" ,glib))) ; required by libvala-0.40.pc
    (home-page "https://live.gnome.org/Vala/")
    (synopsis "Compiler for the GObject type system")
    (description
     "Vala is a programming language that aims to bring modern programming
language features to GNOME developers without imposing any additional runtime
requirements and without using a different ABI compared to applications and
libraries written in C.")
    (license license:lgpl2.1+)))

(define-public vte
  (package
    (name "vte")
    (version "0.56.3")
    (source (origin
              (method url-fetch)
              (uri (string-append "mirror://gnome/sources/" name "/"
                                  (version-major+minor version) "/"
                                  name "-" version ".tar.xz"))
              (sha256
               (base32
                "0j166gic5znssdb9r45qazq4kb4v9fial82czand5wa8i2yd988p"))))
    (build-system gnu-build-system)
    (native-inputs
     `(("pkg-config" ,pkg-config)
       ("intltool" ,intltool)
       ("vala" ,vala)
       ("gobject-introspection" ,gobject-introspection)
       ("glib" ,glib "bin") ; for glib-genmarshal, etc.
       ("gperf" ,gperf)
       ("xmllint" ,libxml2)))
    (propagated-inputs
     `(("gtk+" ,gtk+)                             ;required by vte-2.91.pc
       ("gnutls" ,gnutls)                         ;ditto
       ("pcre2" ,pcre2)))                         ;ditto
    (home-page "https://www.gnome.org/")
    (synopsis "Virtual Terminal Emulator")
    (description
     "VTE is a library (libvte) implementing a terminal emulator widget for
GTK+, and a minimal sample application (vte) using that.  Vte is mainly used in
gnome-terminal, but can also be used to embed a console/terminal in games,
editors, IDEs, etc.")
    (license license:lgpl2.1+)))

(define-public vte-ng
  (package
    (inherit vte)
    (name "vte-ng")
    (version "0.56.2.a")
    (home-page "https://github.com/thestinger/vte-ng")
    (source (origin
              (method git-fetch)
              (uri (git-reference (url home-page) (commit version)))
              (file-name (git-file-name name version))
              (sha256
               (base32
                "1lmba6i0abifmvvfb1q63ql6zh6d38148kp6skmkggiib2hi5dki"))))
    (native-inputs
     `(("gtk-doc" ,gtk-doc)
       ("gperf" ,gperf)
       ("autoconf" ,autoconf)
       ("automake" ,automake)
       ("libtool" ,libtool)
       ,@(package-native-inputs vte)))
    (arguments
     `(#:phases (modify-phases %standard-phases
                  (replace 'bootstrap
                    (lambda _
                      (setenv "NOCONFIGURE" "true")
                      (invoke "sh" "autogen.sh"))))))
  (synopsis "Enhanced VTE terminal widget")
  (description
   "VTE is a library (libvte) implementing a terminal emulator widget for
GTK+, this fork provides additional functions exposed for keyboard text
selection and URL hints.")))

;; provides vte 2.90, required for some terminal emulators
;; tilda bug: https://github.com/lanoxx/tilda/issues/94
;; pantheon-terminal bug: https://bugs.debian.org/cgi-bin/bugreport.cgi?bug=788021
;; roxterm bug: http://sourceforge.net/p/roxterm/bugs/107/
;; pantheon-terminal, roxterm are not currently packaged
(define-public vte-0.36
  (package (inherit vte)
    (name "vte")
    (version "0.36.5")
    (source (origin
              (method url-fetch)
              (uri (string-append "mirror://gnome/sources/" name "/"
                                  (version-major+minor version) "/"
                                  name "-" version ".tar.xz"))
              (sha256
               (base32
                "1psfnqsmxx4qzc55qwvb8jai824ix4pqcdqhgxk0g2zh82bcxhn2"))))
    (propagated-inputs
     `(("gtk" ,gtk+)
       ("ncurses" ,ncurses)))))

;; stable version for gtk2, required by xfce4-terminal.
(define-public vte/gtk+-2
  (package (inherit vte)
    (name "vte")
    (version "0.28.2")
    (source (origin
              (method url-fetch)
              (uri (string-append "mirror://gnome/sources/" name "/"
                                  (version-major+minor version) "/"
                                  name "-" version ".tar.xz"))
              (sha256
               (base32
                "1bmhahkf8wdsra9whd3k5l5z4rv7r58ksr8mshzajgq2ma0hpkw6"))
              (patches (search-patches
                         "vte-CVE-2012-2738-pt1.patch"
                         "vte-CVE-2012-2738-pt2.patch"))))
    (arguments
     '(#:configure-flags '("--disable-python")))
    (native-inputs
     `(("pkg-config" ,pkg-config)
       ("intltool" ,intltool)
       ("glib" ,glib "bin")))   ; for glib-genmarshal, etc.
    (propagated-inputs
     `(("gtk+" ,gtk+-2)         ; required by libvte.pc
       ("ncurses" ,ncurses))))) ; required by libvte.la

(define-public vinagre
  (package
    (name "vinagre")
    (version "3.22.0")
    (source (origin
              (method url-fetch)
              (uri (string-append "mirror://gnome/sources/" name "/"
                                  (version-major+minor version) "/"
                                  name "-" version ".tar.xz"))
              (patches (search-patches "vinagre-newer-freerdp.patch"
                                       "vinagre-newer-rdp-parameters.patch"))
              (sha256
               (base32
                "10jya3jyrm18nbw3v410gbkc7677bqamax44pzgd3j15randn76d"))))
    (build-system glib-or-gtk-build-system)
    (arguments
     '(#:phases
       (modify-phases %standard-phases
         (add-before 'install 'skip-gtk-update-icon-cache
           (lambda _
             ;; Don't create 'icon-theme.cache'
             (substitute* (find-files "." "^Makefile$")
               (("gtk-update-icon-cache") (which "true")))
             #t))
         (add-after 'unpack 'patch-configure
           (lambda _
             (substitute* "configure"
               (("freerdp") "freerdp2"))
             #t)))))
    (native-inputs
     `(("pkg-config" ,pkg-config)
       ("intltool" ,intltool)
       ("itstool" ,itstool)
       ("glib-bin" ,glib "bin")))                 ;for glib-compile-schemas
    (inputs
     `(("libxml2" ,libxml2)
       ("gtk-vnc" ,gtk-vnc)
       ("gnome-keyring" ,gnome-keyring)
       ("libsecret" ,libsecret)
       ("freerdp" ,freerdp)
       ("spice" ,spice)
       ("spice-gtk" ,spice-gtk)
       ("telepathy-glib" ,telepathy-glib)
       ("vte" ,vte)))
    (home-page "https://wiki.gnome.org/Apps/Vinagre")
    (synopsis "Remote desktop viewer for GNOME")
    (description "Vinagre is a remote display client supporting the VNC, SPICE
and RDP protocols.")
    (license license:gpl3+)))

(define-public dconf
  (package
    (name "dconf")
    (version "0.32.0")
    (source (origin
              (method url-fetch)
              (uri (string-append
                    "mirror://gnome/sources/" name "/"
                    (version-major+minor version) "/"
                    name "-" version ".tar.xz"))
              (sha256
               (base32
                "1azz4hb9z76yxn34yrrsiib3iqz5z4vpwn5q7cncp55w365ygg38"))))
    (build-system meson-build-system)
    (propagated-inputs
     ;; In Requires of dconf.pc.
     `(("glib" ,glib)))
    (inputs
     `(("gtk+" ,gtk+)
       ("dbus" ,dbus)))
    (native-inputs
     `(("bash-completion" ,bash-completion)
       ("libxslt" ,libxslt)                     ;for xsltproc
       ("libxml2" ,libxml2)                     ;for XML_CATALOG_FILES
       ("docbook-xml" ,docbook-xml-4.2)
       ("docbook-xsl" ,docbook-xsl)
       ("glib:bin" ,glib "bin")
       ("gtk-doc" ,gtk-doc)
       ("pkg-config" ,pkg-config)
       ("vala" ,vala)))
    (arguments
     `(#:tests? #f ; To contact dbus it needs to load /var/lib/dbus/machine-id
                   ; or /etc/machine-id.
       #:glib-or-gtk? #t
       #:configure-flags '("-Denable-gtk-doc=true")))
    (home-page "https://developer.gnome.org/dconf")
    (synopsis "Low-level GNOME configuration system")
    (description "Dconf is a low-level configuration system.  Its main purpose
is to provide a backend to GSettings on platforms that don't already have
configuration storage systems.")
    (license license:lgpl2.1+)))

(define-public json-glib
  (package
    (name "json-glib")
    (version "1.4.4")
    (source (origin
              (method url-fetch)
              (uri (string-append "mirror://gnome/sources/" name "/"
                                  (version-major+minor version) "/"
                                  name "-" version ".tar.xz"))
              (sha256
               (base32
                "0ixwyis47v5bkx6h8a1iqlw3638cxcv57ivxv4gw2gaig51my33j"))))
    (build-system meson-build-system)
    (native-inputs
     `(("gettext" ,gettext-minimal)
       ("glib" ,glib "bin")              ;for glib-mkenums and glib-genmarshal
       ("gobject-introspection" ,gobject-introspection)
       ("pkg-config" ,pkg-config)))
    (propagated-inputs
     `(("glib" ,glib)))                         ;according to json-glib-1.0.pc
    (home-page "https://wiki.gnome.org/Projects/JsonGlib")
    (synopsis "Compiler for the GObject type system")
    (description
     "JSON-GLib is a C library based on GLib providing serialization and
deserialization support for the JavaScript Object Notation (JSON) format
described by RFC 4627.  It provides parser and generator GObject classes and
various wrappers for the complex data types employed by JSON, such as arrays
and objects.")
    (license license:lgpl2.1+)))

(define-public libxklavier
  (package
    (name "libxklavier")
    (version "5.3")
    (source (origin
              (method url-fetch)
              (uri (string-append "mirror://gnome/sources/" name "/"
                                  version "/" name "-" version ".tar.xz"))
              (sha256
               (base32
                "016lpdv35z0qsw1cprdc2k5qzkdi5waj6qmr0a2q6ljn9g2kpv7b"))))
    (build-system gnu-build-system)
    (arguments
     '(#:configure-flags
       (list (string-append "--with-xkb-base="
                            (assoc-ref %build-inputs "xkeyboard-config")
                            "/share/X11/xkb"))))
    (native-inputs
     `(("glib:bin"              ,glib "bin") ; for glib-mkenums, etc.
       ("gobject-introspection" ,gobject-introspection)
       ("pkg-config"            ,pkg-config)))
    (propagated-inputs
     ;; Required by libxklavier.pc.
     `(("glib"    ,glib)
       ("libxml2" ,libxml2)))
    (inputs
     `(("iso-codes"        ,iso-codes)
       ("libxi"            ,libxi)
       ("libxkbfile"       ,libxkbfile)
       ("xkbcomp"          ,xkbcomp)
       ("xkeyboard-config" ,xkeyboard-config)))
    (home-page "https://www.freedesktop.org/wiki/Software/LibXklavier/")
    (synopsis "High-level API for X Keyboard Extension")
    (description
     "LibXklavier is a library providing high-level API for X Keyboard
Extension known as XKB.  This library is intended to support XFree86 and other
commercial X servers.  It is useful for creating XKB-related software (layout
indicators etc).")
    (license license:lgpl2.0+)))

(define-public python2-rsvg
  ;; XXX: This is actually a subset of gnome-python-desktop.
  (package
    (name "python2-rsvg")
    (version "2.32.0")
    (source
     (origin
       (method url-fetch)
       (uri (string-append
             "mirror://gnome/sources/gnome-python-desktop/2.32/gnome-python-desktop-"
             version ".tar.bz2"))
       (sha256
        (base32
         "1s8f9rns9v7qlwjv9qh9lr8crp88dpzfm45hj47zc3ivpy0dbnq9"))))
    (build-system gnu-build-system)
    (native-inputs
     `(("pkg-config" ,pkg-config)))
    (inputs
     `(("python" ,python-2)
       ("python2-pygtk" ,python2-pygtk)
       ("librsvg" ,librsvg)))
    (home-page "https://www.gnome.org")
    (synopsis "Python bindings to librsvg")
    (description
     "This package provides Python bindings to librsvg, the SVG rendering
library.")

    ;; This is the license of the rsvg bindings.  The license of each module
    ;; of gnome-python-desktop is given in 'COPYING'.
    (license license:lgpl2.1+)))

(define-public glib-networking
  (package
    (name "glib-networking")
    (version "2.60.3")
    (source (origin
              (method url-fetch)
              (uri (string-append "mirror://gnome/sources/glib-networking/"
                                  (version-major+minor version) "/"
                                  name "-" version ".tar.xz"))
              (sha256
               (base32
                "1mfw44qpmwvz6yzj8c6spx6z357wrmkk15byrkc5byagd82860fm"))))
    (build-system meson-build-system)
    (arguments
     `(#:configure-flags '("-Dlibproxy_support=false")))
    (native-inputs
     `(("pkg-config" ,pkg-config)
       ("intltool" ,intltool)))
    (inputs
     `(("glib" ,glib)
       ("gnutls" ,gnutls)
       ("gsettings-desktop-schemas" ,gsettings-desktop-schemas)))
    (home-page "https://www.gnome.org")
    (synopsis "Network-related GIO modules")
    (description
     "This package contains various network related extensions for the GIO
library.")
    (license license:lgpl2.0+)))

(define-public rest
  (package
    (name "rest")
    (version "0.8.1")
    (source (origin
              (method url-fetch)
              (uri (string-append "mirror://gnome/sources/rest/"
                                  (version-major+minor version) "/"
                                  name "-" version ".tar.xz"))
              (sha256
               (base32
                "1j81bgqmd55s5lxyaxcplym9n6xywcs1cm9wmvafsg2xiv9sl4q5"))))
    (build-system gnu-build-system)
    (arguments
     '(#:tests? #f ; tests require internet connection
       #:configure-flags
       '("--with-ca-certificates=/etc/ssl/certs/ca-certificates.crt")))
    (native-inputs
     `(("glib-mkenums" ,glib "bin")
       ("gobject-introspection" ,gobject-introspection)
       ("pkg-config" ,pkg-config)))
    (propagated-inputs
     ;; rest-0.7.pc refers to all these.
     `(("glib"    ,glib)
       ("libsoup" ,libsoup)
       ("libxml2" ,libxml2)))
    (home-page "https://www.gtk.org/")
    (synopsis "RESTful web api query library")
    (description
     "This library was designed to make it easier to access web services that
claim to be \"RESTful\".  It includes convenience wrappers for libsoup and
libxml to ease remote use of the RESTful API.")
    (license license:lgpl2.1+)))

(define-public libsoup
  (package
    (name "libsoup")
    (version "2.66.2")
    (source (origin
              (method url-fetch)
              (uri (string-append "mirror://gnome/sources/libsoup/"
                                  (version-major+minor version) "/"
                                  name "-" version ".tar.xz"))
              (sha256
               (base32
                "0amfw1yvy1kjrg41rfh2vvrw5gkwnyckqbw1fab50hm6xc1acbmx"))))
    (build-system meson-build-system)
    (outputs '("out" "doc"))
    (arguments
     `(#:modules ((guix build utils)
                  (guix build meson-build-system)
                  (ice-9 popen))

       #:configure-flags '("-Ddoc=true")
       #:phases
       (modify-phases %standard-phases
         (add-after 'unpack 'adjust-tests
           (lambda _
             ;; This test fails due to missing /etc/nsswitch.conf
             ;; in the build environment.
             (substitute* "tests/socket-test.c"
               ((".*/sockets/unconnected.*") ""))

             ;; Generate a self-signed certificate that has "localhost" as its
             ;; 'dnsName'.  Failing to do that, and starting with GnuTLS
             ;; 3.5.12, tests such as "ssl-tests" fail:
             ;;
             ;; ERROR:ssl-test.c:406:do_tls_interaction_test: Unexpected status 6 Unacceptable TLS certificate (expected 200 OK)
             ;;
             ;; 'certtool' is interactive so we have to pipe it the answers.
             ;; Reported at <https://bugzilla.gnome.org/show_bug.cgi?id=784696>.
             (let ((pipe (open-output-pipe "certtool --generate-self-signed \
 --load-privkey tests/test-key.pem --outfile tests/test-cert.pem")))
               (for-each (lambda (line)
                           (display line pipe)
                           (newline pipe))
                         '(""               ;Common name
                           ""               ;UID
                           "Guix"           ;Organizational unit name
                           "GNU"            ;Organization name
                           ""               ;Locality name
                           ""               ;State or province
                           ""               ;Country
                           ""               ;subject's domain component (DC)
                           ""               ;E-mail
                           ""               ;serial number
                           "-1"             ;expiration time
                           "N"              ;belong to authority?
                           "N"              ;web client certificate?
                           "N"              ;IPsec IKE?
                           "Y"              ;web server certificate?
                           "localhost"      ;dnsName of subject
                           ""               ;dnsName of subject (end)
                           ""               ;URI of subject
                           "127.0.0.1"      ;IP address of subject
                           ""               ;signing?
                           ""               ;encryption (RSA)?
                           ""               ;data encryption?
                           ""               ;sign OCSP requests?
                           ""               ;sign code?
                           ""               ;time stamping?
                           ""               ;email protection?
                           ""               ;URI of the CRL distribution point
                           "y"              ;above info OK?
                           ))
               (close-pipe pipe))
             #t))
         (add-after 'install 'move-doc
           (lambda* (#:key outputs #:allow-other-keys)
             (let ((out (assoc-ref outputs "out"))
                   (doc (assoc-ref outputs "doc")))
               (mkdir-p (string-append doc "/share"))
               (copy-recursively (string-append out "/share/gtk-doc")
                                 (string-append doc "/share/gtk-doc"))
               (delete-file-recursively (string-append out "/share/gtk-doc"))
               #t))))))
    (native-inputs
     `(("glib:bin" ,glib "bin")                   ; for glib-mkenums
       ("gobject-introspection" ,gobject-introspection)
       ("gtk-doc" ,gtk-doc)
       ("intltool" ,intltool)
       ("pkg-config" ,pkg-config)
       ("python" ,python-wrapper)
       ("vala" ,vala)
       ;; These are needed for the tests.
       ;; FIXME: Add PHP once available.
       ("curl" ,curl)
       ("gnutls" ,gnutls)                         ;for 'certtool'
       ("httpd" ,httpd)))
    (propagated-inputs
     ;; libsoup-2.4.pc refers to all these.
     `(("glib" ,glib)
       ("libpsl" ,libpsl)
       ("libxml2" ,libxml2)
       ("sqlite" ,sqlite)))
    (inputs
     `(("glib-networking" ,glib-networking)
       ("mit-krb5" ,mit-krb5)))
    (home-page "https://live.gnome.org/LibSoup/")
    (synopsis "GLib-based HTTP Library")
    (description
     "LibSoup is an HTTP client/server library for GNOME.  It uses GObjects
and the GLib main loop, to integrate well with GNOME applications.")
    (license license:lgpl2.0+)))

(define-public libsecret
  (package
    (name "libsecret")
    (version "0.18.8")
    (source (origin
              (method url-fetch)
              (uri (string-append
                    "mirror://gnome/sources/libsecret/"
                    (version-major+minor version) "/"
                    name "-" version ".tar.xz"))
              (sha256
               (base32
                "058x64689k55wxfkdp4svhnwvv8jmqm7z5mrynybl38f4sfqiyiv"))))
    (build-system gnu-build-system)
    (outputs '("out" "doc"))
    (arguments
     `(#:tests? #f ; FIXME: Testing hangs.
       #:configure-flags
       (list (string-append "--with-html-dir="
                            (assoc-ref %outputs "doc")
                            "/share/gtk-doc/html"))))
    (native-inputs
     `(("gettext" ,gettext-minimal)
       ("glib:bin" ,glib "bin") ; for gdbus-codegen, etc.
       ("gobject-introspection" ,gobject-introspection)
       ("pkg-config" ,pkg-config)
       ("vala" ,vala)
       ("xsltproc" ,libxslt)))
       ;; These are needed for the tests.
       ;; FIXME: Add gjs once available.
       ;("dbus" ,dbus)
       ;("python2" ,python-2)
       ;("python2-dbus" ,python2-dbus)
       ;("python2-pygobject" ,python2-pygobject)
       ;("python2-pygobject-2" ,python2-pygobject-2)))
    (propagated-inputs
     `(("glib" ,glib))) ; required by libsecret-1.pc
    (inputs
     `(("docbook-xsl" ,docbook-xsl)
       ("libgcrypt" ,libgcrypt)
       ("libxml2" ,libxml2))) ; for XML_CATALOG_FILES
    (home-page "https://wiki.gnome.org/Projects/Libsecret/")
    (synopsis "GObject bindings for \"Secret Service\" API")
    (description
     "Libsecret is a GObject based library for storing and retrieving passwords
and other secrets.  It communicates with the \"Secret Service\" using DBus.")
    (license license:lgpl2.1+)))

(define-public five-or-more
  (package
    (name "five-or-more")
    (version "3.30.0")
    (source
     (origin
       (method url-fetch)
       (uri (string-append "mirror://gnome/sources/" name "/"
                           (version-major+minor version) "/"
                           name "-" version ".tar.xz"))
       (sha256
        (base32
         "00d729p251kh96624i7qg2370r5mxwafs016i6hy01vsr71jzb9x"))))
    (build-system glib-or-gtk-build-system)
    (native-inputs
     `(("pkg-config" ,pkg-config)
       ("desktop-file-utils" ,desktop-file-utils)
       ("intltool" ,intltool)
       ("itstool" ,itstool)
       ("xmllint" ,libxml2)))
    (inputs
     `(("gtk+" ,gtk+)
       ("librsvg" ,librsvg)))
    (home-page "https://wiki.gnome.org/Apps/Five%20or%20more")
    (synopsis "Logic puzzle game")
    (description "Five or More is a game where you try to align
 five or more objects of the same color and shape causing them to disappear.
 On every turn more objects will appear, until the board is full.
 Try to last as long as possible.")
    (license license:gpl2+)))

(define-public gnome-mines
  (package
    (name "gnome-mines")
    (version "3.30.1.1")
    (source
     (origin
       (method url-fetch)
       (uri (string-append "mirror://gnome/sources/" name "/"
                           (version-major+minor version) "/"
                           name "-" version ".tar.xz"))
       (sha256
        (base32
         "08ddk400sg1g3q26gnm5mgv81vdqyix0yl7pd47p50vkc1w6f33z"))))
    (build-system meson-build-system)
    (arguments
     `(#:phases
       (modify-phases %standard-phases
         (delete 'bootstrap))))
    (native-inputs
     `(("glib:bin" ,glib "bin")       ; for glib-compile-resources
       ("pkg-config" ,pkg-config)
       ("desktop-file-utils" ,desktop-file-utils)
       ("intltool" ,intltool)
       ("itstool" ,itstool)
       ("vala" ,vala)
       ("yelp" ,yelp)
       ("appstream-glib" ,appstream-glib)))
    (inputs
     `(("gtk+" ,gtk+)
       ("libgnome-games-support" ,libgnome-games-support)
       ("librsvg" ,librsvg)))
    (home-page "https://wiki.gnome.org/Apps/Mines")
    (synopsis "Minesweeper game")
    (description
     "Mines (previously gnomine) is a puzzle game where you locate mines
floating in an ocean using only your brain and a little bit of luck.")
    (license license:gpl2+)))

(define-public gnome-sudoku
  (package
    (name "gnome-sudoku")
    (version "3.30.0")
    (source
     (origin
       (method url-fetch)
       (uri (string-append "mirror://gnome/sources/" name "/"
                           (version-major+minor version) "/"
                           name "-" version ".tar.xz"))
       (sha256
        (base32
         "1xy986s51jnrcqwan2hy4bjdg6797yr9s7gxx2z2q4j4gkx3qa1f"))))
    (build-system glib-or-gtk-build-system)
    (native-inputs
     `(("pkg-config" ,pkg-config)
       ("desktop-file-utils" ,desktop-file-utils)
       ("intltool" ,intltool)
       ("itstool" ,itstool)
       ("xmllint" ,libxml2)))
    (inputs
     `(("gtk+" ,gtk+)
       ("json-glib" ,json-glib)
       ("libgee" ,libgee)
       ("librsvg" ,librsvg)
       ("qqwing" ,qqwing)))
    (home-page "https://wiki.gnome.org/Apps/Sudoku")
    (synopsis "Japanese logic game")
    (description
     "Sudoku is a Japanese logic game that exploded in popularity in 2005.
GNOME Sudoku is meant to have an interface as simple and unobstrusive as
possible while still providing features that make playing difficult Sudoku
more fun.")
    (license license:gpl2+)))

(define-public gnome-terminal
  (package
    (name "gnome-terminal")
    (version "3.30.3")
    (source
     (origin
       (method url-fetch)
       (uri (string-append "mirror://gnome/sources/" name "/"
                           (version-major+minor version) "/"
                           name "-" version ".tar.xz"))
       (sha256
        (base32
         "0bar8qazk39acsif31h8i408nl82mzdcdg6p7ymak4l9pxyscxf8"))))
    (build-system glib-or-gtk-build-system)
    (arguments
     '(#:configure-flags
       (list "--disable-migration" "--disable-search-provider"
             "--without-nautilus-extension")
       #:phases
       (modify-phases %standard-phases
         (add-before 'configure 'patch-/bin/true
                     (lambda _
                       (substitute* "configure"
                         (("/bin/true") (which "true"))))))))
    (native-inputs
     `(("pkg-config" ,pkg-config)
       ("desktop-file-utils" ,desktop-file-utils)
       ("intltool" ,intltool)
       ("itstool" ,itstool)
       ("xmllint" ,libxml2)))
    (propagated-inputs
     `(("dconf" ,dconf)))
    (inputs
     `(("gtk+" ,gtk+)
       ("vte" ,vte)
       ("gnutls" ,gnutls)
       ("gsettings-desktop-schemas" ,gsettings-desktop-schemas)
       ("util-linux" ,util-linux)
       ("vala" ,vala)))
    (home-page "https://wiki.gnome.org/Apps/Terminal")
    (synopsis "Terminal emulator")
    (description
     "GNOME Terminal is a terminal emulator application for accessing a
UNIX shell environment which can be used to run programs available on
your system.

It supports several profiles, multiple tabs and implements several
keyboard shortcuts.")
    (license license:gpl3+)))

(define-public colord
  (package
    (name "colord")
    (version "1.4.3")
    (source
     (origin
       (method url-fetch)
       (uri (string-append "https://www.freedesktop.org/software/colord/releases/"
                           name "-" version ".tar.xz"))
       (sha256
        (base32
         "1xwxahg9mgmapc16xkb4kgmc40zpadrwav33xqmn6cgaw6g6d3ls"))))
    (build-system meson-build-system)
    (arguments
     '(;; FIXME: One test fails:
       ;; /colord/icc-store (in lib/colord/colord-self-test-private):
       ;; Incorrect content type for /tmp/colord-vkve/already-exists.icc, got
       ;; application/x-zerosize
       #:tests? #f
       #:glib-or-gtk? #t
       #:configure-flags (list "-Dlocalstatedir=/var"
                               ;; No dep on systemd.
                               "-Dsystemd=false"
                               ;; Wants to install to global completion dir;
                               ;; punt.
                               "-Dbash_completion=false"
                               ;; colord-gtk not packaged yet.
                               "-Dsession_example=false"
                               "-Ddaemon_user=colord"
                               "-Dsane=true"
                               ;; Requires spotread
                               "-Dargyllcms_sensor=false"
                               ;; TODO: Requires docbook2x
                               "-Dman=false")
       #:phases
       (modify-phases %standard-phases
         (add-before 'configure 'patch-build-system
           (lambda* (#:key outputs #:allow-other-keys)
             (substitute* "rules/meson.build"
               (("udev.get_pkgconfig_variable\\('udevdir'\\)")
                (string-append "'" (assoc-ref outputs "out") "/lib/udev'")))
             #t)))))
    (native-inputs
     `(("pkg-config" ,pkg-config)
       ("glib:bin" ,glib "bin") ; for glib-compile-resources, etc.
       ("gobject-introspection" ,gobject-introspection)
       ("gtk-doc" ,gtk-doc)
       ("libtool" ,libtool)
       ("intltool" ,intltool)))
    (propagated-inputs
     ;; colord.pc refers to all these.
     `(("glib" ,glib)
       ("udev" ,eudev)
       ("lcms" ,lcms)))
    (inputs
     `(("dbus-glib" ,dbus-glib)
       ("gusb" ,gusb)
       ("libgudev" ,libgudev)
       ("libusb" ,libusb)
       ("sqlite" ,sqlite)
       ("polkit" ,polkit)
       ("python" ,python-wrapper)
       ("sane-backends" ,sane-backends)))
    (home-page "https://www.freedesktop.org/software/colord/")
    (synopsis "Color management service")
    (description "Colord is a system service that makes it easy to manage,
install and generate color profiles to accurately color manage input and
output devices.")
    (license license:gpl2+)))

(define-public geoclue
  (package
    (name "geoclue")
    (version "2.4.8")
    (source
     (origin
       (method url-fetch)
       (uri (string-append "https://www.freedesktop.org/software/" name
                           "/releases/" (version-major+minor version) "/"
                           name "-" version ".tar.xz"))
       (sha256
        (base32
         "08yg1r7m0n9hwyvcy769qkmkf8lslqwv69cjfffwnc3zm5km25qj"))
       (patches (search-patches "geoclue-config.patch"))))
    (build-system glib-or-gtk-build-system)
    (arguments
     '(;; The tests want to run the system bus.
       #:tests? #f
       #:configure-flags (list ;; Disable bits requiring ModemManager.
                               "--disable-3g-source"
                               "--disable-cdma-source"
                               "--disable-modem-gps-source"
                               "--with-dbus-service-user=geoclue")
       #:phases
       (modify-phases %standard-phases
         (add-before 'configure 'patch-/bin/true
                     (lambda _
                       (substitute* "configure"
                         (("/bin/true") (which "true")))
                       #t)))))
    (native-inputs
     `(("pkg-config" ,pkg-config)
       ("gobject-introspection" ,gobject-introspection)
       ("intltool" ,intltool)))
    (inputs
     `(("avahi" ,avahi)
       ("glib" ,glib)
       ("json-glib" ,json-glib)
       ("libsoup" ,libsoup)))
    (home-page "https://www.freedesktop.org/wiki/Software/GeoClue/")
    (synopsis "Geolocation service")
    (description "Geoclue is a D-Bus service that provides location
information.  The primary goal of the Geoclue project is to make creating
location-aware applications as simple as possible, while the secondary goal is
to ensure that no application can access location information without explicit
permission from user.")
    (license license:gpl2+)))

(define-public geocode-glib
  (package
    (name "geocode-glib")
    (version "3.26.0")
    (source (origin
              (method url-fetch)
              (uri (string-append "mirror://gnome/sources/geocode-glib/"
                                  (version-major+minor version) "/"
                                  name "-" version ".tar.xz"))
              (sha256
               (base32
                "1vmydxs5xizcmaxpkfrq75xpj6pqrpdjizxyb30m00h54yqqch7a"))))
    (build-system meson-build-system)
    (arguments
     `(#:phases
       (modify-phases %standard-phases
         ;; The tests require a bunch of locales.
         (add-before 'check 'set-locales
           (lambda* (#:key inputs #:allow-other-keys)
             (setenv "GUIX_LOCPATH"
                     (string-append (assoc-ref inputs "glibc-locales")
                                    "/lib/locale"))
             #t)))))
    (native-inputs
     `(("glib:bin" ,glib "bin") ; for glib-mkenums
       ("glibc-locales" ,glibc-locales) ; for tests
       ("gettext" ,gettext-minimal)
       ("gobject-introspection" ,gobject-introspection)
       ("gtk-doc" ,gtk-doc)
       ("pkg-config" ,pkg-config)
       ("json-glib" ,json-glib)))
    (propagated-inputs
     ;; geocode-glib-1.0.pc refers to GIO.
     `(("glib" ,glib)))
    (inputs
     `(("libsoup" ,libsoup)))
    (home-page "https://github.com/GNOME/geocode-glib/")
    (synopsis "Geocoding and reverse-geocoding library")
    (description
     "geocode-glib is a convenience library for geocoding (finding longitude,
and latitude from an address) and reverse geocoding (finding an address from
coordinates) using the Nominatim service.  geocode-glib caches requests for
faster results and to avoid unnecessary server load.")
    (license license:lgpl2.0+)))

(define-public upower
  (package
    (name "upower")
    (version "0.99.10")
    (source (origin
              (method url-fetch)
              (uri (string-append "https://gitlab.freedesktop.org/upower/upower/"
                                  "uploads/c438511024b9bc5a904f8775cfc8e4c4/"
                                  "upower-" version ".tar.xz"))
              (sha256
               (base32
                "17d2bclv5fgma2y3g8bsn9pdvspn1zrzismzdnzfivc0f2wm28k4"))
              (patches (search-patches "upower-builddir.patch"))))
    (build-system glib-or-gtk-build-system)
    (arguments
     '( ;; The tests want to contact the system bus, which can't be done in the
       ;; build environment.  The integration test can run, but the last of
       ;; the up-self-tests doesn't.  Disable tests for now.
       #:tests? #f
       #:configure-flags (list "--localstatedir=/var"
                               (string-append "--with-udevrulesdir="
                                              (assoc-ref %outputs "out")
                                              "/lib/udev/rules.d"))))
    (native-inputs
     `(("gobject-introspection" ,gobject-introspection)
       ("pkg-config" ,pkg-config)
       ("intltool" ,intltool)
       ("python" ,python)

       ;; For man pages.
       ("libxslt" ,libxslt)                       ;for 'xsltproc'
       ("libxml2" ,libxml2)                       ;for 'XML_CATALOG_FILES'
       ("docbook-xsl" ,docbook-xsl)))
    (inputs
     `(("dbus-glib" ,dbus-glib)
       ("libgudev" ,libgudev)
       ("libusb" ,libusb)))
    (propagated-inputs
     ;; In Requires of upower-glib.pc.
     `(("glib" ,glib)))
    (home-page "https://upower.freedesktop.org/")
    (synopsis "System daemon for managing power devices")
    (description
     "UPower is an abstraction for enumerating power devices,
listening to device events and querying history and statistics.  Any
application or service on the system can access the org.freedesktop.UPower
service via the system message bus.")
    (license license:gpl2+)))

(define-public libgweather
  (package
    (name "libgweather")
    (version "3.28.3")
    (source (origin
              (method url-fetch)
              (uri (string-append "mirror://gnome/sources/" name "/"
                                  (version-major+minor version) "/"
                                  name "-" version ".tar.xz"))
              (sha256
               (base32
                "1xz60h59zgyk61y2wwzm0xlqav72i668g7v0x7rh9idz240hxls5"))))
    (build-system meson-build-system)
    (arguments
     `(#:tests? #f ; one of two tests requires network access
       #:configure-flags
       `(,(string-append "-Dzoneinfo_dir="
                         (assoc-ref %build-inputs "tzdata")
                         "/share/zoneinfo"))))
    (native-inputs
     `(("glib:bin" ,glib "bin") ; for glib-mkenums
       ("gobject-introspection" ,gobject-introspection)
       ("pkg-config" ,pkg-config)
       ("vala" ,vala)
       ("intltool" ,intltool)))
    (propagated-inputs
     ;; gweather-3.0.pc refers to GTK+, GDK-Pixbuf, GLib/GObject, libxml, and
     ;; libsoup.
     `(("gtk+" ,gtk+)
       ("gdk-pixbuf" ,gdk-pixbuf)
       ("libxml2" ,libxml2)
       ("libsoup" ,libsoup)
       ("geocode-glib" ,geocode-glib)))
    (inputs
     `(("tzdata" ,tzdata)))
    (home-page "https://wiki.gnome.org/action/show/Projects/LibGWeather")
    (synopsis "Location, time zone, and weather library for GNOME")
    (description
     "libgweather is a library to access weather information from online
services for numerous locations.")
    (license license:gpl2+)))

(define-public gnome-settings-daemon
  (package
    (name "gnome-settings-daemon")
    (version "3.30.2")
    (source
     (origin
       (method url-fetch)
       (uri (string-append "mirror://gnome/sources/" name "/"
                           (version-major+minor version) "/"
                           name "-" version ".tar.xz"))
       (sha256
        (base32
         "0c663csa3gnsr6wm0xfll6aani45snkdj7zjwjfzcwfh8w4a3z12"))))
    (build-system meson-build-system)
    (arguments
     `(#:glib-or-gtk? #t
       #:configure-flags
       (list (string-append "-Dudev_dir="
                            (assoc-ref %outputs "out")
                            "/lib/udev/rules.d/")
             ;; Otherwise, the RUNPATH will lack the final path component.
             (string-append "-Dc_link_args=-Wl,-rpath="
                            (assoc-ref %outputs "out")
                            "/lib/gnome-settings-daemon-3.0"))
       ;; Color management test can't reach the colord system service.
       #:tests? #f))
    (native-inputs
     `(("glib:bin" ,glib "bin")     ; for glib-mkenums
       ("pkg-config" ,pkg-config)
       ("intltool" ,intltool)
       ("xsltproc" ,libxslt)
       ("libxml2" ,libxml2)                       ;for XML_CATALOG_FILES
       ("docbook-xml" ,docbook-xml-4.2)
       ("docbook-xsl" ,docbook-xsl)))
    (inputs
     `(("alsa-lib" ,alsa-lib)
       ("colord" ,colord)
       ("libgudev" ,libgudev)
       ("upower" ,upower)
       ("polkit" ,polkit)
       ("pulseaudio" ,pulseaudio)
       ("libcanberra" ,libcanberra)
       ("libx11" ,libx11)
       ("libxtst" ,libxtst)
       ("lcms" ,lcms)
       ("libnotify" ,libnotify)
       ("geoclue" ,geoclue)
       ("geocode-glib" ,geocode-glib)
       ("libgweather" ,libgweather)
       ("gnome-desktop" ,gnome-desktop)
       ("nss" ,nss)
       ("cups" ,cups)
       ("gsettings-desktop-schemas" ,gsettings-desktop-schemas)
       ("libwacom" ,libwacom)
       ("librsvg" ,librsvg)
       ("xf86-input-wacom" ,xf86-input-wacom)
       ("wayland" ,wayland)
       ("network-manager" ,network-manager)))
    (home-page "https://www.gnome.org")
    (synopsis "GNOME settings daemon")
    (description
     "This package contains the daemon responsible for setting the various
parameters of a GNOME session and the applications that run under it.  It
handles settings such keyboard layout, shortcuts, and accessibility, clipboard
settings, themes, mouse settings, and startup of other daemons.")
    (license license:gpl2+)))

(define-public totem-pl-parser
 (package
   (name "totem-pl-parser")
   (version "3.26.3")
   (source (origin
            (method url-fetch)
            (uri (string-append "mirror://gnome/sources/totem-pl-parser/"
                                (version-major+minor version) "/"
                                "totem-pl-parser-" version ".tar.xz"))
            (sha256
             (base32
              "13a45py2j1r9967zgww8kd24bn2fhycd4m3kzr90sxx9l2w03z8f"))))
   (build-system meson-build-system)
   (arguments
    ;; FIXME: Tests require gvfs.
    `(#:tests? #f))
   (native-inputs
    `(("intltool" ,intltool)
      ("glib" ,glib "bin")
      ("gobject-introspection" ,gobject-introspection)
      ("pkg-config" ,pkg-config)))
   (propagated-inputs
    `(("glib" ,glib)
      ("gmime" ,gmime)
      ("libarchive" ,libarchive)
      ("libgcrypt" ,libgcrypt)
      ("libxml2" ,libxml2)))
   (inputs
    `(("libsoup" ,libsoup)))
   (home-page "https://projects.gnome.org/totem")
   (synopsis "Library to parse and save media playlists for GNOME")
   (description "Totem-pl-parser is a GObjects-based library to parse and save
playlists in a variety of formats.")
   (license license:lgpl2.0+)))

(define-public aisleriot
  (package
    (name "aisleriot")
    (version "3.22.8")
    (source (origin
              (method url-fetch)
              (uri (string-append "mirror://gnome/sources/aisleriot/"
                                  (version-major+minor version) "/"
                                  "aisleriot-" version ".tar.xz"))
              (sha256
               (base32
                "15pm39679ymxki07sb5nvhycz4z53zwbvascyp5wm4864bn98815"))))
    (build-system glib-or-gtk-build-system)
    (arguments
     '(#:configure-flags
       '("--with-platform=gtk-only"
         "--with-card-theme-formats=svg")))
    (native-inputs
     `(("desktop-file-utils" ,desktop-file-utils)
       ("glib:bin" ,glib "bin") ; for glib-compile-schemas, etc.
       ("intltool" ,intltool)
       ("itstool" ,itstool)
       ("pkg-config" ,pkg-config)
       ("xmllint" ,libxml2)))
    (inputs
     `(("gtk+" ,gtk+)
       ("guile" ,guile-2.2)
       ("libcanberra" ,libcanberra)
       ("librsvg" ,librsvg)))
    (home-page "https://wiki.gnome.org/Apps/Aisleriot")
    (synopsis "Solitaire card games")
    (description
     "Aisleriot (also known as Solitaire or sol) is a collection of card games
which are easy to play with the aid of a mouse.")
    (license license:gpl3+)))

(define-public amtk
  (package
    (name "amtk")
    (version "5.0.0")
    (source (origin
              (method url-fetch)
              (uri (string-append "mirror://gnome/sources/" name "/"
                                  (version-major+minor version) "/"
                                  name "-" version ".tar.xz"))
              (sha256
               (base32
                "1zriix7bdwcg0868mfc7jy6zbwjwdmjwbh0ah6dbddrhiabrda8j"))))
    (build-system gnu-build-system)
    (arguments
     '(#:configure-flags '("--enable-gtk-doc")))
    (native-inputs
     `(("gobject-introspection" ,gobject-introspection)
       ("glib:bin" ,glib "bin") ; for glib-mkenums
       ("gtk-doc" ,gtk-doc)
       ("pkg-config" ,pkg-config)))
    (inputs
     `(("glib" ,glib)
       ("gtk+" ,gtk+)))
    (home-page "https://wiki.gnome.org/Projects/Amtk")
    (synopsis "Actions, Menus and Toolbars Kit for GTK+ applications")
    (description
     "Amtk is the acronym for @acronym{Amtk, Actions Menus and Toolbars Kit}.
It is a basic GtkUIManager replacement based on GAction.  It is suitable for
both a traditional UI or a modern UI with a GtkHeaderBar.")
    (license license:lgpl2.1+)))

(define-public devhelp
  (package
    (name "devhelp")
    (version "3.30.1")
    (source (origin
              (method url-fetch)
              (uri (string-append "mirror://gnome/sources/" name "/"
                                  (version-major+minor version) "/"
                                  name "-" version ".tar.xz"))
              (sha256
               (base32
                "036sddvhs0blqpc2ixmjdl9vxynvkn5jpgn0jxr1fxcm4rh3q07a"))))
    (build-system meson-build-system)
    (native-inputs
     `(("intltool" ,intltool)
       ("itstool" ,itstool)
       ("gobject-introspection" ,gobject-introspection)
       ("glib:bin" ,glib "bin") ; for glib-mkmenus
       ("gtk+:bin" ,gtk+ "bin")  ; for gtk-update-icon-cache
       ("pkg-config" ,pkg-config)))
    (inputs
     `(("amtk" ,amtk)
       ("gsettings-desktop-schemas" ,gsettings-desktop-schemas)
       ("webkitgtk" ,webkitgtk)))
    (home-page "https://wiki.gnome.org/Apps/Devhelp")
    (synopsis "API documentation browser for GNOME")
    (description
     "Devhelp is an API documentation browser for GTK+ and GNOME.  It works
natively with GTK-Doc (the API reference system developed for GTK+ and used
throughout GNOME for API documentation).")
    (license license:gpl2+)))

(define-public cogl
  (package
    (name "cogl")
    (version "1.22.2")
    (source
     (origin
       (method url-fetch)
       (uri (string-append "mirror://gnome/sources/" name "/"
                           (version-major+minor version) "/"
                           name "-" version ".tar.xz"))
       (sha256
        (base32
         "03f0ha3qk7ca0nnkkcr1garrm1n1vvfqhkz9lwjm592fnv6ii9rr"))))
    ;; NOTE: mutter exports a bundled fork of cogl, so when making changes to
    ;; cogl, corresponding changes may be appropriate in mutter as well.
    (build-system gnu-build-system)
    (native-inputs
     `(("glib:bin" ,glib "bin")     ; for glib-mkenums
       ("gobject-introspection" ,gobject-introspection)
       ;;("xorg-server" ,xorg-server) ; for the test suite
       ("pkg-config" ,pkg-config)))
    (propagated-inputs
     `(("glib" ,glib)
       ("gdk-pixbuf" ,gdk-pixbuf)
       ("libx11" ,libx11)
       ("libxext" ,libxext)
       ("libxfixes" ,libxfixes)
       ("libxdamage" ,libxdamage)
       ("libxcomposite" ,libxcomposite)
       ("libxrandr" ,libxrandr)))
    (inputs
     `(("mesa" ,mesa)
       ("cairo" ,cairo)
       ("pango" ,pango)
       ("gstreamer" ,gstreamer)
       ("gst-plugins-base" ,gst-plugins-base)
       ("wayland" ,wayland)))
    (arguments
     `(#:configure-flags (list "--enable-cogl-gst"
                               "--enable-wayland-egl-platform"
                               "--enable-wayland-egl-server"

                               ;; Arrange to pass an absolute file name to
                               ;; dlopen for libGL.so.
                               (string-append "--with-gl-libname="
                                              (assoc-ref %build-inputs "mesa")
                                              "/lib/libGL.so"))
       ;; XXX FIXME: All tests fail, with many warnings printed like this:
       ;;   _FontTransOpen: Unable to Parse address
       ;;   ${prefix}/share/fonts/X11/misc/
       #:tests? #f
       #; #:phases
       #;
       (modify-phases %standard-phases
         (add-before 'check 'start-xorg-server
                     (lambda* (#:key inputs #:allow-other-keys)
                       ;; The test suite requires a running X server.
                       (system (format #f "~a/bin/Xvfb :1 &"
                                       (assoc-ref inputs "xorg-server")))
                       (setenv "DISPLAY" ":1")
                       #t)))))
    (home-page "http://www.cogl3d.org")
    (synopsis "Object oriented GL/GLES Abstraction/Utility Layer")
    (description
     "Cogl is a small library for using 3D graphics hardware to draw pretty
pictures.  The API departs from the flat state machine style of OpenGL and is
designed to make it easy to write orthogonal components that can render
without stepping on each others toes.")
    (license (list license:expat       ; most of the code
                   license:bsd-3       ; cogl/cogl-point-in-poly.c
                   license:sgifreeb2.0 ; cogl-path/tesselator/
                   license:asl2.0))))  ; examples/android/

(define-public clutter
  (package
    (name "clutter")
    (version "1.26.2")
    (source
     (origin
       (method url-fetch)
       (uri (string-append "mirror://gnome/sources/" name "/"
                           (version-major+minor version) "/"
                           name "-" version ".tar.xz"))
       (sha256
        (base32
         "0mif1qnrpkgxi43h7pimim6w6zwywa16ixcliw0yjm9hk0a368z7"))))
    ;; NOTE: mutter exports a bundled fork of clutter, so when making changes
    ;; to clutter, corresponding changes may be appropriate in mutter as well.
    (build-system gnu-build-system)
    (outputs '("out"
               "doc"))                            ;9 MiB of gtk-doc HTML pages
    (native-inputs
     `(("glib:bin" ,glib "bin")     ; for glib-genmarshal
       ("gobject-introspection" ,gobject-introspection)
       ("pkg-config" ,pkg-config)
       ("xsltproc" ,libxslt)))
    (propagated-inputs
     `(("cogl" ,cogl)
       ("cairo" ,cairo)
       ("atk" ,atk)
       ("gtk+" ,gtk+)
       ("json-glib" ,json-glib)
       ("glib" ,glib)
       ("libxcomposite" ,libxcomposite)
       ("libxdamage" ,libxdamage)
       ("libxext" ,libxext)
       ("xinput" ,xinput)))
    (inputs
     `(("libxkbcommon" ,libxkbcommon)
       ("udev" ,eudev)))
    (arguments
     `(#:configure-flags (list "--enable-x11-backend=yes"

                               ;; This produces share/doc/{clutter,cally}.
                               (string-append "--with-html-dir="
                                              (assoc-ref %outputs "doc")
                                              "/share/doc"))
       ;; XXX FIXME: Get test suite working.  It would probably fail in the
       ;; same way the cogl tests fail, since clutter is based on cogl.
       #:tests? #f))
    (home-page "http://www.clutter-project.org")
    (synopsis "OpenGL-based interactive canvas library")
    (description
     "Clutter is an OpenGL-based interactive canvas library, designed for
creating fast, mainly 2D single window applications such as media box UIs,
presentations, kiosk style applications and so on.")
    (license license:lgpl2.0+)))

(define-public clutter-gtk
  (package
    (name "clutter-gtk")
    (version "1.8.4")
    (source
     (origin
       (method url-fetch)
       (uri (string-append "mirror://gnome/sources/" name "/"
                           (version-major+minor version) "/"
                           name "-" version ".tar.xz"))
       (sha256
        (base32
         "01ibniy4ich0fgpam53q252idm7f4fn5xg5qvizcfww90gn9652j"))))
    (build-system gnu-build-system)
    (native-inputs
     `(("pkg-config" ,pkg-config)
       ("gobject-introspection" ,gobject-introspection)))
    (propagated-inputs
     ;; clutter-gtk.pc refers to all these.
     `(("clutter" ,clutter)
       ("gtk+" ,gtk+)))
    (home-page "http://www.clutter-project.org")
    (synopsis "OpenGL-based interactive canvas library GTK+ widget")
    (description
     "Clutter is an OpenGL-based interactive canvas library, designed for
creating fast, mainly 2D single window applications such as media box UIs,
presentations, kiosk style applications and so on.")
    (license license:lgpl2.0+)))

(define-public clutter-gst
  (package
    (name "clutter-gst")
    (version "3.0.27")
    (source
     (origin
       (method url-fetch)
       (uri (string-append "mirror://gnome/sources/clutter-gst/"
                           (version-major+minor version) "/"
                           "clutter-gst-" version ".tar.xz"))
       (sha256
        (base32 "17czmpl92dzi4h3rn5rishk015yi3jwiw29zv8qan94xcmnbssgy"))))
    (build-system gnu-build-system)
    (native-inputs
     `(("glib:bin" ,glib "bin")         ; for glib-mkenums
       ("pkg-config" ,pkg-config)
       ("gobject-introspection" ,gobject-introspection)))
    (inputs
     `(("clutter" ,clutter)
       ("gstreamer" ,gstreamer)
       ("gst-plugins-base" ,gst-plugins-base)))
    (home-page "http://www.clutter-project.org")
    (synopsis "Integration library for using GStreamer with Clutter")
    (description
     "Clutter-Gst is an integration library for using GStreamer with Clutter.
It provides a GStreamer sink to upload frames to GL and an actor that
implements the ClutterGstPlayer interface using playbin.  Clutter is an
OpenGL-based interactive canvas library.")
    (license license:lgpl2.0+)))

(define-public libchamplain
  (package
    (name "libchamplain")
    (version "0.12.16")
    (source (origin
              (method url-fetch)
              (uri (string-append
                    "mirror://gnome/sources/libchamplain/0.12/libchamplain-"
                    version ".tar.xz"))
              (sha256
               (base32
                "13chvc2n074i0jw5jlb8i7cysda4yqx58ca6y3mrlrl9g37k2zja"))))
    (build-system gnu-build-system)
    (arguments '(#:configure-flags '("--enable-vala")))
    (native-inputs
     `(("gobject-introspection" ,gobject-introspection)
       ("pkg-config" ,pkg-config)
       ("vala" ,vala)))
    (propagated-inputs
     `(("libsoup" ,libsoup)
       ("sqlite" ,sqlite)
       ("clutter" ,clutter)
       ("clutter-gtk" ,clutter-gtk)
       ("glib:bin" ,glib "bin")                   ;glib-mkenums, etc.
       ("cairo" ,cairo)
       ("gtk+3" ,gtk+)
       ("glib" ,glib)))
    (home-page "https://projects.gnome.org/libchamplain/")
    (synopsis "C library providing a ClutterActor to display maps")
    (description
     "libchamplain is a C library providing a ClutterActor to display maps.
It also provides a Gtk+ widget to display maps in Gtk+ applications.  Python
and Perl bindings are also available.  It supports numerous free map sources
such as OpenStreetMap, OpenCycleMap, OpenAerialMap, and Maps for free.")
    (license license:lgpl2.1+)))

(define-public gom
  (package
    (name "gom")
    (version "0.3.2")
    (source
     (origin
       (method url-fetch)
       (uri (string-append "mirror://gnome/sources/gom/"
                           (version-major+minor version) "/"
                           "gom-" version ".tar.xz"))
       (sha256
        (base32
         "1zaqqwwkyiswib3v1v8wafpbifpbpak0nn2kp13pizzn9bwz1s5w"))))
    (build-system gnu-build-system)
    (native-inputs
     `(("intltool" ,intltool)
       ("pkg-config" ,pkg-config)
       ("gobject-introspection" ,gobject-introspection)))
    (inputs
     `(("glib" ,glib)
       ("gdk-pixbuf" ,gdk-pixbuf)
       ("sqlite" ,sqlite)))
    ;; XXX TODO: Figure out how to run the test suite.
    (arguments `(#:tests? #f))
    (home-page "https://wiki.gnome.org/Projects/Gom")
    (synopsis "Object mapper from GObjects to SQLite")
    (description
     "Gom provides an object mapper from GObjects to SQLite.  It helps you
write applications that need to store structured data as well as make complex
queries upon that data.")
    (license license:lgpl2.1+)))

(define-public libgnome-games-support
  (package
    (name "libgnome-games-support")
    (version "1.4.2")
    (source (origin
              (method url-fetch)
              (uri (string-append "mirror://gnome/sources/" name "/"
                                  (version-major+minor version) "/"
                                  name "-" version ".tar.xz"))
              (sha256
               (base32
                "02hirpk885jndwarbl3cl5fk7w2z5ziv677csyv1wi2n6rmpn088"))))
    (build-system gnu-build-system)
    (arguments
     '(#:phases
       (modify-phases %standard-phases
         (add-before 'check 'pre-check
           (lambda _
             ;; Tests require a writable HOME.
             (setenv "HOME" (getcwd))
             #t)))))
    (native-inputs
     `(("intltool" ,intltool)
       ("pkg-config" ,pkg-config)
       ("vala" ,vala)))
    (propagated-inputs
     ;; Required by libgnome-games-support-1.0.pc
     `(("gtk+" ,gtk+)
       ("libgee" ,libgee)))
    (home-page "https://www.gnome.org/")
    (synopsis "Useful functionality shared among GNOME games")
    (description
     "libgnome-games-support is a small library intended for internal use by
GNOME Games, but it may be used by others.")
    (license license:lgpl3+)))

(define-public gnome-klotski
  (package
    (name "gnome-klotski")
    (version "3.22.3")
    (source (origin
              (method url-fetch)
              (uri (string-append "mirror://gnome/sources/" name "/"
                                  (version-major+minor version) "/"
                                  name "-" version ".tar.xz"))
              (sha256
               (base32
                "0prc0s28pdflgzyvk1g0yfx982q2grivmz3858nwpqmbkha81r7f"))))
    (build-system glib-or-gtk-build-system)
    (native-inputs
     `(("desktop-file-utils" ,desktop-file-utils)
       ("intltool" ,intltool)
       ("itstool" ,itstool)
       ("pkg-config" ,pkg-config)
       ("xmllint" ,libxml2)))
    (inputs
     `(("gtk+" ,gtk+)
       ("libgnome-games-support" ,libgnome-games-support)
       ("librsvg" ,librsvg)))
    (home-page "https://wiki.gnome.org/Apps/Klotski")
    (synopsis "Sliding block puzzles")
    (description
     "GNOME Klotski is a set of block sliding puzzles.  The objective is to move
the patterned block to the area bordered by green markers.  To do so, you will
need to slide other blocks out of the way.  Complete each puzzle in as few moves
as possible!")
    (license license:gpl2+)))

(define-public grilo
  (package
    (name "grilo")
    (version "0.3.3")
    (source
     (origin
       (method url-fetch)
       (uri (string-append "mirror://gnome/sources/" name "/"
                           (version-major+minor version) "/"
                           name "-" version ".tar.xz"))
       (sha256
        (base32
         "1qx072m0gl6m3d5g5cbbf13p4h217icmlxjnrn829x5xqwi451sw"))))
    (build-system gnu-build-system)
    (native-inputs
     `(("glib:bin" ,glib "bin")         ; for glib-mkenums and glib-genmarshal
       ("intltool" ,intltool)
       ("pkg-config" ,pkg-config)
       ("gobject-introspection" ,gobject-introspection)))
    (inputs
     `(("cyrus-sasl" ,cyrus-sasl)
       ("glib" ,glib)
       ("gtk+" ,gtk+)
       ("libxml2" ,libxml2)
       ("liboauth" ,liboauth)
       ("libsoup" ,libsoup)
       ("totem-pl-parser" ,totem-pl-parser)))
    (arguments
     `(#:phases
       (modify-phases %standard-phases
         (add-after 'unpack 'fix-introspection-install-dir
                    (lambda* (#:key outputs #:allow-other-keys)
                      (let ((out (assoc-ref outputs "out")))
                        (substitute* '("src/Makefile.in"
                                       "libs/pls/Makefile.in"
                                       "libs/net/Makefile.in")
                          (("@INTROSPECTION_GIRDIR@")
                           (string-append out "/share/gir-1.0/"))
                          (("@INTROSPECTION_TYPELIBDIR@")
                           (string-append out "/lib/girepository-1.0/")))
                        #t))))))
    (native-search-paths
     (list (search-path-specification
            (variable "GRL_PLUGIN_PATH")
            (files (list (string-append "lib/grilo-"
                                        (version-major+minor version)))))))
    (home-page "https://live.gnome.org/Grilo")
    (synopsis "Framework for discovering and browsing media")
    (description
     "Grilo is a framework focused on making media discovery and browsing easy
for application developers.")
    (license license:lgpl2.1+)))

(define-public grilo-plugins
  (package
    (name "grilo-plugins")
    (version "0.3.3")
    (source
     (origin
       (method url-fetch)
       (uri (string-append "mirror://gnome/sources/" name "/"
                           (version-major+minor version) "/"
                           name "-" version ".tar.xz"))
       (sha256
        (base32
         "172vr1y98d2mzlmg5akjn4ibrcj3gh22cwnb3cv9rvvzhj3yhrpy"))))
    (build-system gnu-build-system)
    (native-inputs
     `(("glib:bin" ,glib "bin")     ; for glib-mkenums and glib-genmarshal
       ("intltool" ,intltool)
       ("itstool" ,itstool)
       ("pkg-config" ,pkg-config)))
    (inputs
     `(("grilo" ,grilo)
       ("glib" ,glib)
       ("libxml2" ,libxml2)
       ("sqlite" ,sqlite)
       ("gom" ,gom)
       ;; XXX TODO: Add oauth
       ;; XXX TODO: Add goa
       ;; XXX TODO: Add gdata (e.g. needed for youtube plugin)
       ;; XXX TODO: Add lua (needs help finding it)
       ("json-glib" ,json-glib)
       ("avahi" ,avahi)
       ("gmime" ,gmime)
       ("libsoup" ,libsoup)
       ("libarchive" ,libarchive)
       ("totem-pl-parser" ,totem-pl-parser)))
    (arguments
     `(#:make-flags (list (string-append "GRL_PLUGINS_DIR="
                                         %output
                                         "/lib/grilo-"
                                         ,(version-major+minor version)))
       ;; XXX FIXME: Try to get the test suite working.  It appears to require
       ;; a working system dbus.  Inside the build container, all tests fail
       ;; with: "assertion failed: (source)".  Outside of the build container,
       ;; most tests succeed.
       #:tests? #f))
    (home-page "https://live.gnome.org/Grilo")
    (synopsis "Plugins for the Grilo media discovery library")
    (description
     "Grilo is a framework focused on making media discovery and browsing easy
for application developers.")
    (license license:lgpl2.1+)))

(define-public totem
  (package
    (name "totem")
    (version "3.30.0")
    (source
     (origin
       (method url-fetch)
       (uri (string-append "mirror://gnome/sources/" name "/"
                           (version-major+minor version) "/"
                           name "-" version ".tar.xz"))
       (sha256
        (base32
         "0rahkybxbmxhlmrrgrzxny1xm7wycx7ib4blxp1i2l1q3i8s84b0"))
       (patches (search-patches "totem-meson-easy-codec.patch"
                                "totem-meson-compat.patch"))))
    (build-system meson-build-system)
    (native-inputs
     `(("pkg-config" ,pkg-config)
       ("desktop-file-utils" ,desktop-file-utils)
       ("gobject-introspection" ,gobject-introspection)
       ("glib:bin" ,glib "bin")                   ;for 'glib-mkenums'
       ("gtk:bin" ,gtk+ "bin")                    ;for 'gtk-update-icon-cache'
       ("intltool" ,intltool)
       ("itstool" ,itstool)
       ("xmllint" ,libxml2)))
    (propagated-inputs
     `(("dconf" ,dconf)))
    (inputs
     `(("gtk+" ,gtk+)
       ("gdk-pixbuf" ,gdk-pixbuf)
       ("atk" ,atk)
       ("cairo" ,cairo)
       ("dbus-glib" ,dbus-glib)
       ("clutter" ,clutter)
       ("clutter-gtk" ,clutter-gtk)
       ("clutter-gst" ,clutter-gst)
       ("xorgproto" ,xorgproto)
       ("libxxf86vm" ,libxxf86vm)
       ("libxtst" ,libxtst)
       ("libxrandr" ,libxrandr)
       ("libxml2" ,libxml2)
       ("libsoup" ,libsoup)
       ("libpeas" ,libpeas)
       ("librsvg" ,librsvg)
       ("lirc" ,lirc)
       ("gnome-desktop" ,gnome-desktop)
       ("gstreamer" ,gstreamer)
       ("gst-plugins-base" ,gst-plugins-base)
       ("gst-plugins-good" ,gst-plugins-good)
       ("gsettings-desktop-schemas" ,gsettings-desktop-schemas)
       ("adwaita-icon-theme" ,adwaita-icon-theme)
       ("python" ,python)
       ("python-pygobject" ,python2-pygobject)
       ;; XXX TODO pylint needed for python support
       ("totem-pl-parser" ,totem-pl-parser)
       ("grilo" ,grilo)
       ("grilo-plugins" ,grilo-plugins)
       ("vala" ,vala)))
    (arguments
     `(#:glib-or-gtk? #t

       ;; Disable parallel builds until
       ;; https://debbugs.gnu.org/cgi/bugreport.cgi?bug=28813 is
       ;; fixed.  Try enabling it when updating this package in case
       ;; upstream has fixed it.
       #:parallel-build? #f

       ;; Disable automatic GStreamer plugin installation via PackageKit and
       ;; all that.
       #:configure-flags '("-D" "enable-easy-codec-installation=no"

                           ;; Do not build .a files for the plugins, it's
                           ;; completely useless.  This saves 2 MiB.
                           "--default-library" "shared")

       #:phases
       (modify-phases %standard-phases
         (add-before
          'install 'disable-cache-generation
          (lambda _
            (setenv "DESTDIR" "/")
            #t))
         (add-after
          'install 'wrap-totem
          (lambda* (#:key inputs outputs #:allow-other-keys)
            (let ((out             (assoc-ref outputs "out"))
                  (gst-plugin-path (getenv "GST_PLUGIN_SYSTEM_PATH"))
                  (grl-plugin-path (getenv "GRL_PLUGIN_PATH")))
              (wrap-program (string-append out "/bin/totem")
                `("GST_PLUGIN_SYSTEM_PATH" ":" prefix (,gst-plugin-path))
                `("GRL_PLUGIN_PATH"        ":" prefix (,grl-plugin-path)))
              (wrap-program (string-append out "/bin/totem-video-thumbnailer")
                `("GST_PLUGIN_SYSTEM_PATH" ":" prefix (,gst-plugin-path))))
            #t)))))
    (home-page "https://wiki.gnome.org/Apps/Videos")
    (synopsis "Simple media player for GNOME based on GStreamer")
    (description "Totem is a simple yet featureful media player for GNOME
which can read a large number of file formats.")
    ;; GPL2+ with an exception clause for non-GPL compatible GStreamer plugins
    ;; to be used and distributed together with GStreamer and Totem.  See
    ;; file://COPYING in the source distribution for details.
    (license license:gpl2+)))

(define-public rhythmbox
 (package
   (name "rhythmbox")
   (version "3.4.3")
   (source (origin
            (method url-fetch)
            (uri (string-append "mirror://gnome/sources/" name "/"
                                (version-major+minor version) "/"
                                name "-" version ".tar.xz"))
            (sha256
             (base32
              "1yx3n7p9vmv23jsv98fxwq95n78awdxqm8idhyhxx2d6vk4w1hgx"))))
   (build-system glib-or-gtk-build-system)
   (arguments
    `(#:configure-flags
      (list "--enable-lirc"
            "--enable-python"
            "--enable-vala"
            "--with-brasero"
            "--with-gudev"
            "--with-libsecret")
      #:phases
      (modify-phases %standard-phases
        (add-after
         'install 'wrap-rhythmbox
         (lambda* (#:key inputs outputs #:allow-other-keys)
           (let ((out               (assoc-ref outputs "out"))
                 (gi-typelib-path   (getenv "GI_TYPELIB_PATH"))
                 (gst-plugin-path   (getenv "GST_PLUGIN_SYSTEM_PATH"))
                 (grl-plugin-path   (getenv "GRL_PLUGIN_PATH"))
                 (python-path       (getenv "PYTHONPATH")))
             (wrap-program (string-append out "/bin/rhythmbox")
               `("GI_TYPELIB_PATH"        ":" prefix (,gi-typelib-path))
               `("GST_PLUGIN_SYSTEM_PATH" ":" prefix (,gst-plugin-path))
               `("GRL_PLUGIN_PATH"        ":" prefix (,grl-plugin-path))
               `("PYTHONPATH"             ":" prefix (,python-path))))
           #t)))))
   (propagated-inputs
    `(("dconf" ,dconf)))
   (native-inputs
    `(("itstool" ,itstool)
      ("intltool" ,intltool)
      ("glib" ,glib "bin")
      ("gobject-introspection" ,gobject-introspection)
      ("desktop-file-utils" ,desktop-file-utils)
      ("pkg-config" ,pkg-config)
      ("xmllint" ,libxml2)))
   (inputs
    `(("json-glib" ,json-glib)
      ("tdb" ,tdb)
      ("gnome-desktop" ,gnome-desktop)
      ("python" ,python)
      ("python-pygobject" ,python2-pygobject)
      ("vala" ,vala)
      ("gmime" ,gmime)
      ("adwaita-icon-theme" ,adwaita-icon-theme)
      ("grilo" ,grilo)
      ("grilo-plugins" ,grilo-plugins)
      ("gstreamer" ,gstreamer)
      ("gst-plugins-base" ,gst-plugins-base)
      ("gst-plugins-good" ,gst-plugins-good)
      ("totem-pl-parser" ,totem-pl-parser)
      ("libgudev" ,libgudev)
      ;;("libmtp" ,libmtp) FIXME: Not detected
      ("libsecret" ,libsecret)
      ("libsoup" ,libsoup)
      ("libnotify" ,libnotify)
      ("libpeas" ,libpeas)
      ("lirc" ,lirc)
      ;; TODO: clutter* only used by visualizer plugin, which also requires mx
      ;;("clutter" ,clutter)
      ;;("clutter-gtk" ,clutter-gtk)
      ;;("clutter-gst" ,clutter-gst)
      ("gsettings-desktop-schemas" ,gsettings-desktop-schemas)
      ("atk" ,atk)
      ("pango" ,pango)
      ("gtk+" ,gtk+)
      ;; TODO:
      ;;  * libgpod
      ;;  * mx
      ("brasero" ,brasero)))
   (home-page "https://wiki.gnome.org/Apps/Rhythmbox")
   (synopsis "Music player for GNOME")
   (description "Rhythmbox is a music playing application for GNOME.  It
supports playlists, song ratings, and any codecs installed through gstreamer.")
   (license license:gpl2+)))

(define-public eog
 (package
   (name "eog")
   (version "3.28.4")
   (source (origin
            (method url-fetch)
            (uri (string-append "mirror://gnome/sources/" name "/"
                                (version-major+minor version) "/"
                                name "-" version ".tar.xz"))
            (sha256
             (base32
              "1wrq3l3z0x6q0hnc1vqr2hnyb1b14qw6aqvc5dldfgbs0yys6p55"))))
   (build-system meson-build-system)
   (arguments
    `(#:configure-flags
      ;; Otherwise, the RUNPATH will lack the final 'eog' path component.
      (list (string-append "-Dc_link_args=-Wl,-rpath="
                           (assoc-ref %outputs "out") "/lib/eog"))
      #:phases
      (modify-phases %standard-phases
        (add-after 'install 'wrap-eog
          (lambda* (#:key outputs #:allow-other-keys)
            (let ((out               (assoc-ref outputs "out"))
                  (gi-typelib-path   (getenv "GI_TYPELIB_PATH")))
              (wrap-program (string-append out "/bin/eog")
                `("GI_TYPELIB_PATH" ":" prefix (,gi-typelib-path))))
            #t)))))
   (propagated-inputs
    `(("dconf" ,dconf)))
   (native-inputs
    `(("intltool" ,intltool)
      ("itstool" ,itstool)
      ("glib" ,glib "bin")
      ("gtk+:bin" ,gtk+ "bin") ; for gtk-update-icon-cache
      ("gobject-introspection" ,gobject-introspection)
      ("pkg-config" ,pkg-config)
      ("xmllint" ,libxml2)))
   (inputs
    `(("gnome-desktop" ,gnome-desktop)
      ("shared-mime-info" ,shared-mime-info)
      ("adwaita-icon-theme" ,adwaita-icon-theme)
      ("exempi" ,exempi)
      ("lcms" ,lcms)
      ("libexif" ,libexif)
      ("libpeas" ,libpeas)
      ("libjpeg" ,libjpeg)
      ("librsvg" ,librsvg)
      ("gsettings-desktop-schemas" ,gsettings-desktop-schemas)
      ("gtk+" ,gtk+)))
   (home-page "https://wiki.gnome.org/Apps/EyeOfGnome")
   (synopsis "GNOME image viewer")
   (description "Eye of GNOME is the GNOME image viewer.  It
supports image conversion, rotation, and slideshows.")
   (license license:gpl2+)))

(define-public eog-plugins
  ;; Note: EOG looks for its plugins (via libpeas) in ~/.local as well as
  ;; $DATA/lib/eog/plugins, where DATA is one of the entries in
  ;; $XDG_DATA_DIRS.  Thus, for EOG to find these, you have to have
  ;; 'XDG_DATA_DIRS' appropriately set.
  (package
    (name "eog-plugins")
    (version "3.26.3")
    (source (origin
              (method url-fetch)
              (uri (string-append "mirror://gnome/sources/eog-plugins/"
                                  (version-major+minor version) "/"
                                  "eog-plugins-" version ".tar.xz"))
              (sha256
               (base32
                "06fnjs2p18ad5vk07z685cx26sc7d3azywss00w9xvz794b2i1g3"))))
    (build-system gnu-build-system)
    (home-page "https://wiki.gnome.org/Apps/EyeOfGnome/Plugins")
    (synopsis "Extensions for the Eye of GNOME image viewer")
    (native-inputs
     `(("pkg-config" ,pkg-config)
       ("gettext" ,gnu-gettext)))
    (inputs
     `(("eog" ,eog)
       ("glib" ,glib)
       ("gtk+" ,gtk+)
       ("libpeas" ,libpeas)
       ("libexif" ,libexif)
       ("libchamplain" ,libchamplain)))
    (description
     "This package provides plugins for the Eye of GNOME (EOG) image viewer,
notably:

@itemize
@item @dfn{EXIF Display}, which displays camera (EXIF) information;
@item @dfn{Map}, which displays a map of where the picture was taken on the
side panel;
@item @dfn{Slideshow Shuffle}, to shuffle images in slideshow mode.
@end itemize\n")

    ;; XXX: eog-postasa-plugin-resources.c (which we don't build) contains a
    ;; long suspicious byte stream that goes to a
    ;; ".gresource.eog_postasa_plugin" ELF section.
    (license license:gpl2+)))

(define-public libgudev
  (package
    (name "libgudev")
    (version "232")
    (source (origin
              (method url-fetch)
              (uri (string-append "mirror://gnome/sources/" name "/"
                                  version "/" name "-" version ".tar.xz"))
              (sha256
               (base32
                "0q3qki451zzgdjazlgshsfzbbm0in40lyx7dyrag7kbkqnwv4k7f"))))
    (build-system gnu-build-system)
    (arguments
     '(#:configure-flags
       ;; umockdev depends on libgudev.
       (list "--disable-umockdev")))
    (native-inputs
     `(("glib:bin" ,glib "bin") ; for glib-genmarshal, etc.
       ("gobject-introspection" ,gobject-introspection)
       ("pkg-config" ,pkg-config)))
    (propagated-inputs
     `(("glib" ,glib))) ; required by gudev-1.0.pc
    (inputs
     `(("udev" ,eudev)))
    (home-page "https://wiki.gnome.org/Projects/libgudev")
    (synopsis "GObject bindings for libudev")
    (description
     "This library provides GObject bindings for libudev.  It was originally
part of udev-extras, then udev, then systemd.  It's now a project on its own.")
    (license license:lgpl2.1+)))

(define-public gvfs
  (package
    (name "gvfs")
    (version "1.40.1")
    (source (origin
              (method url-fetch)
              (uri (string-append "mirror://gnome/sources/" name "/"
                                  (version-major+minor version) "/"
                                  name "-" version ".tar.xz"))
              (sha256
               (base32
                "1cfnzamr4mvgpf6yhm28lh9cafy9z6842s8jpbqnfizfxybg8ylj"))))
    (build-system meson-build-system)
    (arguments
     '(#:glib-or-gtk? #t
       #:configure-flags
       (list "-Dsystemduserunitdir=no"
             "-Dtmpfilesdir=no"
             ;; Otherwise, the RUNPATH will lack the final path component.
             (string-append "-Dc_link_args=-Wl,-rpath="
                            (assoc-ref %outputs "out") "/lib/gvfs"))))
    (native-inputs
     `(("glib:bin" ,glib "bin") ; for glib-genmarshal, etc.
       ("gettext" ,gettext-minimal)
       ("gtk-doc" ,gtk-doc)
       ("pkg-config" ,pkg-config)
       ("xsltproc" ,libxslt)))
    (inputs
     `(("avahi" ,avahi)
       ("docbook-xml" ,docbook-xml-4.2)
       ("docbook-xsl" ,docbook-xsl)
       ("dbus" ,dbus)
       ("elogind" ,elogind)
       ("fuse" ,fuse)
       ("gcr" ,gcr)
       ("glib" ,glib)
       ("gnome-online-accounts" ,gnome-online-accounts)
       ("libarchive" ,libarchive)
       ("libbluray" ,libbluray)
       ("libcap" ,libcap)
       ("libcdio-paranoia" ,libcdio-paranoia)
       ("libgcrypt" ,libgcrypt)
       ("libgdata" ,libgdata)
       ("libgphoto2" ,libgphoto2)
       ("libgudev" ,libgudev)
       ("libimobiledevice" ,libimobiledevice)
       ("libmtp" ,libmtp)
       ("libnfs" ,libnfs)
       ("libsecret" ,libsecret)
       ("libsmbclient" ,samba)
       ("libsoup" ,libsoup)
       ("libxml2" ,libxml2)
       ("openssh" ,openssh)
       ("polkit" ,polkit)
       ("udisks" ,udisks)))
    (home-page "https://wiki.gnome.org/gvfs/")
    (synopsis "Userspace virtual file system for GIO")
    (description
     "GVFS is a userspace virtual file system designed to work with the I/O
abstraction of GIO.  It contains a GIO module that seamlessly adds GVFS support
to all applications using the GIO API.  It also supports exposing the GVFS
mounts to non-GIO applications using FUSE.

GVFS comes with a set of backends, including trash support, SFTP, SMB, HTTP,
DAV, and others.")
    (license license:lgpl2.0+)))

(define-public gusb
  (package
    (name "gusb")
    (version "0.3.0")
    (source (origin
              (method url-fetch)
              (uri (string-append "https://github.com/hughsie/libgusb/archive/"
                                  version ".tar.gz"))
              (sha256
               (base32
                "1wa9787ww7s1kl9jml6kiyrjgimlgagq4jmgdj7xcpsx83w10qxk"))))
    (build-system meson-build-system)
    (native-inputs
     `(("gobject-introspection" ,gobject-introspection)
       ("pkg-config" ,pkg-config)
       ("vala" ,vala)
       ("gtk-doc" ,gtk-doc)))
    (propagated-inputs
     ;; Both of these are required by gusb.pc.
     `(("glib" ,glib)
       ("libusb" ,libusb)))
    (arguments
     `(#:tests? #f)) ;libusb fails to initialize.  Wonder what that is.
    (home-page "https://github.com/hughsie/libgusb")
    (synopsis "GLib binding for libusb1")
    (description
     "GUsb is a GObject wrapper for libusb1 that makes it easy to do
asynchronous control, bulk and interrupt transfers with proper cancellation
and integration into a mainloop.  This makes it easy to integrate low level
USB transfers with your high-level application or system daemon.")
    (license license:lgpl2.1+)))

(define-public simple-scan
  (package
    (name "simple-scan")
    (version "3.24.1")
    (source (origin
              (method url-fetch)
              (uri (string-append "https://launchpad.net/simple-scan/"
                                  (version-major+minor version) "/"
                                  version "/+download/simple-scan-"
                                  version ".tar.xz"))
              (sha256
               (base32
                "1czg21cdbd2fgqylxfnzfhhzy69gycf816d5bbaq6hb62hmq7bjy"))))
    (build-system glib-or-gtk-build-system)
    (inputs
     `(("gtk" ,gtk+)
       ("zlib" ,zlib)
       ("cairo" ,cairo)
       ("gdk-pixbuf" ,gdk-pixbuf)
       ("gusb" ,gusb)
       ("libsane" ,sane-backends)))
    (native-inputs
     `(("gettext" ,gettext-minimal)
       ("itstool" ,itstool)
       ("colord" ,colord)
       ("glib" ,glib "bin")                       ; glib-compile-schemas, etc.
       ("pkg-config" ,pkg-config)
       ("vala" ,vala)
       ("xmllint" ,libxml2)))
    (arguments
     '(#:configure-flags '("--disable-packagekit")
       #:phases
       (modify-phases %standard-phases
         (add-after 'unpack 'clean
                    (lambda _
                      ;; Remove a left-over reference to PackageKit.

                      ;; https://bugs.launchpad.net/simple-scan/+bug/1462769

                      ;; There are some generated C files erroneously
                      ;; included in the source distribution, and this
                      ;; one breaks the build by referring to a
                      ;; non-existent header (packagekit.h)
                      (delete-file "src/ui.c"))))))
    (home-page "https://launchpad.net/simple-scan")
    (synopsis "Document and image scanner")
    (description "Simple Scan is an easy-to-use application, designed to let
users connect their scanner and quickly have the image/document in an
appropriate format.  Simple Scan is basically a frontend for SANE - which is
the same backend as XSANE uses. This means that all existing scanners will
work and the interface is well tested.")
    (license license:gpl3+)))

(define-public eolie
  (package
    (name "eolie")
    (version "0.9.62")
    (source (origin
              (method url-fetch)
              (uri (string-append "https://gitlab.gnome.org/World/eolie/"
                                  "uploads/bb4aad19272cc636bd17f2f6602127fe/"
                                  "eolie-" version ".tar.xz"))
              (sha256
               (base32
                "06v76hg87fnhw45dil5vvl20myvaa38n1jqsl0lmkkq6af4mk8wx"))))
    (build-system meson-build-system)
    (arguments
     `(#:glib-or-gtk? #t
       #:phases
       (modify-phases %standard-phases
         (add-after 'wrap 'wrap-more
           (lambda* (#:key inputs outputs #:allow-other-keys)
             (let* ((out  (assoc-ref outputs "out"))
                    ;; These libraries must be on LD_LIBRARY_PATH.
                    (libs '("gtkspell3" "webkitgtk" "libsoup" "libsecret"
                            "atk" "gtk+" "gsettings-desktop-schemas"
                            "gobject-introspection"))
                    (path (string-join
                           (map (lambda (lib)
                                  (string-append (assoc-ref inputs lib) "/lib"))
                                libs)
                           ":")))
               (wrap-program (string-append out "/bin/eolie")
                 `("LD_LIBRARY_PATH" ":" prefix (,path))
                 `("PYTHONPATH" ":" prefix (,(getenv "PYTHONPATH")))
                 `("GI_TYPELIB_PATH" = (,(getenv "GI_TYPELIB_PATH")))))
             #t)))))
    (native-inputs
     `(("intltool" ,intltool)
       ("itstool" ,itstool)
       ("pkg-config" ,pkg-config)
       ("python" ,python)
       ("glib:bin" ,glib "bin")
       ("gtk+" ,gtk+ "bin")))
    (inputs
     `(("gobject-introspection" ,gobject-introspection)
       ("glib-networking" ,glib-networking)
       ("cairo" ,cairo)
       ("gtk+" ,gtk+)
       ("atk" ,atk)    ; propagated by gtk+, but we need it in LD_LIBRARY_PATH
       ("python" ,python-wrapper)
       ("python-dateutil" ,python-dateutil)
       ("python-pyfxa" ,python-pyfxa)
       ("python-pygobject" ,python-pygobject)
       ("python-pycairo" ,python-pycairo)
       ("python-pycrypto" ,python-pycrypto)
       ("libsecret" ,libsecret)
       ("gtkspell3" ,gtkspell3)
       ("gsettings-desktop-schemas" ,gsettings-desktop-schemas)
       ("webkitgtk" ,webkitgtk)))
    (home-page "https://wiki.gnome.org/Apps/Eolie")
    (synopsis "Web browser for GNOME")
    (description
     "Eolie is a new web browser for GNOME.  It features Firefox sync support,
a secret password store, an adblocker, and a modern UI.")
    (license license:gpl3+)))

(define-public epiphany
  (package
    (name "epiphany")
    (version "3.30.4")
    (source (origin
              (method url-fetch)
              (uri (string-append "mirror://gnome/sources/epiphany/"
                                  (version-major+minor version) "/"
                                  "epiphany-" version ".tar.xz"))
              (sha256
               (base32
                "0nk0krzrfck6hhfs52f4sjmj93yjyvabm72bq8i8f9l1pass5vgd"))))

    (build-system meson-build-system)
    (arguments
     ;; FIXME: tests run under Xvfb, but fail with:
     ;;   /src/bookmarks/ephy-bookmarks/create:
     ;;   ** (test-ephy-bookmarks:19591): WARNING **: Unable to start Zeroconf
     ;;      subsystem
     ;;   FAIL
     '(#:tests? #f
       #:glib-or-gtk? #t
       #:configure-flags
       ;; Otherwise, the RUNPATH will lack the final 'epiphany' path component.
       (list (string-append "-Dc_link_args=-Wl,-rpath="
                            (assoc-ref %outputs "out") "/lib/epiphany"))))
    (propagated-inputs
     `(("dconf" ,dconf)))
    (native-inputs
     `(("desktop-file-utils" ,desktop-file-utils) ; for update-desktop-database
       ("glib:bin" ,glib "bin") ; for glib-mkenums
       ("gtk+:bin" ,gtk+ "bin") ; for gtk-update-icon-cache
       ("intltool" ,intltool)
       ("itstool" ,itstool)
       ("pkg-config" ,pkg-config)
       ("xmllint" ,libxml2)))
    (inputs
     `(("avahi" ,avahi)
       ("gcr" ,gcr)
       ("gdk-pixbuf+svg" ,gdk-pixbuf+svg) ; for loading SVG files
       ("glib-networking" ,glib-networking)
       ("gnome-desktop" ,gnome-desktop)
       ("gsettings-desktop-schemas" ,gsettings-desktop-schemas)
       ("json-glib" ,json-glib)
       ("iso-codes" ,iso-codes)
       ("libdazzle" ,libdazzle)
       ("libnotify" ,libnotify)
       ("libsecret" ,libsecret)
       ("libxslt" ,libxslt)
       ("nettle" ,nettle) ; for hogweed
       ("sqlite" ,sqlite)
       ("webkitgtk" ,webkitgtk)))
    (home-page "https://wiki.gnome.org/Apps/Web")
    (synopsis "GNOME web browser")
    (description
     "Epiphany is a GNOME web browser targeted at non-technical users.  Its
principles are simplicity and standards compliance.")
    (license license:gpl2+)))

(define-public d-feet
  (package
    (name "d-feet")
    (version "0.3.14")
    (source (origin
              (method url-fetch)
              (uri (string-append "mirror://gnome/sources/" name "/"
                                  (version-major+minor version) "/"
                                  name "-" version ".tar.xz"))
              (sha256
               (base32
                "1m8lwiwl5jhi0x7y6x5zmd3hjplgvdjrb8a8jg74rvkygslj1p7f"))))
    (build-system glib-or-gtk-build-system)
    (arguments
     '(#:out-of-source? #f ; tests need to run in the source directory.
       #:phases
       (modify-phases %standard-phases
         (add-before
          'check 'pre-check
          (lambda _
            ;; The test suite requires a running X server.
            (system "Xvfb :1 &")
            (setenv "DISPLAY" ":1")
            ;; Don't fail on missing '/etc/machine-id'.
            (setenv "DBUS_FATAL_WARNINGS" "0")
            ;; tests.py and window.py don't meet E402:
            ;;   E402 module level import not at top of file
            (substitute* "src/tests/Makefile"
              (("--ignore=E123") "--ignore=E123,E402"))
            #t))
         (add-after
          'install 'wrap-program
          (lambda* (#:key outputs #:allow-other-keys)
            (let ((prog (string-append (assoc-ref outputs "out")
                                       "/bin/d-feet")))
              (wrap-program prog
                `("PYTHONPATH" = (,(getenv "PYTHONPATH")))
                `("GI_TYPELIB_PATH" = (,(getenv "GI_TYPELIB_PATH"))))
              #t))))))
    (native-inputs
     `(("intltool" ,intltool)
       ("itstool" ,itstool)
       ("pkg-config" ,pkg-config)
       ("python-pep8" ,python-pep8)
       ("xmllint" ,libxml2)
       ("xorg-server" ,xorg-server)))
    (inputs
     `(("gobject-introspection" ,gobject-introspection)
       ("gtk+" ,gtk+)
       ("python" ,python-wrapper)
       ("hicolor-icon-theme" ,hicolor-icon-theme)
       ("python-pygobject" ,python-pygobject)))
    (home-page "https://wiki.gnome.org/Apps/DFeet")
    (synopsis "D-Bus debugger")
    (description
     "D-Feet is a D-Bus debugger, which can be used to inspect D-Bus interfaces
of running programs and invoke methods on those interfaces.")
    (license license:gpl2+)))

(define-public yelp-xsl
  (package
    (name "yelp-xsl")
    (version "3.32.1")
    (source (origin
              (method url-fetch)
              (uri (string-append "mirror://gnome/sources/" name "/"
                                  (version-major+minor version) "/"
                                  name "-" version ".tar.xz"))
              (sha256
               (base32
                "013z2ixx9kfrs6hq79qpil093xfbc12y1p0mvsh6lpala30iphya"))))
    (build-system gnu-build-system)
    (native-inputs
     `(("intltool" ,intltool)
       ("itstool" ,itstool)
       ("xmllint" ,libxml2)))
    (home-page "https://wiki.gnome.org/Apps/Yelp")
    (synopsis "XSL stylesheets for Yelp")
    (description
     "Yelp-xsl contains XSL stylesheets that are used by the yelp help browser
to format Docbook and Mallard documents.")
    (license license:gpl2+)))

(define-public yelp
  (package
    (name "yelp")
    (version "3.30.0")
    (source (origin
              (method url-fetch)
              (uri (string-append "mirror://gnome/sources/" name "/"
                                  (version-major+minor version) "/"
                                  name "-" version ".tar.xz"))
              (sha256
               (base32
                "060a902j15k76fyhk8xfl38ipvrrcc0qd7nm2mcck4ifb45b0zv4"))))
    (build-system glib-or-gtk-build-system)
    (native-inputs
     `(("glib:bin" ,glib "bin") ; for glib-genmarshal, etc.
       ("intltool" ,intltool)
       ("itstool" ,itstool)
       ("pkg-config" ,pkg-config)))
    (propagated-inputs
     `(("dconf" ,dconf)))
    (inputs
     `(("gsettings-desktop-schemas" ,gsettings-desktop-schemas)
       ("libxslt" ,libxslt)
       ("sqlite" ,sqlite)
       ("webkitgtk" ,webkitgtk)
       ("yelp-xsl" ,yelp-xsl)))
    (home-page "https://wiki.gnome.org/Apps/Yelp")
    (synopsis "GNOME help browser")
    (description
     "Yelp is the help viewer in Gnome.  It natively views Mallard, DocBook,
man, info, and HTML documents.  It can locate documents according to the
freedesktop.org help system specification.")
    (license license:gpl2+)))

(define-public yelp-tools
  (package
    (name "yelp-tools")
    (version "3.28.0")
    (source (origin
              (method url-fetch)
              (uri (string-append "mirror://gnome/sources/" name "/"
                                  (version-major+minor version) "/"
                                  name "-" version ".tar.xz"))
              (sha256
               (base32
                "1b61dmlb1sd50fgq6zgnkcpx2s1py33q0x9cx67fzpsr4gmgxnw2"))))
    (build-system gnu-build-system)
    (native-inputs
     `(("pkg-config" ,pkg-config)))
    (propagated-inputs
     ;; Needed by `yelp-build', `yelp-check' or 'yelp.m4'.
     `(("itstool" ,itstool)
       ("xmllint" ,libxml2)
       ("xsltproc" ,libxslt)))
    (inputs
     `(("yelp-xsl" ,yelp-xsl)))
    (home-page "https://wiki.gnome.org/Apps/Yelp/Tools")
    (synopsis "Yelp documentation tools")
    (description
     "Yelp-tools is a collection of scripts and build utilities to help create,
manage, and publish documentation for Yelp and the web.  Most of the heavy
lifting is done by packages like yelp-xsl and itstool.  This package just
wraps things up in a developer-friendly way.")
    (license license:gpl2+)))

(define-public libgee
  (package
    (name "libgee")
    (version "0.20.1")
    (source (origin
              (method url-fetch)
              (uri (string-append "mirror://gnome/sources/" name "/"
                                  (version-major+minor version) "/"
                                  name "-" version ".tar.xz"))
              (sha256
               (base32
                "0c26x8gi3ivmhlbqcmiag4jwrkvcy28ld24j55nqr3jikb904a5v"))))
    (build-system gnu-build-system)
    (arguments
     `(#:phases
       (modify-phases %standard-phases
         (add-after 'unpack 'fix-introspection-install-dir
          (lambda* (#:key outputs #:allow-other-keys)
            (let ((out (assoc-ref outputs "out")))
              (substitute* "gee/Makefile.in"
                (("@INTROSPECTION_GIRDIR@")
                 (string-append out "/share/gir-1.0/"))
                (("@INTROSPECTION_TYPELIBDIR@")
                 (string-append out "/lib/girepository-1.0/")))))))))
    (native-inputs
     `(("glib" ,glib "bin")
       ("pkg-config" ,pkg-config)))
    (inputs
     `(("glib" ,glib)
       ("gobject-introspection" ,gobject-introspection)))
    (home-page "https://wiki.gnome.org/Projects/Libgee")
    (synopsis "GObject collection library")
    (description
     "Libgee is a utility library providing GObject-based interfaces and
classes for commonly used data structures.")
    (license license:lgpl2.1+)))

(define-public gexiv2
  (package
    (name "gexiv2")
    (version "0.12.0")
    (source (origin
              (method url-fetch)
              (uri (string-append "mirror://gnome/sources/" name "/"
                                  (version-major+minor version) "/"
                                  name "-" version ".tar.xz"))
              (sha256
               (base32
                "0slj5yj8c90l9pp5i3z74x5r3r4da0xfmbzkfq5k0dkg72q3kxaq"))))
    (build-system meson-build-system)
    (native-inputs
     `(("gcr" ,gcr)
       ("glib" ,glib "bin")
       ("pkg-config" ,pkg-config)
       ("vala" ,vala)))
    (propagated-inputs
     ;; Listed in "Requires" section of gexiv2.pc
     `(("exiv2" ,exiv2)))
    (inputs
     `(("glib" ,glib)
       ("gobject-introspection" ,gobject-introspection)))
    (home-page "https://wiki.gnome.org/Projects/gexiv2")
    (synopsis "GObject wrapper around the Exiv2 photo metadata library")
    (description
     "Gexiv2 is a GObject wrapper around the Exiv2 photo metadata library.  It
allows for GNOME applications to easily inspect and update EXIF, IPTC, and XMP
metadata in photo and video files of various formats.")
    (license license:gpl2+)))

(define-public shotwell
  (package
    (name "shotwell")
    (version "0.30.4")
    (source (origin
              (method url-fetch)
              (uri (string-append "mirror://gnome/sources/" name "/"
                                  (version-major+minor version) "/"
                                  name "-" version ".tar.xz"))
              (sha256
               (base32
                "1yiz3j0y2yg6985y3alb3hpkfbv68n8ibys5gpwcjdhmhf3czg5p"))))
    (build-system meson-build-system)
    (arguments
     '(#:glib-or-gtk? #t))
    (propagated-inputs
     `(("dconf" ,dconf)))
    (native-inputs
     `(("desktop-file-utils" ,desktop-file-utils) ; for update-desktop-database
       ("gettext" ,gettext-minimal)
       ("gtk+" ,gtk+ "bin") ; gtk-update-icon-cache
       ("itstool" ,itstool)
       ("pkg-config" ,pkg-config)
       ("vala" ,vala)))
    (inputs
     `(("glib:bin" ,glib "bin")
       ("gstreamer" ,gstreamer)
       ("gst-plugins-base" ,gst-plugins-base)
       ("libgdata" ,libgdata)
       ("libgee" ,libgee)
       ("gexiv2" ,gexiv2)
       ("libraw" ,libraw)
       ("json-glib" ,json-glib)
       ("webkitgtk" ,webkitgtk)
       ("sqlite" ,sqlite)
       ("libsoup" ,libsoup)
       ("libxml2" ,libxml2)
       ("libgudev" ,libgudev)
       ("libgphoto2" ,libgphoto2)
       ("gcr" ,gcr)))
    (home-page "https://wiki.gnome.org/Apps/Shotwell")
    (synopsis "Photo manager for GNOME 3")
    (description
     "Shotwell is a digital photo manager designed for the GNOME desktop
environment.  It allows you to import photos from disk or camera, organize
them by keywords and events, view them in full-window or fullscreen mode, and
share them with others via social networking and more.")
    (license license:lgpl2.1+)))

(define-public file-roller
  (package
    (name "file-roller")
    (version "3.30.1")
    (source (origin
              (method url-fetch)
              (uri (string-append "mirror://gnome/sources/" name "/"
                                  (version-major+minor version) "/"
                                  name "-" version ".tar.xz"))
              (sha256
               (base32
                "0kiragsqyixyx15747b71qc4nw8y4jx9d55wgg612xb0hp5l9pj1"))))
    (build-system meson-build-system)
    (native-inputs
     `(("desktop-file-utils" ,desktop-file-utils) ; for update-desktop-database
       ("intltool" ,intltool)
       ("pkg-config" ,pkg-config)
       ("gtk+" ,gtk+ "bin") ; gtk-update-icon-cache
       ("glib:bin" ,glib "bin")))
    ;; TODO: Add libnautilus.
    (inputs
     `(("gtk+" ,gtk+)
       ("gdk-pixbuf" ,gdk-pixbuf)
       ("json-glib" ,json-glib)
       ("libarchive" ,libarchive)
       ("libnotify" ,libnotify)
       ("itstool" ,itstool)
       ("libxml2" ,libxml2)))
    (synopsis "Graphical archive manager for GNOME")
    (description "File Roller is an archive manager for the GNOME desktop
environment that allows users to view, unpack, and create compressed archives
such as gzip tarballs.")
    (home-page "http://fileroller.sourceforge.net/")
    (license license:gpl2+)))

(define-public gnome-session
  (package
    (name "gnome-session")
    (version "3.30.1")
    (source (origin
              (method url-fetch)
              (uri (string-append "mirror://gnome/sources/" name "/"
                                  (version-major+minor version) "/"
                                  name "-" version ".tar.xz"))
              (sha256
               (base32
                "0fbpq103md4g9gi67rxnwvha21629nxx7qazddy6q6494sbqbzpa"))))
    (arguments
     '(#:glib-or-gtk? #t
       #:phases
       (modify-phases %standard-phases
         (add-before 'configure 'pre-configure
           (lambda* (#:key outputs #:allow-other-keys)
             ;; Use elogind instead of systemd.
             (substitute* "meson.build"
               (("libsystemd-login") "libelogind")
               (("and libsystemd_daemon_dep.found.*") ","))
             (substitute* "gnome-session/gsm-systemd.c"
               (("#include <systemd/sd-login.h>")
                "#include <elogind/sd-login.h>"))
             ;; Remove uses of the systemd daemon.
             (substitute* "gnome-session/gsm-autostart-app.c"
               (("#ifdef HAVE_SYSTEMD") "#if 0"))
             #t))
         (add-after 'install 'wrap-gnome-session
           (lambda* (#:key inputs outputs #:allow-other-keys)
             ;; Make sure 'gnome-session' finds the 'gsettings' program.
             (let ((glib (assoc-ref inputs "glib:bin"))
                   (out  (assoc-ref outputs "out")))
               (wrap-program (string-append out "/bin/gnome-session")
                 `("PATH" ":" prefix (,(string-append glib "/bin"))))
               #t))))

       #:configure-flags
       '("-Ddocbook=false" ; FIXME: disabled because of docbook validation error
         "-Dman=false" ; FIXME: disabled because of docbook validation error
         "-Dsystemd_journal=false")))
    (build-system meson-build-system)
    (native-inputs
     `(("glib:bin" ,glib "bin") ; for glib-compile-schemas, etc.
       ("pkg-config" ,pkg-config)
       ("intltool" ,intltool)
       ("xsltproc" ,libxslt)
       ("libxml2" ,libxml2) ;for 'XML_CATALOG_FILES'
       ("docbook-xsl" ,docbook-xsl)
       ("docbook-xml" ,docbook-xml)
       ("xmlto" ,xmlto)))
    (inputs
     `(("elogind" ,elogind)
       ("gnome-desktop" ,gnome-desktop)
       ("gsettings-desktop-schemas" ,gsettings-desktop-schemas)
       ("gtk+" ,gtk+)
       ("json-glib" ,json-glib)
       ("libsm" ,libsm)
       ("libxcomposite" ,libxcomposite)
       ("libxtst" ,libxtst)
       ("mesa" ,mesa)
       ("upower" ,upower)
       ("xtrans" ,xtrans)))
    (synopsis "Session manager for GNOME")
    (description
     "This package contains the GNOME session manager, as well as a
configuration program to choose applications starting on login.")
    (home-page "https://wiki.gnome.org/Projects/SessionManagement")
    (license license:gpl2+)))

(define-public gjs
  (package
    (name "gjs")
    (version "1.56.2")
    (source (origin
              (method url-fetch)
              (uri (string-append "mirror://gnome/sources/" name "/"
                                  (version-major+minor version) "/"
                                  name "-" version ".tar.xz"))
              (sha256
               (base32
                "1b5321krn89p3f7s2ik6gpfnc61apzljhlnbqky8c88f7n6832ac"))))
    (build-system gnu-build-system)
    (arguments
     '(#:phases
       (modify-phases %standard-phases
         (add-before
          'check 'pre-check
          (lambda _
            ;; The test suite requires a running X server.
            (system "Xvfb :1 &")
            (setenv "DISPLAY" ":1")

            ;; For the missing /etc/machine-id.
            (setenv "DBUS_FATAL_WARNINGS" "0")

            ;; Our mozjs-38 package does not compile the required Intl API
            ;; support for these failing tests.
            (substitute* "installed-tests/js/testLocale.js"
              ((".*toBeDefined.*") "")
              ((".*expect\\(datestr\\).*") ""))
            (substitute* "installed-tests/scripts/testCommandLine.sh"
              (("Valentín") "")
              (("☭") ""))
            #t)))))
    (native-inputs
     `(("glib:bin" ,glib "bin")       ; for glib-compile-resources
       ("pkg-config" ,pkg-config)
       ("xmllint" ,libxml2)
       ;; For testing
       ("dbus-launch" ,dbus)
       ("uuidgen" ,util-linux)
       ("xvfb" ,xorg-server-for-tests)))
    (propagated-inputs
     ;; These are all in the Requires.private field of gjs-1.0.pc.
     `(("cairo" ,cairo)
       ("gobject-introspection" ,gobject-introspection)
       ("mozjs" ,mozjs-60)))
    (inputs
     `(("gtk+" ,gtk+)
       ("readline" ,readline)))
    (synopsis "Javascript bindings for GNOME")
    (home-page "https://live.gnome.org/Gjs")
    (description
     "Gjs is a javascript binding for GNOME.  It's mainly based on spidermonkey
javascript engine and the GObject introspection framework.")
    (license license:gpl2+)))

(define-public gedit
  (package
    (name "gedit")
    (version "3.30.2")
    (source (origin
              (method url-fetch)
              (uri (string-append "mirror://gnome/sources/" name "/"
                                  (version-major+minor version) "/"
                                  name "-" version ".tar.xz"))
              (sha256
               (base32
                "0qwig35hzvjaqic9x92jcpmycnvcybsbnbiw6rppryx0arwb3wza"))))
    (build-system glib-or-gtk-build-system)
    (arguments
     `(#:phases
       (modify-phases %standard-phases
         (add-after
          'install 'wrap-gedit
          (lambda* (#:key inputs outputs #:allow-other-keys)
            (let ((out               (assoc-ref outputs "out"))
                  (gtksourceview     (assoc-ref inputs "gtksourceview"))
                  (gi-typelib-path   (getenv "GI_TYPELIB_PATH"))
                  (python-path       (getenv "PYTHONPATH")))
              (wrap-program (string-append out "/bin/gedit")
                ;; For plugins.
                `("GI_TYPELIB_PATH" ":" prefix (,gi-typelib-path))
                `("PYTHONPATH" ":" prefix (,python-path))
                ;; For language-specs.
                `("XDG_DATA_DIRS" ":" prefix (,(string-append gtksourceview
                                                              "/share")))))
            #t)))))
    (propagated-inputs
     `(("dconf" ,dconf)))
    (native-inputs
     `(("intltool" ,intltool)
       ("itstool" ,itstool)
       ("gobject-introspection" ,gobject-introspection)
       ("pkg-config" ,pkg-config)))
    (inputs
     `(("glib" ,glib)
       ("gspell" ,gspell)
       ("gtk+" ,gtk+)
       ("gtksourceview" ,gtksourceview-3)
       ("libpeas" ,libpeas)
       ("libxml2" ,libxml2)
       ("iso-codes" ,iso-codes)
       ("python-pygobject" ,python-pygobject)
       ("python" ,python)
       ("gsettings-desktop-schemas" ,gsettings-desktop-schemas)
       ("libx11" ,libx11)
       ("vala" ,vala)
       ("adwaita-icon-theme" ,adwaita-icon-theme)
       ("libsoup" ,libsoup)
       ("gnome-desktop" ,gnome-desktop)))
    (home-page "https://wiki.gnome.org/Apps/Gedit")
    (synopsis "GNOME text editor")
    (description "While aiming at simplicity and ease of use, gedit is a
powerful general purpose text editor.")
    (license license:gpl2+)))

(define-public zenity
  (package
    (name "zenity")
    (version "3.30.0")
    (source (origin
              (method url-fetch)
              (uri (string-append "mirror://gnome/sources/" name "/"
                                  (version-major+minor version) "/"
                                  name "-" version ".tar.xz"))
              (sha256
               (base32
                "1wipnp46pd238z9ck5rsckbaw7yla6c936fswq5w94k4c6bgcplr"))))
    (build-system gnu-build-system)
    (native-inputs
     `(("gettext" ,gettext-minimal)
       ("itstool" ,itstool)
       ("pkg-config" ,pkg-config)))
    (inputs
     `(("libnotify" ,libnotify)
       ("webkitgtk" ,webkitgtk)))
    (synopsis "Display graphical dialog boxes from shell scripts")
    (home-page "https://www.gnome.org")
    (description
     "Zenity is a rewrite of gdialog, the GNOME port of dialog which allows you
to display dialog boxes from the commandline and shell scripts.")
    (license license:lgpl2.0+)))

(define-public mutter
  (package
    (name "mutter")
    (version "3.30.2")
    (source (origin
              (method url-fetch)
              (uri (string-append "mirror://gnome/sources/" name "/"
                                  (version-major+minor version) "/"
                                  name "-" version ".tar.xz"))
              (sha256
               (base32
                "0qr3w480p31nbiad49213rj9rk6p9fl82a68pzznpz36p30dq96z"))))
    ;; NOTE: Since version 3.21.x, mutter now bundles and exports forked
    ;; versions of cogl and clutter.  As a result, many of the inputs,
    ;; propagated-inputs, and configure flags used in cogl and clutter are
    ;; needed here as well.
    (build-system gnu-build-system)
    (arguments
     '(#:configure-flags
       ;; XXX: build fails with [-Werror]:
       ;;    backends/meta-cursor-renderer.c:112:5: error:
       ;;      implicit declaration of function ?roundf?
       (list "--enable-compile-warnings=minimum"

             "--enable-native-backend"

             ;; The following flags are needed for the bundled clutter
             "--enable-x11-backend=yes"

             (string-append "--with-xwayland-path="
                            (assoc-ref %build-inputs "xorg-server-xwayland")
                            "/bin/Xwayland")

             ;; the remaining flags are needed for the bundled cogl
             "--enable-cogl-gst"
             (string-append "--with-gl-libname="
                            (assoc-ref %build-inputs "mesa")
                            "/lib/libGL.so"))
       #:phases
       (modify-phases %standard-phases
         ;; Replace references to systemd libraries to elogind references.
         (add-before 'configure 'use-elogind
           (lambda _
             (substitute* (list "configure"
                                "src/backends/native/meta-launcher.c"
                                "src/core/main.c")
               (("systemd") "elogind"))
             #t)))))
    (native-inputs
     `(("glib:bin" ,glib "bin") ; for glib-compile-schemas, etc.
       ("gobject-introspection" ,gobject-introspection)
       ("intltool" ,intltool)
       ("pkg-config" ,pkg-config)
       ;; For git build
       ("autoconf" ,autoconf)
       ("automake" ,automake)
       ("libtool" ,libtool)))
    (propagated-inputs
     `(;; libmutter.pc refers to these:
       ("gsettings-desktop-schemas" ,gsettings-desktop-schemas)
       ("gtk+" ,gtk+)
       ;; mutter-clutter-1.0.pc and mutter-cogl-1.0.pc refer to these:
       ("atk" ,atk)
       ("cairo" ,cairo)
       ("gdk-pixbuf" ,gdk-pixbuf)
       ("glib" ,glib)
       ("json-glib" ,json-glib)
       ("libinput" ,libinput)
       ("libx11" ,libx11)
       ("libxcomposite" ,libxcomposite)
       ("libxdamage" ,libxdamage)
       ("libxext" ,libxext)
       ("libxfixes" ,libxfixes)
       ("libxkbcommon" ,libxkbcommon)
       ("libxrandr" ,libxrandr)
       ("mesa" ,mesa)
       ("pango" ,pango)
       ("udev" ,eudev)
       ("xinput" ,xinput)))
    (inputs
     `(("elogind" ,elogind)
       ("gnome-desktop" ,gnome-desktop)
       ("libcanberra-gtk" ,libcanberra)
       ("libgudev" ,libgudev)
       ("libice" ,libice)
       ("libsm" ,libsm)
       ("libxkbfile" ,libxkbfile)
       ("libxrandr" ,libxrandr)
       ("libxtst" ,libxtst)
       ("startup-notification" ,startup-notification)
       ("upower-glib" ,upower)
       ("xkeyboard-config" ,xkeyboard-config)
       ("xorg-server-xwayland" ,xorg-server-xwayland)
       ("zenity" ,zenity)))
    (synopsis "Window and compositing manager")
    (home-page "https://www.gnome.org")
    (description
     "Mutter is a window and compositing manager that displays and manages your
desktop via OpenGL.  Mutter combines a sophisticated display engine using the
Clutter toolkit with solid window-management logic inherited from the Metacity
window manager.")
    (license license:gpl2+)))

(define-public gnome-online-accounts
  (package
    (name "gnome-online-accounts")
    (version "3.30.2")
    (source (origin
              (method url-fetch)
              (uri (string-append "mirror://gnome/sources/" name "/"
                                  (version-major+minor version) "/"
                                  name "-" version ".tar.xz"))
              (sha256
               (base32
                "1p1gdgryziklrgngn6m13xnvfx4gb01h723nndfi9944r24fbiq5"))))
    (outputs '("out" "lib"))
    (build-system glib-or-gtk-build-system)
    (arguments
     `(#:configure-flags
       (list (string-append "--libdir=" (assoc-ref %outputs "out") "/lib"))
       #:phases
       (modify-phases %standard-phases
         (add-before 'configure 'patch-libgoa-output
           (lambda* (#:key outputs #:allow-other-keys)
             (let ((lib (assoc-ref outputs "lib")))
               (substitute* '("src/goa/Makefile.in" "src/goa/goa-1.0.pc.in")
                 (("@prefix@") lib)
                 (("@exec_prefix@") lib)
                 (("@libdir@") (string-append lib "/lib"))
                 (("@includedir@") (string-append lib "/include"))
                 (("@datadir@") (string-append lib "/share")))
               ;; Make sure gobject-introspection knows about the output
               ;; too (see <https://bugs.gnu.org/36535>).
               (setenv "outputs" "out lib")
               #t))))))
    (native-inputs
     `(("glib:bin" ,glib "bin") ; for glib-compile-schemas, etc.
       ("gobject-introspection" ,gobject-introspection)
       ("intltool" ,intltool)
       ("pkg-config" ,pkg-config)
       ("xsltproc" ,libxslt)))
    (propagated-inputs
     `(("glib" ,glib)           ; required by goa-1.0.pc
       ("gtk+" ,gtk+)))         ; required by goa-backend-1.0.pc
    (inputs
     `(("docbook-xsl" ,docbook-xsl)
       ("json-glib" ,json-glib)
       ("libsecret" ,libsecret)
       ("rest" ,rest)
       ("webkitgtk" ,webkitgtk)))
    (synopsis "Single sign-on framework for GNOME")
    (home-page "https://wiki.gnome.org/Projects/GnomeOnlineAccounts")
    (description
     "GNOME Online Accounts provides interfaces so that applications and
libraries in GNOME can access the user's online accounts.  It has providers for
Google, ownCloud, Facebook, Flickr, Windows Live, Pocket, Foursquare, Microsoft
Exchange, Last.fm, IMAP/SMTP, Jabber, SIP and Kerberos.")
    (license license:lgpl2.0+)))

(define-public evolution-data-server
  (package
    (name "evolution-data-server")
    (version "3.30.5")
    (source (origin
              (method url-fetch)
              (uri (string-append "mirror://gnome/sources/" name "/"
                                  (version-major+minor version) "/"
                                  name "-" version ".tar.xz"))
              (patches (search-patches "evolution-data-server-locales.patch"))
              (sha256
               (base32
                "1s952wyhgcbmq9nfgk75v15zdy1h3wy5p5rmkqibaavmc0pk3mli"))))
    (build-system cmake-build-system)
    (arguments
     '(#:configure-flags
       (let* ((lib (string-append (assoc-ref %outputs "out") "/lib"))
              (runpaths (map (lambda (s)
                               (string-append lib "/evolution-data-server/" s))
                             '("addressbook-backends" "calendar-backends"
                               "camel-providers" "credential-modules"
                               "registry-modules"))))
         (list "-DENABLE_UOA=OFF"             ;disable Ubuntu Online Accounts support
               "-DENABLE_GOOGLE=OFF"          ;disable Google Contacts support
               "-DENABLE_GOOGLE_AUTH=OFF"     ;disable Google authentication
               "-DENABLE_VALA_BINDINGS=ON"
               (string-append "-DCMAKE_INSTALL_RPATH=" lib ";"
                              (string-append lib "/evolution-data-server;")
                              (string-join runpaths ";"))
               "-DENABLE_INTROSPECTION=ON"))  ;required for Vala bindings
       #:phases
       (modify-phases %standard-phases
         (add-after 'unpack 'disable-failing-tests
           (lambda _
             ;; tests/book-migration/test-migration.c:160:test_fetch_contacts:
             ;; assertion failed (g_slist_length (contacts) == 20): (0 == 20)
             (delete-file-recursively "tests/book-migration")
             (substitute* "tests/CMakeLists.txt"
               (("add_subdirectory\\(book-migration\\)") ""))
             ;; tests/libedata-cal/test-cal-meta-backend.c:1328:test_get_attachment_uris:
             ;; assertion failed (uris->data == expected_uri):
             ;; ("" == "file:///tests/libedata-cal/components/event-1.ics")
             (substitute* "tests/libedata-cal/CMakeLists.txt"
               (("test-cal-meta-backend") ""))
             #t))
         (add-after 'unpack 'patch-paths
          (lambda _
            (substitute* '("tests/test-server-utils/e-test-server-utils.c"
                           "tests/libedata-book/data-test-utils.c"
                           "tests/libedata-book/test-book-cache-utils.c"
                           "tests/libedata-cal/test-cal-cache-utils.c")
              (("/bin/rm") (which "rm")))
            #t))
         (add-before 'configure 'dont-override-rpath
           (lambda _
             (substitute* "CMakeLists.txt"
               ;; CMakeLists.txt hard-codes runpath to just the libdir.
               ;; Remove it so the configure flag is respected.
               (("SET\\(CMAKE_INSTALL_RPATH .*") ""))
             #t)))))
    (native-inputs
     `(("glib:bin" ,glib "bin") ; for glib-mkenums, etc.
       ("gobject-introspection" ,gobject-introspection)
       ("gperf" ,gperf)
       ("intltool" ,intltool)
       ("pkg-config" ,pkg-config)
       ("vala" ,vala)
       ("python" ,python-wrapper)))
    (propagated-inputs
     ;; These are all in the Requires field of .pc files.
     `(("gtk+" ,gtk+)
       ("libical" ,libical)
       ("libsecret" ,libsecret)
       ("libsoup" ,libsoup)
       ("nss" ,nss)
       ("sqlite" ,sqlite)))
    (inputs
     `(("bdb" ,bdb)
       ("gcr" ,gcr)
       ("gnome-online-accounts:lib" ,gnome-online-accounts "lib")
       ("json-glib" ,json-glib)
       ("libcanberra" ,libcanberra)
       ("libgweather" ,libgweather)
       ("mit-krb5" ,mit-krb5)
       ("openldap" ,openldap)
       ("webkitgtk" ,webkitgtk)))
    (synopsis "Store address books and calendars")
    (home-page "https://wiki.gnome.org/Apps/Evolution")
    (description
     "This package provides a unified backend for programs that work with
contacts, tasks, and calendar information.  It was originally developed for
Evolution (hence the name), but is now used by other packages as well.")
    (license license:lgpl2.0)))

(define-public caribou
  (package
    (name "caribou")
    (version "0.4.21")
    (source (origin
              (method url-fetch)
              (uri (string-append "mirror://gnome/sources/" name "/"
                                  (version-major+minor version) "/"
                                  name "-" version ".tar.xz"))
              (sha256
               (base32
                "0mfychh1q3dx0b96pjz9a9y112bm9yqyim40yykzxx1hppsdjhww"))))
    (build-system glib-or-gtk-build-system)
    (arguments
     '(#:phases
       (modify-phases %standard-phases
         (add-before
          'build 'pre-build
          (lambda* (#:key outputs #:allow-other-keys)
            (let ((out (assoc-ref outputs "out")))
              ;; Use absolute shared library path in Caribou-1.0.typelib.
              (substitute* "libcaribou/Makefile"
                (("--shared-library=libcaribou.so")
                 (string-append "--shared-library="
                                out "/lib/libcaribou.so")))
              #t)))
         (add-after 'install 'wrap-programs
          (lambda* (#:key outputs #:allow-other-keys)
            (let* ((out (assoc-ref outputs "out"))
                   (python-path (getenv "PYTHONPATH"))
                   (gi-typelib-path (getenv "GI_TYPELIB_PATH")))
              (for-each
               (lambda (prog)
                 (wrap-program prog
                   `("PYTHONPATH"      ":" prefix (,python-path))
                   `("GI_TYPELIB_PATH" ":" prefix (,gi-typelib-path))))
               (list (string-append out "/bin/caribou-preferences")
                     (string-append out "/libexec/antler-keyboard"))))
            #t)))))
    (native-inputs
     `(("glib:bin" ,glib "bin") ; for glib-compile-schemas, etc.
       ("gobject-introspection" ,gobject-introspection)
       ("intltool" ,intltool)
       ("pkg-config" ,pkg-config)
       ("python" ,python-2) ; incompatible with Python 3 (print syntax)
       ("vala" ,vala)
       ("xsltproc" ,libxslt)))
    (propagated-inputs
     ;; caribou-1.0.pc refers to all these.
     `(("libgee" ,libgee)
       ("libxklavier" ,libxklavier)
       ("libxtst" ,libxtst)
       ("gtk+" ,gtk+)))
    (inputs
     `(("clutter" ,clutter)
       ("dconf" ,dconf)
       ("gtk+-2" ,gtk+-2)
       ("python-pygobject" ,python2-pygobject)))
    (synopsis "Text entry and UI navigation application")
    (home-page "https://wiki.gnome.org/Projects/Caribou")
    (description
     "Caribou is an input assistive technology intended for switch and pointer
users.")
    (license license:lgpl2.1)))

(define-public network-manager
  (package
    (name "network-manager")
    (version "1.14.4")
    (source (origin
              (method url-fetch)
              (uri (string-append "mirror://gnome/sources/NetworkManager/"
                                  (version-major+minor version) "/"
                                  "NetworkManager-" version ".tar.xz"))
              (patches (search-patches "nm-plugin-path.patch"))
              (sha256
               (base32
                "064cgj9za0kzarks0lrv0qw2ysdphb5l97iw0c964bfiqzjfv8rm"))
              (modules '((guix build utils)))
              (snippet
               '(begin
                  (substitute* "src/devices/wwan/nm-modem-manager.c"
                    (("systemd") "elogind"))
                  #t))))
    (build-system gnu-build-system)
    (outputs '("out"
               "doc")) ; 8 MiB of gtk-doc HTML
    (arguments
     '(#:configure-flags
       (let ((out      (assoc-ref %outputs "out"))
             (doc      (assoc-ref %outputs "doc"))
             (dhclient (string-append (assoc-ref %build-inputs "isc-dhcp")
                                      "/sbin/dhclient")))
         (list "--with-libnm-glib" ; needed by network-manager-applet
               "--with-systemd-journal=no"
               "--with-session-tracking=elogind"
               "--with-suspend-resume=elogind"
               "--with-consolekit=no"
               "--with-crypto=gnutls"
               "--disable-config-plugin-ibft"
               "--sysconfdir=/etc"
               "--localstatedir=/var"
               (string-append "--with-udev-dir="
                              out "/lib/udev")
               (string-append "--with-dbus-sys-dir="
                              out "/etc/dbus-1/system.d")
               (string-append "--with-html-dir="
                              doc "/share/gtk-doc/html")
               (string-append "--with-dhclient=" dhclient)))
       #:phases
       (modify-phases %standard-phases
         ;; This bare "ls" invocation breaks some tests.
         (add-after 'unpack 'patch-ls-invocation
           (lambda _
             (substitute* "build-aux/ltmain.sh"
               (("`ls -")
                (string-append "`" (which "ls") " -")))
             #t))
         (add-before 'configure 'pre-configure
           (lambda _
             ;; These tests try to test aspects of network-manager's
             ;; functionality within restricted containers, but they don't
             ;; cope with being already in the Guix build jail as that jail
             ;; lacks some features that they would like to proxy over (like
             ;; a /sys mount).
             (substitute* '("Makefile.in")
               (("src/platform/tests/test-address-linux") " ")
               (("src/platform/tests/test-cleanup-linux") " ")
               (("src/platform/tests/test-link-linux") " ")
               (("src/platform/tests/test-route-linux") " ")
               (("src/devices/tests/test-acd") "")
               (("src/devices/tests/test-arping") " ")
               (("src/devices/tests/test-lldp") " ")
               (("src/tests/test-route-manager-linux") " "))
             #t))
         (add-after 'unpack 'delete-failing-tests
           (lambda _
             ;; FIXME: These three tests fail for unknown reasons.
             ;; ERROR:libnm-core/tests/test-general.c:5842:
             ;;   _json_config_check_valid: assertion failed (res == expected): (1 == 0)
             ;; ERROR:libnm-core/tests/test-keyfile.c:647:
             ;;   test_team_conf_read_invalid: assertion failed: (nm_setting_team_get_config (s_team) == NULL)
             ;; ERROR:libnm-core/tests/test-setting.c:907:
             ;;   _test_team_config_sync: assertion failed: (nm_streq0 (nm_setting_team_get_runner (s_team), runner))
             (substitute* "Makefile.in"
               (("libnm-core/tests/test-general") " ")
               (("libnm-core/tests/test-keyfile") " ")
               (("libnm-core/tests/test-setting\\$\\(EXEEXT\\)") " "))
             #t))
         (add-before 'check 'pre-check
           (lambda _
             ;; For the missing /etc/machine-id.
             (setenv "DBUS_FATAL_WARNINGS" "0")
             #t))
         (replace 'install
           (lambda _
             (invoke "make"
                     "sysconfdir=/tmp"
                     "rundir=/tmp"
                     "statedir=/tmp"
                     "nmstatedir=/tmp/nm"
                     "install")
             #t)))))
    (propagated-inputs
     `(("glib" ,glib)))
    (native-inputs
     `(("glib:bin" ,glib "bin") ; for gdbus-codegen
       ("gobject-introspection" ,gobject-introspection)
       ("docbook-xsl" ,docbook-xsl)
       ("intltool" ,intltool)
       ("libxslt" ,libxslt)
       ("libxml2" ,libxml2)
       ("pkg-config" ,pkg-config)
       ;; For testing.
       ("python" ,python-wrapper)
       ("python-dbus" ,python-dbus)
       ("python-pygobject" ,python-pygobject)))
    (inputs
     `(("coreutils" ,coreutils) ; for ls
       ("curl" ,curl)
       ("cyrus-sasl" ,cyrus-sasl)
       ("dbus-glib" ,dbus-glib)
       ("dnsmasq" ,dnsmasq)
       ("eudev" ,eudev)
       ("gnutls" ,gnutls)
       ("iptables" ,iptables)
       ("isc-dhcp" ,isc-dhcp)
       ("jansson" ,jansson)
       ("libgcrypt" ,libgcrypt)
       ("libgudev" ,libgudev)
       ("libndp" ,libndp)
       ("libnl" ,libnl)
       ("libsoup" ,libsoup)
       ("modem-manager" ,modem-manager)
       ("newt" ,newt)                       ;for the 'nmtui' console interface
       ("polkit" ,polkit)
       ("ppp" ,ppp)
       ("readline" ,readline)
       ("util-linux" ,util-linux)
       ("elogind" ,elogind)))
    (synopsis "Network connection manager")
    (home-page "https://www.gnome.org/projects/NetworkManager/")
    (description
     "NetworkManager is a system network service that manages your network
devices and connections, attempting to keep active network connectivity when
available.  It manages ethernet, WiFi, mobile broadband (WWAN), and PPPoE
devices, and provides VPN integration with a variety of different VPN
services.")
    (license license:gpl2+)
    (properties '((upstream-name . "NetworkManager")))))

(define-public network-manager-openvpn
  (package
    (name "network-manager-openvpn")
    (version "1.8.4")
    (source (origin
              (method url-fetch)
              (uri (string-append
                    "mirror://gnome/sources/NetworkManager-openvpn/"
                    (version-major+minor version)
                    "/NetworkManager-openvpn-" version ".tar.xz"))
              (sha256
               (base32
                "0gyrv46h9k17qym48qacq4zpxbap6hi17shn921824zm98m2bdvr"))))
    (build-system gnu-build-system)
    (arguments
     `(#:configure-flags '("--enable-absolute-paths" "--localstatedir=/var")
       #:phases
       (modify-phases %standard-phases
         (add-after 'configure 'patch-path
           (lambda* (#:key inputs outputs #:allow-other-keys #:rest args)
             (let* ((ovpn (string-append (assoc-ref inputs "openvpn")
                                         "/sbin/openvpn"))
                    (modprobe (string-append (assoc-ref inputs "kmod")
                                             "/bin/modprobe"))
                    (pretty-ovpn (string-append "\"" ovpn "\"")))
               (for-each
                (lambda (file)
                  (substitute* file
                    (("\"/usr/local/sbin/openvpn\"") pretty-ovpn)
                    (("\"/usr/sbin/openvpn\"") pretty-ovpn)
                    (("\"/sbin/openvpn\"") pretty-ovpn)
                    (("/sbin/modprobe") modprobe)))
                '("src/nm-openvpn-service.c" "properties/nm-openvpn-editor.c")))
             #t)))))
    (native-inputs
     `(("pkg-config" ,pkg-config)
       ("intltool" ,intltool)))
    (inputs
     `(("gtk+" ,gtk+)
       ("kmod" ,kmod)
       ("openvpn" ,openvpn)
       ("network-manager" ,network-manager)
       ("network-manager-applet" ,network-manager-applet) ;for libnma
       ("libsecret" ,libsecret)))
    (home-page "https://wiki.gnome.org/Projects/NetworkManager/VPN")
    (synopsis "OpenVPN plug-in for NetworkManager")
    (description
     "This extension of NetworkManager allows it to take care of connections
to virtual private networks (VPNs) via OpenVPN.")
    (license license:gpl2+)
    (properties `((upstream-name . "NetworkManager-openvpn")))))

(define-public network-manager-vpnc
  (package
    (name "network-manager-vpnc")
    (version "1.2.6")
    (source (origin
              (method url-fetch)
              (uri (string-append
                    "mirror://gnome/sources/NetworkManager-vpnc/"
                    (version-major+minor version)
                    "/NetworkManager-vpnc-" version ".tar.xz"))
              (sha256
               (base32
                "1js5lwcsqws4klgypfxl4ikmakv7v7xgddij1fj6b0y0qicx0kyy"))))
    (build-system gnu-build-system)
    (arguments
     `(#:configure-flags '("--enable-absolute-paths" "--localstatedir=/var")
       #:phases
       (modify-phases %standard-phases
         (add-after 'configure 'patch-path
           (lambda* (#:key inputs outputs #:allow-other-keys #:rest args)
             (let* ((vpnc (string-append (assoc-ref inputs "vpnc")
                                         "/sbin/vpnc"))
                    (modprobe (string-append (assoc-ref inputs "kmod")
                                             "/bin/modprobe"))
                    (pretty-ovpn (string-append "\"" vpnc "\"")))
               (substitute* "src/nm-vpnc-service.c"
                    (("\"/usr/local/sbin/vpnc\"") pretty-ovpn)
                    (("\"/usr/sbin/vpnc\"") pretty-ovpn)
                    (("\"/sbin/vpnc\"") pretty-ovpn)
                    (("/sbin/modprobe") modprobe)))
             #t)))))
    (native-inputs
     `(("pkg-config" ,pkg-config)
       ("intltool" ,intltool)))
    (inputs
     `(("gtk+" ,gtk+)
       ("kmod" ,kmod)
       ("vpnc" ,vpnc)
       ("network-manager" ,network-manager)
       ("network-manager-applet" ,network-manager-applet) ;for libnma
       ("libsecret" ,libsecret)))
    (home-page "https://wiki.gnome.org/Projects/NetworkManager/VPN")
    (synopsis "VPNC plug-in for NetworkManager")
    (description
     "Support for configuring virtual private networks based on VPNC.
Compatible with Cisco VPN concentrators configured to use IPsec.")
    (license license:gpl2+)
    (properties `((upstream-name . "NetworkManager-vpnc")))))

(define-public network-manager-openconnect
  (package
    (name "network-manager-openconnect")
    (version "1.2.6")
    (source (origin
              (method url-fetch)
              (uri (string-append
                    "mirror://gnome/sources/NetworkManager-openconnect/"
                    (version-major+minor version)
                    "/NetworkManager-openconnect-" version ".tar.xz"))
              (sha256
               (base32
                "0nlp290nkawc4wqm978n4vhzg3xdqi8kpjjx19l855vab41rh44m"))))
    (build-system gnu-build-system)
    (arguments
     `(#:configure-flags '("--enable-absolute-paths" "--localstatedir=/var")
       #:phases
       (modify-phases %standard-phases
         (add-after 'configure 'patch-path
           (lambda* (#:key inputs outputs #:allow-other-keys #:rest args)
             (let* ((openconnect (string-append (assoc-ref inputs "openconnect")
                                         "/sbin/openconnect"))
                    (modprobe (string-append (assoc-ref inputs "kmod")
                                             "/bin/modprobe"))
                    (pretty-ovpn (string-append "\"" openconnect "\"")))
               (substitute* "src/nm-openconnect-service.c"
                 (("\"/usr/local/sbin/openconnect\"") pretty-ovpn)
                 (("\"/usr/sbin/openconnect\"") pretty-ovpn)
                 (("/sbin/modprobe") modprobe)))
             #t)))))
    (native-inputs
     `(("intltool" ,intltool)
       ("network-manager-applet" ,network-manager-applet) ;for libnma
       ("pkg-config" ,pkg-config)))
    (inputs
     `(("gcr" ,gcr)
       ("gtk+" ,gtk+)
       ("kmod" ,kmod)
       ("libsecret" ,libsecret)
       ("libxml2" ,libxml2)
       ("network-manager" ,network-manager)
       ("openconnect" ,openconnect)))
    (home-page "https://wiki.gnome.org/Projects/NetworkManager/VPN")
    (synopsis "OpenConnect plug-in for NetworkManager")
    (description
     "This extension of NetworkManager allows it to take care of connections
to @acronym{VPNs, virtual private networks} via OpenConnect, an open client for
Cisco's AnyConnect SSL VPN.")
    (license license:gpl2+)
    (properties `((upstream-name . "NetworkManager-openconnect")))))

(define-public mobile-broadband-provider-info
  (package
    (name "mobile-broadband-provider-info")
    (version "20190116")
    (source (origin
              (method url-fetch)
              (uri (string-append
                    "mirror://gnome/sources/"
                    "mobile-broadband-provider-info/" version "/"
                    "mobile-broadband-provider-info-" version ".tar.xz"))
              (sha256
               (base32
                "16y5lc7pfdvai9c8xwb825zc3v46039gghbip13fqslf5gw11fic"))))
    (build-system gnu-build-system)
    (arguments
     `(#:tests? #f))                    ; no tests
    (home-page "https://wiki.gnome.org/Projects/NetworkManager")
    (synopsis "Database of broadband connection configuration")
    (description "Database of broadband connection configuration.")
    (license license:public-domain)))

(define-public network-manager-applet
  (package
    (name "network-manager-applet")
    (version "1.8.18")
    (source (origin
              (method url-fetch)
              (uri (string-append "mirror://gnome/sources/" name "/"
                                  (version-major+minor version) "/"
                                  name "-" version ".tar.xz"))
              (sha256
               (base32
                "0y31g0lxr93370xi74hbpvcy9m81n5wdkdhq8xy2nqp0y4219p13"))))
    (build-system meson-build-system)
    (arguments
     '(#:glib-or-gtk? #t))
    (native-inputs
     `(("intltool" ,intltool)
       ("glib:bin" ,glib "bin") ; for glib-compile-resources, etc.
       ("gobject-introspection" ,gobject-introspection)
       ("gtk-doc" ,gtk-doc)
       ("pkg-config" ,pkg-config)))
    (propagated-inputs
     ;; libnm-gtk.pc refers to all these.
     `(("dbus-glib" ,dbus-glib)
       ("gtk+" ,gtk+)
       ("network-manager" ,network-manager)))
    (inputs
     `(("gcr" ,gcr)
       ("iso-codes" ,iso-codes)
       ("libgudev" ,libgudev)
       ("libnotify" ,libnotify)
       ("libsecret" ,libsecret)
       ("libselinux" ,libselinux)
       ("jansson" ,jansson) ; for team support
       ("modem-manager" ,modem-manager)
       ("mobile-broadband-provider-info" ,mobile-broadband-provider-info)))
    (synopsis "Applet for managing network connections")
    (home-page "https://www.gnome.org/projects/NetworkManager/")
    (description
     "This package contains a systray applet for NetworkManager.  It displays
the available networks and allows users to easily switch between them.")
    (license license:gpl2+)))

(define-public libxml++
  (package
    (name "libxml++")
    (version "3.0.1")
    (source (origin
              (method url-fetch)
              (uri (string-append "mirror://gnome/sources/" name "/"
                                  (version-major+minor version) "/"
                                  name "-" version ".tar.xz"))
              (sha256
               (base32
                "19kik79fmg61nv0by0a5f9wchrcfjwzvih4v2waw01hqflhqvp0r"))))
    (build-system gnu-build-system)
    ;; libxml++-3.0.pc refers to all these.
    (propagated-inputs
     `(("libxml2" ,libxml2)
       ("glibmm" ,glibmm)))
    (native-inputs
     `(("perl" ,perl)
       ("pkg-config" ,pkg-config)))
    (home-page "http://libxmlplusplus.sourceforge.net/")
    (synopsis "C++ wrapper for XML parser library libxml2")
    (description
     "This package provides a C++ wrapper for the XML parser library
libxml2.")
    (license license:lgpl2.1+)))

(define-public libxml++-2
  (package
    (inherit libxml++)
    (name "libxml++")
    (version "2.40.1")
    (source (origin
              (method url-fetch)
              (uri (string-append "mirror://gnome/sources/" name "/"
                                  (version-major+minor version) "/"
                                  name "-" version ".tar.xz"))
              (sha256
               (base32
                "1sb3akryklvh2v6m6dihdnbpf1lkx441v972q9hlz1sq6bfspm2a"))))))

(define-public gdm
  (package
    (name "gdm")
    (version "3.30.3")
    (source (origin
              (method url-fetch)
              (uri (string-append "mirror://gnome/sources/" name "/"
                                  (version-major+minor version) "/"
                                  name "-" version ".tar.xz"))
              (sha256
               (base32
                "15f7lz7z75krgbq8vb800afj96h8mw2fpy1s28za2911x5vgq0ak"))))
    (build-system glib-or-gtk-build-system)
    (arguments
     '(#:configure-flags
       `("--without-plymouth"
         "--disable-systemd-journal"

         ;; Using --with-initial-vt=7 allows GDM to run alongside TTY 1,
         ;; instead of having to replace it (i.e., stopping the mingetty
         ;; service for TTY 1 before starting GDM).
         "--with-initial-vt=7"

         ;; Use '/etc/environment' for locale settings instead of the
         ;; systemd-specific '/etc/locale.conf'.
         "--with-lang-file=/etc/environment"

         ,(string-append "--with-udevdir="
                         (assoc-ref %outputs "out") "/lib/udev")

         "--localstatedir=/var"
         ,(string-append "--with-default-path="
                         (string-join '("/run/setuid-programs"
                                        "/run/current-system/profile/bin"
                                        "/run/current-system/profile/sbin")
                                      ":"))
         ;; Put GDM in bindir so that glib-or-gtk-build-system wraps the
         ;; XDG_DATA_DIRS so that it finds its schemas.
         "--sbindir" ,(string-append (assoc-ref %outputs "out") "/bin"))
       #:phases
       (modify-phases %standard-phases
         (add-before
          'configure 'pre-configure
          (lambda* (#:key inputs outputs #:allow-other-keys)
            ;; We don't have <systemd/sd-daemon.h>.
            (substitute* '("common/gdm-log.c"
                           "daemon/gdm-server.c"
                           "daemon/gdm-session-worker.c"
                           "daemon/gdm-session-worker-job.c")
              (("#include <systemd/sd-daemon\\.h>") ""))
            ;; Use elogind for sd-login.
            (substitute* '("common/gdm-common.c"
                           "daemon/gdm-manager.c"
                           "libgdm/gdm-user-switching.c")
              (("#include <systemd/sd-login\\.h>")
               "#include <elogind/sd-login.h>"))
            ;; Check for elogind.
            (substitute* '("configure")
              (("libsystemd")
               "libelogind"))
            ;; Look for system-installed sessions in
            ;; /run/current-system/profile/share.
            (substitute* '("libgdm/gdm-sessions.c"
                           "daemon/gdm-session.c"
                           "daemon/gdm-display.c"
                           "daemon/gdm-launch-environment.c")
              (("DATADIR \"/x")
               "\"/run/current-system/profile/share/x")
              (("DATADIR \"/wayland")
               "\"/run/current-system/profile/share/wayland")
              (("DATADIR \"/gnome")
               "\"/run/current-system/profile/share/gnome"))
            (let ((propagate '("GDM_CUSTOM_CONF"
                               "GDM_DBUS_DAEMON"
                               "GDM_X_SERVER"
                               "GDM_X_SESSION"
                               ;; XXX: Remove this once GNOME Shell is
                               ;; a dependency of GDM.
                               "XDG_DATA_DIRS")))
              (substitute* "daemon/gdm-session.c"
                (("set_up_session_environment \\(self\\);")
                 (apply string-append
                        "set_up_session_environment (self);\n"
                        (map (lambda (name)
                               (string-append
                                "gdm_session_set_environment_variable "
                                "(self, \"" name "\","
                                "g_getenv (\"" name "\"));\n"))
                             propagate)))))
            ;; Find the configuration file using an environment variable.
            (substitute* '("common/gdm-settings.c")
              (("GDM_CUSTOM_CONF")
               (string-append "(g_getenv(\"GDM_CUSTOM_CONF\") != NULL"
                              " ? g_getenv(\"GDM_CUSTOM_CONF\")"
                              " : GDM_CUSTOM_CONF)")))
            ;; Use service-supplied path to X.
            (substitute* '("daemon/gdm-server.c")
              (("\\(X_SERVER X_SERVER_ARG_FORMAT")
               "(\"%s\" X_SERVER_ARG_FORMAT, g_getenv (\"GDM_X_SERVER\")"))
            (substitute* '("daemon/gdm-x-session.c")
              (("\"dbus-daemon\"")
               "g_getenv (\"GDM_DBUS_DAEMON\")")
              (("X_SERVER")
               "g_getenv (\"GDM_X_SERVER\")")
              (("GDMCONFDIR \"/Xsession\"")
               "g_getenv (\"GDM_X_SESSION\")"))
            ;; Use an absolute path for GNOME Session.
            (substitute* "daemon/gdm-launch-environment.c"
              (("\"gnome-session\"")
               (string-append "\"" (assoc-ref inputs "gnome-session")
                              "/bin/gnome-session\"")))
            ;; Do not automatically select the placeholder session.
            (substitute* "daemon/gdm-session.c"
              (("!g_str_has_suffix [(]base_name, \"\\.desktop\"[)]")
               (string-append "!g_str_has_suffix (base_name, \".desktop\") || "
                              "(g_strcmp0(search_dirs[i], \""
                              (assoc-ref outputs "out") "/share/gdm/BuiltInSessions/"
                              "\") == 0 && "
                              "g_strcmp0(base_name, \"fail.desktop\") == 0)"))
              (("g_error [(]\"GdmSession: no session desktop files installed, aborting\\.\\.\\.\"[)];")
               "{ self->priv->fallback_session_name = g_strdup(\"fail\"); goto out; }"))
            #t))
         ;; GDM requires that there be at least one desktop entry
         ;; file.  This phase installs a hidden one that simply
         ;; fails.  This enables users to use GDM with a
         ;; '~/.xsession' script with no other desktop entry files.
         ;; See <https://bugs.gnu.org/35068>.
         (add-after 'install 'install-placeholder-desktop-entry
           (lambda* (#:key inputs outputs #:allow-other-keys)
             (let* ((out (assoc-ref outputs "out"))
                    (sessions (string-append out "/share/gdm/BuiltInSessions"))
                    (fail (string-append sessions "/fail.desktop")))
               (mkdir-p sessions)
               (with-output-to-file fail
                 (lambda ()
                   (for-each
                    display
                    '("[Desktop Entry]\n"
                      "Encoding=UTF-8\n"
                      "Type=Application\n"
                      "Name=Fail\n"
                      "Comment=This session fails immediately.\n"
                      "NoDisplay=true\n"
                      "Exec=false\n"))))
               #t)))
         ;; GDM needs GNOME Session to run these applications.  We link
         ;; their autostart files in `share/gdm/greeter/autostart'
         ;; because GDM explicitly tells GNOME Session to look there.
         ;;
         ;; XXX: GNOME Shell should be linked here too, but currently
         ;; GNOME Shell depends on GDM.
         (add-after 'install 'link-autostart-files
           (lambda* (#:key inputs outputs #:allow-other-keys)
             (let* ((out (assoc-ref outputs "out"))
                    (autostart (string-append out "/share/gdm/"
                                              "greeter/autostart"))
                    (settings (assoc-ref inputs "gnome-settings-daemon")))
               (mkdir-p autostart)
               (with-directory-excursion autostart
                 (for-each (lambda (desktop)
                             (symlink desktop (basename desktop)))
                           (find-files (string-append settings "/etc/xdg"))))
               #t))))))
    (native-inputs
     `(("dconf" ,dconf)
       ("glib:bin" ,glib "bin") ; for glib-compile-schemas, etc.
       ("gobject-introspection" ,gobject-introspection)
       ("intltool" ,intltool)
       ("itstool" ,itstool)
       ("pkg-config" ,pkg-config)
       ("xmllint" ,libxml2)))
    (inputs
     `(("accountsservice" ,accountsservice)
       ("check" ,check) ; for testing
       ("elogind" ,elogind)
       ("gnome-session" ,gnome-session)
       ("gnome-settings-daemon" ,gnome-settings-daemon)
       ("gtk+" ,gtk+)
       ("iso-codes" ,iso-codes)
       ("libcanberra" ,libcanberra)
       ("linux-pam" ,linux-pam)))
    (synopsis "Display manager for GNOME")
    (home-page "https://wiki.gnome.org/Projects/GDM/")
    (description
     "GNOME Display Manager is a system service that is responsible for
providing graphical log-ins and managing local and remote displays.")
    (license license:gpl2+)))

(define-public libgtop
  (package
    (name "libgtop")
    (version "2.38.0")
    (source (origin
              (method url-fetch)
              (uri (string-append "mirror://gnome/sources/" name "/"
                                  (version-major+minor version) "/"
                                  name "-" version ".tar.xz"))
              (sha256
               (base32
                "04mnxgzyb26wqk6qij4iw8cxwl82r8pcsna5dg8vz2j3pdi0wv2g"))))
    (build-system gnu-build-system)
    (native-inputs
     `(("gobject-introspection" ,gobject-introspection)
       ("intltool" ,intltool)
       ("perl" ,perl)
       ("pkg-config" ,pkg-config)))
    (propagated-inputs
     `(("glib" ,glib))) ; required by libgtop-2.0.pc
    (synopsis "Portable system access library")
    (home-page "https://www.gnome.org/")
    (description
     "LibGTop is a library to get system specific data such as CPU and memory
usage and information about running processes.")
    (license license:gpl2+)))

(define-public gnome-bluetooth
  (package
    (name "gnome-bluetooth")
    (version "3.28.0")
    (source (origin
              (method url-fetch)
              (uri (string-append "mirror://gnome/sources/" name "/"
                                  (version-major+minor version) "/"
                                  name "-" version ".tar.xz"))
              (sha256
               (base32
                "0q7yzklrlayj99risj096mr5x35anx94wvr6nbf6pwbvvzv7453p"))))
    (build-system meson-build-system)
    (native-inputs
     `(("glib:bin" ,glib "bin") ; for gdbus-codegen, etc.
       ("gtk+" ,gtk+ "bin") ; gtk-update-icon-cache
       ("gobject-introspection" ,gobject-introspection)
       ("intltool" ,intltool)
       ("pkg-config" ,pkg-config)
       ("xmllint" ,libxml2)))
    (propagated-inputs
     ;; gnome-bluetooth-1.0.pc refers to all these.
     `(("gtk+" ,gtk+)
       ("udev" ,eudev)))
    (inputs
     `(("libcanberra" ,libcanberra)
       ("libnotify" ,libnotify)))
    (synopsis "GNOME Bluetooth subsystem")
    (home-page "https://wiki.gnome.org/Projects/GnomeBluetooth")
    (description
     "This package contains tools for managing and manipulating Bluetooth
devices using the GNOME desktop.")
    (license license:lgpl2.1+)))

(define-public gnome-control-center
  (package
    (name "gnome-control-center")
    (version "3.30.3")
    (source (origin
              (method url-fetch)
              (uri (string-append "mirror://gnome/sources/" name "/"
                                  (version-major+minor version) "/"
                                  name "-" version ".tar.xz"))
              (sha256
               (base32
                "0gih1cmqbv803kp30704sllghb0impa0mmv3j8pndfg4zr2mnq9r"))
              (patches
               (search-patches "gnome-control-center-udisks.patch"))))
    (build-system meson-build-system)
    (arguments
     '(#:glib-or-gtk? #t
       #:configure-flags
       (list "-Dcheese=false"
             (string-append "-Dgnome_session_libexecdir="
                            (assoc-ref %build-inputs "gnome-session")
                            "/libexec"))
       #:phases
       (modify-phases %standard-phases
         (add-before 'configure 'patch-paths
           (lambda* (#:key inputs #:allow-other-keys)
             (let ((libc   (assoc-ref inputs "libc"))
                   (tzdata (assoc-ref inputs "tzdata"))
                   (libgnomekbd (assoc-ref inputs "libgnomekbd"))
                   (nm-applet   (assoc-ref inputs "network-manager-applet"))
                   (gnome-desktop (assoc-ref inputs "gnome-desktop")))
               (substitute* "panels/datetime/tz.h"
                 (("/usr/share/zoneinfo/zone.tab")
                  (string-append tzdata "/share/zoneinfo/zone.tab")))
               (substitute* "tests/datetime/test-endianess.c"
                 (("/usr/share/locale")
                  (string-append libc "/share/locale")))
               (substitute* "panels/region/cc-region-panel.c"
                 (("\"gkbd-keyboard-display")
                  (string-append "\"" libgnomekbd
                                 "/bin/gkbd-keyboard-display")))
               (substitute* '("panels/network/net-device-wifi.c"
                              "panels/network/net-device.c"
                              "panels/network/connection-editor/net-connection-editor.c")
                 (("\"nm-connection-editor")
                  (string-append "\"" nm-applet
                                 "/bin/nm-connection-editor")))
               (substitute* '("panels/user-accounts/run-passwd.c")
                 (("/usr/bin/passwd")
                  "/run/setuid-programs/passwd"))
               (substitute* "panels/info/cc-info-overview-panel.c"
                 (("DATADIR \"/gnome/gnome-version.xml\"")
                  (string-append "\"" gnome-desktop
                                 "/share/gnome/gnome-version.xml\"")))
               #t))))))
    (native-inputs
     `(("glib:bin" ,glib "bin") ; for glib-mkenums, etc.
       ("gtk+:bin" ,gtk+ "bin") ; for gtk-update-icon-cache
       ("intltool" ,intltool)
       ("pkg-config" ,pkg-config)
       ("xsltproc" ,libxslt)))
    (inputs
     `(("accountsservice" ,accountsservice)
       ("clutter-gtk" ,clutter-gtk)
       ("colord-gtk" ,colord-gtk)
       ("cups" ,cups)
       ("dconf" ,dconf)
       ("docbook-xsl" ,docbook-xsl)
       ("gdk-pixbuf" ,gdk-pixbuf) ; for loading SVG files
       ("gnome-bluetooth" ,gnome-bluetooth)
       ("gnome-desktop" ,gnome-desktop)
       ("gnome-online-accounts" ,gnome-online-accounts)
       ("gnome-online-accounts:lib" ,gnome-online-accounts "lib")
       ("gnome-session" ,gnome-session)
       ("gnome-settings-daemon" ,gnome-settings-daemon)
       ("grilo" ,grilo)
       ("ibus" ,ibus)
       ("libcanberra" ,libcanberra)
       ("libgnomekbd" ,libgnomekbd)
       ("libgudev" ,libgudev)
       ("libgtop" ,libgtop)
       ("libpwquality" ,libpwquality)
       ("libsecret" ,libsecret)
       ("libsoup" ,libsoup)
       ("libxml2" ,libxml2)
       ("libwacom" ,libwacom)
       ("mesa" ,mesa)
       ("mit-krb5" ,mit-krb5)
       ("modem-manager" ,modem-manager)
       ("network-manager-applet" ,network-manager-applet)
       ("polkit" ,polkit)
       ("pulseaudio" ,pulseaudio)
       ("smbclient" ,samba)
       ("tzdata" ,tzdata)
       ("udisks" ,udisks)
       ("upower" ,upower)))
    (synopsis "Utilities to configure the GNOME desktop")
    (home-page "https://www.gnome.org/")
    (description
     "This package contains configuration applets for the GNOME desktop,
allowing to set accessibility configuration, desktop fonts, keyboard and mouse
properties, sound setup, desktop theme and background, user interface
properties, screen resolution, and other GNOME parameters.")
    (license license:gpl2+)))

(define-public gnome-shell
  (package
    (name "gnome-shell")
    (version "3.30.2")
    (source (origin
              (method url-fetch)
              (uri (string-append "mirror://gnome/sources/" name "/"
                                  (version-major+minor version) "/"
                                  name "-" version ".tar.xz"))
              (sha256
               (base32
                "0kacd4w9lc5finsvs170i7827qkxwd1ddj0g2giizwffpjdjqqr2"))
              (patches (search-patches "gnome-shell-theme.patch"))
              (modules '((guix build utils)))
              (snippet
               #~(begin
                   ;; Copy images for use on the GDM log-in screen.
                   (copy-file #$(file-append %artwork-repository
                                             "/slim/0.x/background.png")
                              "data/theme/guix-background.png")
                   (copy-file #$(file-append %artwork-repository
                                             "/logo/Guix-horizontal-white.svg")
                              "data/theme/guix-logo.svg")
                   #t))))
    (build-system meson-build-system)
    (arguments
     `(#:glib-or-gtk? #t
       #:disallowed-references ((,glib "bin")
                                ,inkscape ,libxslt
                                ,ruby-sass)
       #:configure-flags
       (list "-Dsystemd=false"
             ;; Otherwise, the RUNPATH will lack the final path component.
             (string-append "-Dc_link_args=-Wl,-rpath="
                            (assoc-ref %outputs "out")
                            "/lib/gnome-shell"))

       #:modules ((guix build meson-build-system)
                  (guix build utils)
                  (srfi srfi-1))

       #:phases
       (modify-phases %standard-phases
         (add-after 'unpack 'fix-keysdir
           (lambda* (#:key outputs #:allow-other-keys)
             (let* ((out     (assoc-ref outputs "out"))
                    (keysdir (string-append
                              out "/share/gnome-control-center/keybindings")))
               (substitute* "meson.build"
                 (("keysdir =.*")
                  (string-append "keysdir = '" keysdir "'\n")))
               #t)))
         (add-before 'configure 'convert-logo-to-png
           (lambda* (#:key inputs #:allow-other-keys)
             ;; Convert the logo from SVG to PNG.
             (invoke "inkscape" "--export-png=data/theme/guix-logo.png"
                     "data/theme/guix-logo.svg")))
         (add-before 'configure 'record-absolute-file-names
           (lambda* (#:key inputs #:allow-other-keys)
             (substitute* "js/misc/ibusManager.js"
               (("'ibus-daemon'")
                (string-append "'" (assoc-ref inputs "ibus")
                               "/bin/ibus-daemon'")))
             (substitute* "js/ui/status/keyboard.js"
               (("'gkbd-keyboard-display'")
                (string-append "'" (assoc-ref inputs "libgnomekbd")
                               "/bin/gkbd-keyboard-display'")))
             #t))
         (add-before 'check 'pre-check
           (lambda* (#:key inputs #:allow-other-keys)
             ;; Tests require a running X server.
             (system "Xvfb :1 &")
             (setenv "DISPLAY" ":1")
             #t))
         (add-after 'install 'wrap-programs
           (lambda* (#:key inputs outputs #:allow-other-keys)
             (let ((out              (assoc-ref outputs "out"))
                   (gi-typelib-path  (getenv "GI_TYPELIB_PATH"))
                   (python-path      (getenv "PYTHONPATH")))
               (wrap-program (string-append out "/bin/gnome-shell")
                 `("GI_TYPELIB_PATH" ":" prefix (,gi-typelib-path))
                 ;; FIXME: gnome-shell loads these libraries with unqualified
                 ;; names only, so they need to be on LD_LIBRARY_PATH.  The
                 ;; alternative might be to patch gnome-shell.
                 `("LD_LIBRARY_PATH" ":" prefix
                   ,(map (lambda (pkg)
                           (string-append (assoc-ref inputs pkg) "/lib"))
                         '("gdk-pixbuf"
                           "gnome-bluetooth" "librsvg" "libgweather"))))
               (for-each
                (lambda (prog)
                  (wrap-program (string-append out "/bin/" prog)
                    `("PYTHONPATH"      ":" prefix (,python-path))
                    `("GI_TYPELIB_PATH" ":" prefix (,gi-typelib-path))))
                '("gnome-shell-extension-tool" "gnome-shell-perf-tool"))
               #t)))
         (replace 'glib-or-gtk-wrap
           (let ((wrap (assoc-ref %standard-phases 'glib-or-gtk-wrap)))
             (lambda* (#:key inputs outputs #:allow-other-keys #:rest rest)
               ;; By default Inkscape et al. would end up in the XDG_DATA_DIRS
               ;; settings of the wrappers created by the 'glib-or-gtk-wrap'
               ;; phase.  Fix that since we don't need these.
               (wrap #:inputs (fold alist-delete inputs
                                    '("inkscape" "intltool" "glib:bin"))
                     #:outputs outputs)))))))
    (native-inputs
     `(("glib:bin" ,glib "bin") ; for glib-compile-schemas, etc.
       ("desktop-file-utils" ,desktop-file-utils) ; for update-desktop-database
       ("gobject-introspection" ,gobject-introspection)
       ("inkscape" ,inkscape)
       ("intltool" ,intltool)
       ("pkg-config" ,pkg-config)
       ("python" ,python)
       ("ruby-sass" ,ruby-sass)
       ("sassc" ,sassc)
       ("xsltproc" ,libxslt)
       ;; For tests
       ("xorg-server" ,xorg-server-for-tests)))
    (inputs
     `(("accountsservice" ,accountsservice)
       ("caribou" ,caribou)
       ("docbook-xsl" ,docbook-xsl)
       ("evolution-data-server" ,evolution-data-server)
       ("gcr" ,gcr)
       ("gdm" ,gdm)
       ("gdk-pixbuf" ,gdk-pixbuf+svg)
       ("gjs" ,gjs)
       ("gnome-bluetooth" ,gnome-bluetooth)
       ("gnome-desktop" ,gnome-desktop)
       ("gnome-settings-daemon" ,gnome-settings-daemon)
       ("gst-plugins-base" ,gst-plugins-base)
       ("ibus" ,ibus)
       ("libcanberra" ,libcanberra)
       ("libcroco" ,libcroco)
       ("libgnomekbd" ,libgnomekbd)               ;for gkbd-keyboard-display
       ("libgweather" ,libgweather)
       ("libsoup" ,libsoup)
       ("mesa-headers" ,mesa-headers)
       ("mutter" ,mutter)
       ("network-manager-applet" ,network-manager-applet)
       ("polkit" ,polkit)
       ("pulseaudio" ,pulseaudio)
       ("python-pygobject" ,python-pygobject)
       ("startup-notification" ,startup-notification)
       ("telepathy-logger" ,telepathy-logger)
       ("upower" ,upower)
       ;; XXX: These requirements were added in 3.24, but no mention in NEWS.
       ;; Missing propagation? See also: <https://bugs.gnu.org/27264>
       ("librsvg" ,librsvg)
       ("geoclue" ,geoclue)))
    (synopsis "Desktop shell for GNOME")
    (home-page "https://wiki.gnome.org/Projects/GnomeShell")
    (description
     "GNOME Shell provides core user interface functions for the GNOME desktop,
like switching to windows and launching applications.")
    (license license:gpl2+)))

(define-public gtk-vnc
  (package
    (name "gtk-vnc")
    (version "0.9.0")
    (source
     (origin
       (method url-fetch)
       (uri (string-append "mirror://gnome/sources/" name "/"
                           (version-major+minor version) "/"
                           name "-" version ".tar.xz"))
       (sha256
        (base32
         "1dya1wc9vis8h0fv625pii1n70cckf1xjg1m2hndz989d118i6is"))))
    (build-system gnu-build-system)
    (arguments
     '(#:configure-flags '("--with-gtk=3.0")))
    (propagated-inputs
     `(("gtk+" ,gtk+))) ; required by gtk-vnc-2.0.pc.
    (inputs
     `(("cyrus-sasl" ,cyrus-sasl)
       ("gnutls" ,gnutls)
       ("libgcrypt" ,libgcrypt)
       ("pulseaudio" ,pulseaudio)))
    (native-inputs
     `(("glib:bin" ,glib "bin")
       ("gobject-introspection" ,gobject-introspection)
       ("intltool" ,intltool)
       ("pkg-config" ,pkg-config)
       ("python-wrapper" ,python-wrapper)
       ("vala" ,vala)))
    (home-page "https://wiki.gnome.org/Projects/gtk-vnc")
    (synopsis "VNC viewer widget for GTK+")
    (description
     "GTK-VNC is a VNC viewer widget for GTK+, used by remote desktop viewing
applications, for instance the Vinagre client, GNOME Boxes and virt-viewer.
GTK-VNC implements client side RFB protocol and authentication extensions such
as SASL, TLS and VeNCrypt.  Additionally it supports encoding extensions.")
    (license license:lgpl2.1+)))

(define-public gnome-autoar
  (package
    (name "gnome-autoar")
    (version "0.2.3")
    (source (origin
              (method url-fetch)
              (uri (string-append "mirror://gnome/sources/" name "/"
                                  (version-major+minor version) "/"
                                  name "-" version ".tar.xz"))
              (sha256
               (base32
                "02i4zgqqqj56h7bcys6dz7n78m4nj2x4dv1ggjmnrk98n06xpsax"))))
    (build-system glib-or-gtk-build-system)
    (native-inputs
     `(("gnome-common" ,gnome-common)
       ("gobject-introspection" ,gobject-introspection)
       ("pkg-config" ,pkg-config)))
    (propagated-inputs
     `(("libarchive" ,libarchive)))  ; XXX document why
    (inputs
     `(("gtk+" ,gtk+)))
    (synopsis "Archives integration support for GNOME")
    (home-page "https://git.gnome.org/browse/gnome-autoar/")
    (description
     "GNOME Autoar is a library which makes creating and extracting archives
easy, safe, and automatic.")
    (license license:lgpl2.1+)))

(define-public tracker
  (package
    (name "tracker")
    (version "2.0.4")
    (source (origin
              (method url-fetch)
              (uri (string-append "mirror://gnome/sources/" name "/"
                                  (version-major+minor version) "/"
                                  name "-" version ".tar.xz"))
              (sha256
               (base32
                "1mfc5lv820kr7ssi7hldn25gmshh65k19kh478qjsnb64sshsbyf"))))
    (build-system glib-or-gtk-build-system)
    (arguments
     `(#:phases
       (modify-phases %standard-phases
         (add-after 'unpack 'disable-broken-tests
           (lambda _
             ;; FIXME: Most of these fail with GLib-GIO-FATAL-ERROR: Settings
             ;; schema 'org.freedesktop.Tracker.FTS' is not installed.
             (substitute* "tests/libtracker-miner/Makefile.in"
               (("tracker-file-notifier-test\\$\\(EXEEXT\\)") "")
               (("tracker-miner-fs-test\\$\\(EXEEXT\\)") "")
               (("tracker-monitor-test\\$\\(EXEEXT\\)") ""))
             (substitute* "tests/libtracker-fts/Makefile.in"
               (("tracker-fts-test\\$\\(EXEEXT\\)") ""))
             (substitute* "tests/libtracker-data/Makefile.in"
               (("tracker-ontology\\$\\(EXEEXT\\)") "")
               (("tracker-ontology-change\\$\\(EXEEXT\\)") "")
               (("tracker-backup\\$\\(EXEEXT\\)") "")
               (("tracker-sparql-blank\\$\\(EXEEXT\\)") "")
               (("tracker-sparql\\$\\(EXEEXT\\)") ""))
             ;; These fail because the SPARQL backend could not be loaded.
             ;; That's because /etc/machine-id is missing, but
             ;; DBUS_FATAL_WARNINGS does not help here.
             (substitute* "tests/libtracker-sparql/Makefile.in"
               (("tracker-gb-737023-test\\$\\(EXEEXT\\)") "")
               (("tracker-sparql-test\\$\\(EXEEXT\\)") ""))
             (substitute* "tests/tracker-steroids/Makefile.in"
               (("tracker-test\\$\\(EXEEXT\\)") ""))
             #t))
         ;; Two tests fail if LANG is not set.
         (add-before 'check 'pre-check
           (lambda _
             (setenv "LANG" "en_US.UTF-8")
             ;; For the missing /etc/machine-id.
             (setenv "DBUS_FATAL_WARNINGS" "0")
             #t)))))
    (native-inputs
     `(("gnome-common" ,gnome-common)
       ("gobject-introspection" ,gobject-introspection)
       ("intltool" ,intltool)
       ("pkg-config" ,pkg-config)
       ("vala" ,vala)))
    (inputs
     `(("gtk+" ,gtk+)
       ("dbus" ,dbus)
       ("gstreamer" ,gstreamer)
       ("gst-plugins-base" ,gst-plugins-base)
       ("sqlite" ,sqlite)
       ("python" ,python)
       ("poppler" ,poppler)
       ("libgsf" ,libgsf)
       ("libexif" ,libexif)
       ("libpng" ,libpng)
       ("libtiff" ,libtiff)
       ("libvorbis" ,libvorbis)
       ("flac" ,flac)
       ("totem-pl-parser" ,totem-pl-parser)
       ("zlib" ,zlib)
       ("exempi" ,exempi)
       ("libxml2" ,libxml2)
       ("upower" ,upower)
       ("libunistring" ,libunistring)
       ("giflib" ,giflib)
       ("json-glib" ,json-glib)
       ("openjpeg" ,openjpeg-1)
       ("libosinfo" ,libosinfo)
       ("libcue" ,libcue)
       ("libseccomp" ,libseccomp)
       ("libsoup" ,libsoup)
       ("libuuid" ,util-linux)))
    (synopsis "Metadata database, indexer and search tool")
    (home-page "https://wiki.gnome.org/Projects/Tracker")
    (description
     "Tracker is an advanced framework for first class objects with associated
metadata and tags.  It provides a one stop solution for all metadata, tags,
shared object databases, search tools and indexing.")
    ;; src/libtracker-*/* and src/tracker-extract/* are covered by lgpl2.1+,
    ;; src/gvdb/* are covered by lgpl2.0+, and the rest is gpl2+.
    (license (list license:gpl2+
                   license:lgpl2.1+
                   license:lgpl2.0+))))

(define-public nautilus
  (package
    (name "nautilus")
    (version "3.30.5")
    (source (origin
              (method url-fetch)
              (uri (string-append "mirror://gnome/sources/" name "/"
                                  (version-major+minor version) "/"
                                  name "-" version ".tar.xz"))
              (sha256
               (base32
                "144r4py9b8w9ycsg6fggjg05kwvymh003qsb3h6apgpch5y3zgnv"))))
    (build-system meson-build-system)
    (arguments
     '(#:glib-or-gtk? #t
       ;; XXX: FAIL: check-nautilus
       ;;   Settings schema 'org.gnome.nautilus.preferences' is not installed
       #:tests? #f))
    (native-inputs
     `(("desktop-file-utils" ,desktop-file-utils) ; for update-desktop-database
       ("glib:bin" ,glib "bin")         ; for glib-mkenums, etc.
       ("gtk+:bin" ,gtk+ "bin")         ; for gtk-update-icon-cache
       ("gobject-introspection" ,gobject-introspection)
       ("intltool" ,intltool)
       ("pkg-config" ,pkg-config)))
    (inputs
     `(("dconf" ,dconf)
       ("gexiv2" ,gexiv2)
       ("gvfs" ,gvfs)
       ("exempi" ,exempi)
       ("gnome-desktop" ,gnome-desktop)
       ("gnome-autoar" ,gnome-autoar)
       ("libseccomp" ,libseccomp)
       ("libselinux" ,libselinux)
       ("tracker" ,tracker)
       ;; XXX: gtk+ is required by libnautilus-extension.pc
       ;;
       ;; Don't propagate it to reduces "profile pollution" of the 'gnome' meta
       ;; package.  See:
       ;; <http://lists.gnu.org/archive/html/guix-devel/2016-03/msg00283.html>.
       ("gtk+" ,gtk+)
       ("libexif" ,libexif)
       ("libxml2" ,libxml2)))
    (synopsis "File manager for GNOME")
    (home-page "https://wiki.gnome.org/Apps/Nautilus")
    (description
     "Nautilus (Files) is a file manager designed to fit the GNOME desktop
design and behaviour, giving the user a simple way to navigate and manage its
files.")
    (license license:gpl2+)))

(define-public baobab
  (package
    (name "baobab")
    (version "3.30.0")
    (source (origin
              (method url-fetch)
              (uri (string-append
                    "mirror://gnome/sources/" name "/"
                    (version-major+minor version) "/"
                    name "-" version ".tar.xz"))
              (sha256
               (base32
                "0kx721s1hhw1g0nvbqhb93g8iq6f852imyhfhl02zcqy4ipx0kay"))))
    (build-system meson-build-system)
    (arguments
     '(#:glib-or-gtk? #t))
    (native-inputs
     `(("intltool" ,intltool)
       ("pkg-config" ,pkg-config)
       ("desktop-file-utils" ,desktop-file-utils) ; for update-desktop-database
       ("gtk+-bin" ,gtk+ "bin") ; for gtk-update-icon-cache
       ("itstool" ,itstool)
       ("xmllint" ,libxml2)
       ("glib" ,glib "bin")
       ("vala" ,vala)))
    (inputs
     `(("gtk+" ,gtk+)))
    (synopsis "Disk usage analyzer for GNOME")
    (description
     "Baobab (Disk Usage Analyzer) is a graphical application to analyse disk
usage in the GNOME desktop environment.  It can easily scan device volumes or
a specific user-requested directory branch (local or remote).  Once the scan
is complete it provides a graphical representation of each selected folder.")
    (home-page "https://wiki.gnome.org/Apps/Baobab")
    (license license:gpl2+)))

(define-public gnome-backgrounds
  (package
    (name "gnome-backgrounds")
    (version "3.30.0")
    (source
     (origin
       (method url-fetch)
       (uri (string-append "mirror://gnome/sources/" name "/"
                           (version-major+minor version) "/"
                           name "-" version ".tar.xz"))
       (sha256
        (base32
         "1179jrl16bp9gqabqhw7nnfp8qzf5y1vf9fi45bni6rfmwm3mrpc"))))
    (build-system meson-build-system)
    (native-inputs
     `(("intltool" ,intltool)))
    (home-page "https://git.gnome.org/browse/gnome-backgrounds")
    (synopsis "Background images for the GNOME desktop")
    (description
     "GNOME backgrounds package contains a collection of graphics files which
can be used as backgrounds in the GNOME Desktop environment.  Additionally,
the package creates the proper framework and directory structure so that you
can add your own files to the collection.")
    (license (list license:gpl2+
                   license:cc-by2.0
                   license:cc-by-sa2.0
                   license:cc-by-sa3.0))))

(define-public gnome-screenshot
  (package
    (name "gnome-screenshot")
    (version "3.30.0")
    (source
     (origin
       (method url-fetch)
       (uri (string-append "mirror://gnome/sources/" name "/"
                           (version-major+minor version) "/"
                           name "-" version ".tar.xz"))
       (sha256
        (base32
         "06dx3svxq6sar4913mrz5lzb7hmc66wck138vmyxj8x8iv1iw0w8"))))
    (build-system meson-build-system)
    (native-inputs
     `(("glib:bin" ,glib "bin") ; for glib-compile-schemas, etc.
       ("gtk+-bin" ,gtk+ "bin") ; for gtk-update-icon-cache
       ("desktop-file-utils" ,desktop-file-utils) ; for update-desktop-database
       ("intltool" ,intltool)
       ("appstream-glib" ,appstream-glib)
       ("pkg-config" ,pkg-config)))
    (inputs
     `(("gtk+" ,gtk+)
       ("libcanberra" ,libcanberra)
       ("libx11" ,libx11)
       ("libxext" ,libxext)))
    (home-page "https://gitlab.gnome.org/GNOME/gnome-screenshot")
    (synopsis "Take pictures of your screen")
    (description
     "GNOME Screenshot is a utility used for taking screenshots of the entire
screen, a window or a user defined area of the screen, with optional
beautifying border effects.")
    (license license:gpl2+)))

(define-public dconf-editor
  (package
    (name "dconf-editor")
    (version "3.30.2")
    (source
     (origin
       (method url-fetch)
       (uri (string-append "mirror://gnome/sources/" name "/"
                           (version-major+minor version) "/"
                           name "-" version ".tar.xz"))
       (sha256
        (base32
         "06f736spn20s7qjsz00xw44v8r8bjhyrz1v3bix6v416jc5jp6ia"))))
    (build-system meson-build-system)
    (native-inputs
     `(("glib:bin" ,glib "bin") ; for glib-compile-schemas, gio-2.0.
       ("gtk+-bin" ,gtk+ "bin") ; for gtk-update-icon-cache
       ("intltool" ,intltool)
       ("pkg-config" ,pkg-config)
       ("vala" ,vala)))
    (inputs
     `(("dconf" ,dconf)
       ("gtk+" ,gtk+)
       ("libxml2" ,libxml2)))
    (home-page "https://git.gnome.org/browse/dconf-editor")
    (synopsis "Graphical editor for GNOME's dconf configuration system")
    (description
     "Dconf-editor is a graphical tool for browsing and editing the dconf
configuration system for GNOME.  It allows users to configure desktop
software that do not provide their own configuration interface.")
    (license license:lgpl2.1+)))

(define-public gnome-default-applications
  (package
    (name "gnome-default-applications")
    (version "0")
    (build-system trivial-build-system)
    (source #f)
    (propagated-inputs
     `(("nautilus" ,nautilus)
       ("evince" ,evince)))
    (arguments
     `(#:modules ((guix build utils))
       #:builder
       (begin
         (use-modules (guix build utils))
         (let* ((out (assoc-ref %outputs "out"))
                (apps (string-append out "/share/applications")))
           (mkdir-p apps)
           (call-with-output-file (string-append apps "/defaults.list")
             (lambda (port)
               (format port "[Default Applications]\n")
               (format port "inode/directory=org.gnome.Nautilus.desktop\n")
               (format port "application/pdf=evince.desktop\n")
               (format port "application/postscript=evince.desktop\n")))
           #t))))
    (synopsis "Default MIME type associations for the GNOME desktop")
    (description
     "Given many installed packages which might handle a given MIME type, a
user running the GNOME desktop probably has some preferences: for example,
that folders be opened by default by the Nautilus file manager, not the Baobab
disk usage analyzer.  This package establishes that set of default MIME type
associations for GNOME.")
    (license license:gpl3+)
    (home-page #f)))

(define-public gnome
  (package
    (name "gnome")
    (version (package-version gnome-shell))
    (source #f)
    (build-system trivial-build-system)
    (arguments '(#:builder (begin (mkdir %output) #t)))
    (propagated-inputs
     ;; TODO: Add more packages according to:
     ;;       <https://packages.debian.org/jessie/gnome-core>.
     `(("adwaita-icon-theme"        ,adwaita-icon-theme)
       ("baobab"                    ,baobab)
       ("font-cantarell"            ,font-cantarell)
       ("font-dejavu"               ,font-dejavu)
       ("at-spi2-core"              ,at-spi2-core)
       ("dbus"                      ,dbus)
       ("dconf"                     ,dconf)
       ("desktop-file-utils"        ,desktop-file-utils)
       ("eog"                       ,eog)
       ("epiphany"                  ,epiphany)
       ("evince"                    ,evince)
       ("file-roller"               ,file-roller)
       ("gedit"                     ,gedit)
       ("glib-networking"           ,glib-networking)
       ("gnome-backgrounds"         ,gnome-backgrounds)
       ("gnome-bluetooth"           ,gnome-bluetooth)
       ("gnome-calculator"          ,gnome-calculator)
       ("gnome-control-center"      ,gnome-control-center)
       ("gnome-disk-utility"        ,gnome-disk-utility)
       ("gnome-default-applications" ,gnome-default-applications)
       ("gnome-keyring"             ,gnome-keyring)
       ("gnome-online-accounts"     ,gnome-online-accounts)
       ("gnome-session"             ,gnome-session)
       ("gnome-settings-daemon"     ,gnome-settings-daemon)
       ("gnome-shell"               ,gnome-shell)
       ("gnome-system-monitor"      ,gnome-system-monitor)
       ("gnome-terminal"            ,gnome-terminal)
       ("gnome-themes-standard"     ,gnome-themes-standard)
       ("gst-plugins-base"          ,gst-plugins-base)
       ("gst-plugins-good"          ,gst-plugins-good)
       ("gucharmap"                 ,gucharmap)
       ("gvfs"                      ,gvfs)
       ("hicolor-icon-theme"        ,hicolor-icon-theme)
       ("nautilus"                  ,nautilus)
       ("pinentry-gnome3"           ,pinentry-gnome3)
       ("pulseaudio"                ,pulseaudio)
       ("shared-mime-info"          ,shared-mime-info)
       ("system-config-printer"     ,system-config-printer)
       ("totem"                     ,totem)
       ("xdg-user-dirs"             ,xdg-user-dirs)
       ("yelp"                      ,yelp)
       ("zenity"                    ,zenity)))
    (synopsis "The GNU desktop environment")
    (home-page "https://www.gnome.org/")
    (description
     "GNOME is the graphical desktop for GNU.  It includes a wide variety of
applications for browsing the web, editing text and images, creating
documents and diagrams, playing media, scanning, and much more.")
    (license license:gpl2+)))

(define-public byzanz
  ;; The last stable release of Byzanz was in 2011, but there have been many
  ;; useful commits made to the Byzanz repository since then that it would be
  ;; silly to use such an old release.
  (let ((commit "f7af3a5bd252db84af8365bd059c117a7aa5c4af"))
    (package
      (name "byzanz")
      (version (string-append "0.2-1." (string-take commit 7)))
      (source (origin
                (method git-fetch)
                (uri (git-reference
                      (url "https://git.gnome.org/browse/byzanz")
                      (commit commit)))
                (file-name (string-append name "-" version "-checkout"))
                (sha256
                 (base32
                  "1l60myzxf9cav27v5v3nsijlslz9r7ip6d5kiirfpkf9k0w26hz3"))))
      (build-system glib-or-gtk-build-system)
      (arguments
       '(#:phases
         (modify-phases %standard-phases
           (replace 'bootstrap
             (lambda _
               ;; The build system cleverly detects that we're not building from
               ;; a release tarball and turns on -Werror for GCC.
               ;; Unsurprisingly, there is a warning during compilation that
               ;; causes the build to fail unnecessarily, so we remove the flag.
               (substitute* '("configure.ac")
                 (("-Werror") ""))
               ;; The autogen.sh script in gnome-common will run ./configure
               ;; by default, which is problematic because source shebangs
               ;; have not yet been patched.
               (setenv "NOCONFIGURE" "t")
               (zero? (system* "sh" "autogen.sh")))))))
      (native-inputs
       `(("autoconf" ,autoconf)
         ("automake" ,automake)
         ("gnome-common" ,gnome-common)
         ("intltool" ,intltool)
         ("libtool" ,libtool)
         ("pkg-config" ,pkg-config)
         ("which" ,which)))
      (inputs
       `(("glib" ,glib)
         ("gstreamer" ,gstreamer)
         ("gst-plugins-base" ,gst-plugins-base)
         ("gtk+" ,gtk+)))
      (synopsis "Desktop recording program")
      (description "Byzanz is a simple desktop recording program with a
command-line interface.  It can record part or all of an X display for a
specified duration and save it as a GIF encoded animated image file.")
      (home-page "https://git.gnome.org/browse/byzanz")
      (license license:gpl2+))))

(define-public gsound
  (package
    (name "gsound")
    (version "1.0.2")
    (source (origin
              (method url-fetch)
              (uri (string-append "mirror://gnome/sources/" name "/"
                                  (version-major+minor version) "/"
                                  name "-" version ".tar.xz"))
              (sha256
               (base32
                "0lwfwx2c99qrp08pfaj59pks5dphsnxjgrxyadz065d8xqqgza5v"))))
    (build-system glib-or-gtk-build-system)
    (native-inputs
     `(("pkg-config" ,pkg-config)
       ("gobject-introspection" ,gobject-introspection)
       ("vala" ,vala)))
    (inputs
     `(("glib" ,glib)
       ("libcanberra" ,libcanberra)))
    (home-page "https://wiki.gnome.org/Projects/GSound")
    (synopsis "GObject wrapper for libcanberra")
    (description
     "GSound is a small library for playing system sounds.  It's designed to be
used via GObject Introspection, and is a thin wrapper around the libcanberra C
library.")
    (license license:lgpl2.1+)))

(define-public libzapojit
  (package
    (name "libzapojit")
    (version "0.0.3")
    (source (origin
              (method url-fetch)
              (uri (string-append "mirror://gnome/sources/" name "/"
                                  (version-major+minor version) "/"
                                  name "-" version ".tar.xz"))
              (sha256
               (base32
                "0zn3s7ryjc3k1abj4k55dr2na844l451nrg9s6cvnnhh569zj99x"))))
    (build-system gnu-build-system)
    (native-inputs
     `(("gobject-introspection" ,gobject-introspection)
       ("intltool" ,intltool)
       ("pkg-config" ,pkg-config)))
    (inputs
     `(("gnome-online-accounts:lib" ,gnome-online-accounts "lib")
       ("json-glib" ,json-glib)
       ("rest" ,rest)))
    (home-page "https://wiki.gnome.org/Projects/Zapojit")
    (synopsis "Library for accessing SkyDrive and Hotmail")
    (description
     "Libzapojit is a GLib-based library for accessing online service APIs of
Microsoft SkyDrive and Hotmail, using their REST protocols.")
    (license license:lgpl2.1+)))

(define-public gnome-clocks
  (package
    (name "gnome-clocks")
    (version "3.30.1")
    (source (origin
              (method url-fetch)
              (uri (string-append "mirror://gnome/sources/" name "/"
                                  (version-major+minor version) "/"
                                  name "-" version ".tar.xz"))
              (sha256
               (base32
                "009fr6zwv37wryi0c0syi4i7pxpdbn3gliws68l99cjsbn2qd6pc"))))
    (build-system meson-build-system)
    (arguments
     '(#:glib-or-gtk? #t))
    (native-inputs
     `(("vala" ,vala)
       ("pkg-config" ,pkg-config)
       ("glib" ,glib "bin")             ; for glib-compile-resources
       ("gtk+-bin" ,gtk+ "bin")         ; for gtk-update-icon-cache
       ("desktop-file-utils" ,desktop-file-utils)
       ("gettext" ,gettext-minimal)
       ("itstool" ,itstool)))
    (inputs
     `(("glib" ,glib)
       ("gtk+" ,gtk+)
       ("gsound" ,gsound)
       ("geoclue" ,geoclue)
       ("geocode-glib" ,geocode-glib)
       ("libgweather" ,libgweather)
       ("gnome-desktop" ,gnome-desktop)))
    (home-page "https://wiki.gnome.org/Apps/Clocks")
    (synopsis "GNOME's clock application")
    (description
     "GNOME Clocks is a simple clocks application designed to fit the GNOME
desktop.  It supports world clock, stop watch, alarms, and count down timer.")
    (license license:gpl3+)))

(define-public gnome-calendar
  (package
    (name "gnome-calendar")
    (version "3.30.1")
    (source (origin
              (method url-fetch)
              (uri (string-append "mirror://gnome/sources/" name "/"
                                  (version-major+minor version) "/"
                                  name "-" version ".tar.xz"))
              (sha256
               (base32
                "1avi7a29y8d8kzwslp51nwy6s692alms7917454j0xpfc6hnw62s"))))
    (build-system meson-build-system)
    (arguments
     '(#:glib-or-gtk? #t
       ;; gnome-calendar has to be installed before the tests can be run
       ;; https://bugzilla.gnome.org/show_bug.cgi?id=788224
       #:tests? #f))
    (native-inputs
     `(("gettext" ,gettext-minimal)
       ("glib-bin" ,glib "bin")         ; For glib-compile-schemas
       ("gtk+-bin" ,gtk+ "bin")         ; For gtk-update-icon-cache
       ("pkg-config" ,pkg-config)))
    (inputs
     `(("evolution-data-server" ,evolution-data-server)
       ("gnome-online-accounts:lib" ,gnome-online-accounts "lib")
       ("gsettings-desktop-schemas" ,gsettings-desktop-schemas)
       ("libdazzle" ,libdazzle)
       ("libedataserverui" ,evolution-data-server)
       ("libgweather" ,libgweather)
       ("geoclue" ,geoclue)))
    (home-page "https://wiki.gnome.org/Apps/Calendar")
    (synopsis "GNOME's calendar application")
    (description
     "GNOME Calendar is a simple calendar application designed to fit the GNOME
desktop.  It supports multiple calendars, month, week and year view.")
    (license license:gpl3+)))

(define-public gnome-todo
  (package
    (name "gnome-todo")
    (version "3.28.1")
    (source (origin
              (method url-fetch)
              (uri (string-append "mirror://gnome/sources/" name "/"
                                  (version-major+minor version) "/"
                                  name "-" version ".tar.xz"))
              (sha256
               (base32
                "08ygqbib72jlf9y0a16k54zz51sncpq2wa18wp81v46q8301ymy7"))))
    (build-system meson-build-system)
    (arguments
     '(#:glib-or-gtk? #t
       #:phases (modify-phases %standard-phases
                  (add-after
                      'install 'wrap-gnome-todo
                    (lambda* (#:key inputs outputs #:allow-other-keys)
                      (let ((out               (assoc-ref outputs "out"))
                            (gi-typelib-path   (getenv "GI_TYPELIB_PATH"))
                            (python-path       (getenv "PYTHONPATH")))
                        (wrap-program (string-append out "/bin/gnome-todo")
                          ;; XXX: gi plugins are broken.
                          ;; See https://bugzilla.gnome.org/show_bug.cgi?id=787212
                          ;; For plugins.
                          `("GI_TYPELIB_PATH" ":" prefix (,gi-typelib-path))
                          `("PYTHONPATH" ":" prefix (,python-path))))
                      #t)))))
    (native-inputs
     `(("gettext" ,gettext-minimal)
       ("gobject-introspection" ,gobject-introspection)
       ("glib:bin" ,glib "bin")         ; For glib-compile-resources
       ("gtk+-bin" ,gtk+ "bin")         ; For gtk-update-icon-cache
       ("pkg-config" ,pkg-config)))
    (inputs
     `(("rest" ,rest)                   ; For Todoist plugin
       ("json-glib" ,json-glib)         ; For Todoist plugin
       ("libedataserverui" ,evolution-data-server)
       ("libical" ,libical)
       ("libpeas" ,libpeas)
       ("python-pygobject" ,python-pygobject)
       ("evolution-data-server" ,evolution-data-server)
       ("gnome-online-accounts:lib" ,gnome-online-accounts "lib")
       ("gsettings-desktop-schemas" ,gsettings-desktop-schemas)))
    (home-page "https://wiki.gnome.org/Apps/Todo")
    (synopsis "GNOME's ToDo Application")
    (description
     "GNOME To Do is a simplistic personal task manager designed to perfectly
fit the GNOME desktop.")
    (license license:gpl3+)))

(define-public gnome-dictionary
  (package
    (name "gnome-dictionary")
    (version "3.26.1")
    (source (origin
              (method url-fetch)
              (uri (string-append "mirror://gnome/sources/" name "/"
                                  (version-major+minor version) "/"
                                  name "-" version ".tar.xz"))
              (sha256
               (base32
                "007k2bq8iplg4psdpz074r5d4zxvn4s95qym4rw9hs6giljbrf0n"))))
    (build-system meson-build-system)
    (arguments '(#:glib-or-gtk? #t
                 #:phases (modify-phases %standard-phases
                            (add-after 'unpack 'patch-install-script
                              (lambda _
                                ;; This script attempts to compile glib schemas
                                ;; and create an empty MIME database.  We do
                                ;; that elsewhere, so prevent it from running.
                                (substitute* "build-aux/post-install.sh"
                                  (("\\[ -z \"\\$DESTDIR\" \\]") "false"))
                                #t)))))
    (native-inputs
     `(("glib:bin" ,glib "bin")
       ("gobject-introspection" ,gobject-introspection)
       ("intltool" ,intltool)
       ("itstool" ,itstool)
       ("pkg-config" ,pkg-config)
       ("xmllint" ,libxml2)))
    (inputs
     `(("gsettings-desktop-schemas" ,gsettings-desktop-schemas)
       ("gtk+" ,gtk+)))
    (home-page "https://wiki.gnome.org/Apps/Dictionary")
    (synopsis "Look up words in dictionary sources")
    (description
     "GNOME Dictionary can look for the definition or translation of a word in
existing databases over the internet.")
    (license license:gpl3+)))

(define-public gnome-tweaks
  (package
    (name "gnome-tweaks")
    (version "3.30.2")
    (source (origin
              (method url-fetch)
              (uri (string-append "mirror://gnome/sources/gnome-tweaks/"
                                  (version-major+minor version) "/"
                                  "gnome-tweaks-" version ".tar.xz"))
              (patches
               (list (search-patch "gnome-tweaks-search-paths.patch")))
              (sha256
               (base32
                "0j63siy1i5pl2g6di1r9vjn54m9ahh42wj20j6689pza2lamay1z"))))
    (build-system meson-build-system)
    (arguments
     `(#:glib-or-gtk? #t
       #:configure-flags '("-Dlocalstatedir=/tmp"
                           "-Dsysconfdir=/tmp")
       #:imported-modules ((guix build python-build-system)
                           ,@%meson-build-system-modules)
       #:phases
       (modify-phases %standard-phases
         (add-after 'install 'wrap
           (@@ (guix build python-build-system) wrap))
         (add-after 'wrap 'wrap-gi-typelib
           (lambda* (#:key inputs outputs #:allow-other-keys)
             (let ((out               (assoc-ref outputs "out"))
                   (gi-typelib-path   (getenv "GI_TYPELIB_PATH")))
               (wrap-program (string-append out "/bin/gnome-tweaks")
                 `("GI_TYPELIB_PATH" ":" prefix (,gi-typelib-path))))
             #t)))))
    (native-inputs
     `(("gtk+:bin" ,gtk+ "bin")         ; For gtk-update-icon-cache
       ("intltool" ,intltool)
       ("pkg-config" ,pkg-config)))
    (inputs
     `(("gnome-desktop" ,gnome-desktop)
       ("gtk+" ,gtk+)
       ("gobject-introspection" ,gobject-introspection)
       ("gsettings-desktop-schemas" ,gsettings-desktop-schemas)
       ("libnotify" ,libnotify)
       ("libsoup" ,libsoup)
       ("nautilus" ,nautilus)
       ("python" ,python)
       ("python-pygobject" ,python-pygobject)))
    (synopsis "Customize advanced GNOME 3 options")
    (home-page "https://wiki.gnome.org/Apps/Tweaks")
    (description
     "GNOME Tweaks allows adjusting advanced configuration settings in
GNOME 3.  This includes things like the fonts used in user interface elements,
alternative user interface themes, changes in window management behavior,
GNOME Shell appearance and extension, etc.")
    (license license:gpl3+)))

;; This package has been renamed by upstream.
(define-public gnome-tweak-tool
  (deprecated-package "gnome-tweak-tool" gnome-tweaks))

(define-public gnome-shell-extensions
  (package
    (name "gnome-shell-extensions")
    (version "3.30.1")
    (source (origin
              (method url-fetch)
              (uri (string-append "mirror://gnome/sources/" name "/"
                                  (version-major+minor version)  "/"
                                  name "-" version ".tar.xz"))
              (sha256
               (base32
                "1grxn4f5x754r172wmnf0h0xpy69afmj359zsj1rwgqlzw4i4c5p"))))
    (build-system meson-build-system)
    (arguments
     '(#:configure-flags '("-Dextension_set=all")))
    (native-inputs
     `(("intltool" ,intltool)
       ("pkg-config" ,pkg-config)))
    (propagated-inputs
     `(("glib" ,glib)
       ("glib" ,glib "bin")))
    (synopsis "Extensions for GNOME Shell")
    (description "GNOME Shell extensions modify and extend GNOME Shell
functionality and behavior.")
    (home-page "https://extensions.gnome.org/")
    (license license:gpl3+)))

(define-public numix-theme
  (package
    (name "numix-theme")
    (version "2.6.7")
    (source (origin
              (method git-fetch)
              (uri (git-reference
                    (url "https://github.com/numixproject/numix-gtk-theme.git")
                    (commit version)))
              (file-name (git-file-name name version))
              (sha256
               (base32
                "12mw0kr0kkvg395qlbsvkvaqccr90cmxw5rrsl236zh43kj8grb7"))))
    (build-system gnu-build-system)
    (arguments
     '(#:make-flags (list (string-append "DESTDIR=" (assoc-ref %outputs "out")))
       #:phases
       (modify-phases %standard-phases
         (delete 'configure)
         (delete 'check))))
    (native-inputs
     `(("glib:bin" ,glib "bin")             ; for glib-compile-schemas
       ("gnome-shell" ,gnome-shell)
       ("gtk+" ,gtk+)
       ("xmllint" ,libxml2)
       ("ruby-sass" ,ruby-sass)))
    (synopsis "Flat theme with light and dark elements")
    (description "Numix is a modern flat theme with a combination of light and
dark elements.  It supports GNOME, Unity, Xfce, and Openbox.")
    (home-page "https://numixproject.github.io")
    (license license:gpl3+)))

(define-public arc-theme
  (package
    (name "arc-theme")
    (version "20181022")
    (source (origin
              (method git-fetch)
              (uri (git-reference
                    (url "https://github.com/NicoHood/arc-theme.git")
                    (commit version)))
              (file-name (git-file-name name version))
              (sha256
               (base32
                "08951dk1irfadwpr3p323a4fprmxg53rk2r2niwq3v62ryhi3663"))))
    (build-system gnu-build-system)
    (arguments
     '(#:phases
       (modify-phases %standard-phases
         ;; autogen.sh calls configure at the end of the script.
         (replace 'bootstrap
           (lambda _ (invoke "autoreconf" "-vfi"))))))
    (native-inputs
     `(("autoconf" ,autoconf)
       ("automake" ,automake)
       ("glib" ,glib "bin")             ; for glib-compile-resources
       ("gnome-shell" ,gnome-shell)
       ("gtk+" ,gtk+)
       ("inkscape" ,inkscape)
       ("optipng" ,optipng)
       ("pkg-config" ,pkg-config)
       ("sassc" ,sassc)))
    (synopsis "A flat GTK+ theme with transparent elements")
    (description "Arc is a flat theme with transparent elements for GTK 3, GTK
2, and GNOME Shell which supports GTK 3 and GTK 2 based desktop environments
like GNOME, Unity, Budgie, Pantheon, XFCE, Mate, etc.")
    (home-page "https://github.com/horst3180/arc-theme")
    ;; No "or later" language found.
    (license license:gpl3+)))

(define-public faba-icon-theme
  (package
    (name "faba-icon-theme")
    (version "4.3")
    (source
     (origin
       (method url-fetch)
       (uri (string-append "https://github.com/moka-project/"
                           name "/archive/v" version ".tar.gz"))
       (file-name (string-append name "-" version ".tar.gz"))
       (sha256
        (base32
         "18ln06xl60qzvzz61zq9q72hdbfgjsza3flph8i2asyzx3dffz68"))))
    (build-system meson-build-system)
    (arguments
     `(#:phases
       (modify-phases %standard-phases
         (add-before 'configure 'disable-post-install
           (lambda _
             (substitute* "meson.build"
               (("meson.add_install_script.*") "")))))))
    (native-inputs
     `(("autoconf" ,autoconf)
       ("automake" ,automake)))
    (synopsis "Faba icon theme")
    (description
     "Faba is a minimal icon set used as a basis for other themes such as
Moka")
    (home-page "https://snwh.org/moka")
    (license (list license:lgpl3+
                   license:cc-by-sa4.0))))

(define-public moka-icon-theme
  (package
    (inherit faba-icon-theme)
    (name "moka-icon-theme")
    (version "5.4.0")
    (source (origin
              (method url-fetch)
              (uri (string-append "https://github.com/moka-project"
                                  "/moka-icon-theme/archive/v"
                                  version ".tar.gz"))
              (file-name (string-append name "-" version ".tar.gz"))
              (sha256
               (base32
                "1nbwdjj268hxv9lfagd9aylily9f0hhallp841v0i3imljp84bmk"))))
    (propagated-inputs
     ;; Moka is based on Faba by using it as a fallback icon set instead of
     ;; bundling it, so we need to add it as a propagated input.
     `(("faba-icon-theme" ,faba-icon-theme)))
    (synopsis "Moka icon theme")
    (description "Moka is a stylized desktop icon set, designed to be clear,
simple and consistent.")
    (license (list license:gpl3+
                   license:cc-by-sa4.0))))

(define-public arc-icon-theme
  (package
    (name "arc-icon-theme")
    (version "20161122")
    (source (origin
              (method url-fetch)
              (uri (string-append "https://github.com/horst3180/arc-icon-theme"
                                  "/archive/" version ".tar.gz"))
              (file-name (string-append name "-" version ".tar.gz"))
              (sha256
               (base32
                "1ya1cqvv8q847c0rpcg6apzky87q3h04y8jz5nmi52qk6kg8si0b"))))
    (build-system gnu-build-system)
    (arguments
     `(#:phases
       (modify-phases %standard-phases
         (add-after 'unpack 'disable-configure-during-bootstrap
           (lambda _
             (substitute* "autogen.sh"
               (("^\"\\$srcdir/configure\".*") ""))
             #t)))))
    (native-inputs
     `(("autoconf" ,autoconf)
       ("automake" ,automake)))
    ;; When Arc is missing an icon, it looks in the Moka icon theme for it.
    (propagated-inputs
     `(("moka-icon-theme" ,moka-icon-theme)))
    (synopsis "Arc icon theme")
    (description "The Arc icon theme provides a set of icons matching the
style of the Arc GTK theme.  Icons missing from the Arc theme are provided by
the Moka icon theme.")
    (home-page "https://github.com/horst3180/arc-icon-theme")
    (license license:gpl3+)))

(define-public folks
  (package
    (name "folks")
    (version "0.11.4")
    (source (origin
              (method url-fetch)
              (uri (string-append
                    "mirror://gnome/sources/folks/"
                    (version-major+minor version) "/"
                    "folks-" version ".tar.xz"))
              (sha256
               (base32
                "16hqh2gxlbx0b0hgq216hndr1m72vj54jvryzii9zqkk0g9kxc57"))))
    (build-system glib-or-gtk-build-system)
    (inputs
     `(("bdb" ,bdb)
       ("dbus-glib" ,dbus-glib)
       ("evolution-data-server" ,evolution-data-server)
       ("glib" ,glib)
       ("libgee" ,libgee)
       ("telepathy-glib" ,telepathy-glib)))
    (native-inputs
     `(("gobject-introspection" ,gobject-introspection)
       ("intltool" ,intltool)
       ("pkg-config" ,pkg-config)
       ("vala" ,vala)))
    (synopsis "Library to aggregate data about people")
    (description "Libfolks is a library that aggregates information about people
from multiple sources (e.g., Telepathy connection managers for IM contacts,
Evolution Data Server for local contacts, libsocialweb for web service contacts,
etc.) to create metacontacts.  It's written in Vala, which generates C code when
compiled.")
    (home-page "https://wiki.gnome.org/Projects/Folks")
    (license license:lgpl2.1+)))

(define-public gfbgraph
  (package
    (name "gfbgraph")
    (version "0.2.3")
    (source (origin
              (method url-fetch)
              (uri (string-append
                    "mirror://gnome/sources/" name "/"
                    (version-major+minor version) "/"
                    name "-" version ".tar.xz"))
              (sha256
               (base32
                "1dp0v8ia35fxs9yhnqpxj3ir5lh018jlbiwifjfn8ayy7h47j4fs"))))
    (build-system glib-or-gtk-build-system)
    (arguments
     `(#:tests? #f ; Tests appear to require the network.
       ;; FIXME --enable-gtk-doc fails even with gtk-doc as a native-input.
       #:configure-flags '("--disable-gtk-doc"
                           "--disable-static"
                           "--enable-introspection")))
    (native-inputs
     `(("pkg-config" ,pkg-config)
       ("gobject-introspection" ,gobject-introspection)))
    (inputs
     `(("json-glib" ,json-glib)
       ("gnome-online-accounts:lib" ,gnome-online-accounts "lib")
       ("rest" ,rest)))
    (synopsis "GLib/GObject wrapper for the Facebook API")
    (description "This library allows you to use the Facebook API from
GLib/GObject code.")
    (home-page "https://wiki.gnome.org/Projects/GFBGraph")
    (license license:lgpl2.1+)))

(define-public libgnomekbd
  (package
    (name "libgnomekbd")
    (version "3.26.1")
    (source (origin
              (method url-fetch)
              (uri (string-append "mirror://gnome/sources/" name "/"
                                  (version-major+minor version)  "/"
                                  name "-" version ".tar.xz"))
              (sha256
               (base32
                "0y962ykn3rr9gylj0pwpww7bi20lmhvsw6qvxs5bisbn2mih5jpp"))))
    (build-system gnu-build-system)
    (native-inputs
     `(("pkg-config" ,pkg-config)
       ("glib" ,glib "bin")
       ("intltool" ,intltool)))
    (propagated-inputs
     ;; Referred to in .h files and .pc.
     `(("glib" ,glib)
       ("gtk+" ,gtk+)
       ("libxklavier" ,libxklavier)))
    (home-page "https://www.gnome.org")
    (synopsis "GNOME keyboard configuration library")
    (description
     "Libgnomekbd is a keyboard configuration library for the GNOME desktop
environment, which can notably display keyboard layouts.")
    (license license:lgpl2.0+)))

;;; This package is no longer maintained:
;;; https://wiki.gnome.org/Attic/LibUnique
;;; "Unique is now in maintenance mode, and its usage is strongly discouraged.
;;; Applications should use the GtkApplication class provided by GTK+ 3.0."
(define-public libunique
  (package
    (name "libunique")
    (version "3.0.2")
    (source (origin
              (method url-fetch)
              (uri (string-append "mirror://gnome/sources/" name "/"
                                  (version-major+minor version)  "/"
                                  name "-" version ".tar.xz"))
              (sha256
               (base32
                "0f70lkw66v9cj72q0iw1s2546r6bwwcd8idcm3621fg2fgh2rw58"))))
    (build-system glib-or-gtk-build-system)
    (arguments
     `(#:configure-flags '("--disable-static"
                           "--disable-dbus" ; use gdbus
                           "--enable-introspection")))
    (native-inputs
     `(("pkg-config" ,pkg-config)
       ("gobject-introspection" ,gobject-introspection)
       ("glib:bin" ,glib "bin")
       ("gtk-doc" ,gtk-doc)))
    (propagated-inputs
     ;; Referred to in .h files and .pc.
     `(("gtk+" ,gtk+)))
    (home-page "https://wiki.gnome.org/Attic/LibUnique")
    (synopsis "Library for writing single instance applications")
    (description
     "Libunique is a library for writing single instance applications.  If you
launch a single instance application twice, the second instance will either just
quit or will send a message to the running instance.  Libunique makes it easy to
write this kind of application, by providing a base class, taking care of all
the IPC machinery needed to send messages to a running instance, and also
handling the startup notification side.")
    (license license:lgpl2.1+)))

(define-public gnome-calculator
  (package
    (name "gnome-calculator")
    (version "3.32.2")
    (source
     (origin
       (method url-fetch)
       (uri (string-append "mirror://gnome/sources/" name "/"
                           (version-major+minor version) "/"
                           name "-" version ".tar.xz"))
       (sha256
        (base32
         "0fgpn3sc226s9fpzhik5rkkrf669037gc659ga2kn9jsyckj6p41"))))
    (build-system meson-build-system)
    (arguments '(#:glib-or-gtk? #t))
    (native-inputs
     `(("glib:bin" ,glib "bin") ; for glib-compile-schemas, gio-2.0.
       ("gtk+:bin" ,gtk+ "bin") ; for gtk-update-icon-cache
       ("intltool" ,intltool)
       ("itstool" ,itstool)
       ("vala" ,vala)
       ("pkg-config" ,pkg-config)))
    (inputs
     `(("glib" ,glib)
       ("gtksourceview" ,gtksourceview)
       ("libsoup" ,libsoup)
       ("libxml2" ,libxml2)
       ("mpc" ,mpc)
       ("mpfr" ,mpfr)))
    (home-page "https://wiki.gnome.org/Apps/Calculator")
    (synopsis "Desktop calculator")
    (description
     "Calculator is an application that solves mathematical equations and
is suitable as a default application in a Desktop environment.")
    (license license:gpl3)))

(define-public xpad
  (package
    (name "xpad")
    (version "5.1.0")
    (source
     (origin
       (method url-fetch)
       (uri (string-append "https://launchpad.net/xpad/trunk/"
                           version "/+download/"
                           name "-" version ".tar.bz2"))
       (sha256
        (base32
         "0l0g5x8g6dwhf5ksnqqrjjsycy57kcvdslkmsr6bl3vrsjd7qml3"))))
    (build-system gnu-build-system)
    (native-inputs
     `(("autoconf" ,autoconf)
       ("automake" ,automake)
       ("gtk+:bin" ,gtk+ "bin")
       ("intltool" ,intltool)
       ("pkg-config" ,pkg-config)))
    (inputs
     `(("gtksourceview" ,gtksourceview-3)
       ("libsm" ,libsm)))
    (home-page "https://wiki.gnome.org/Apps/Xpad")
    (synopsis "Virtual sticky note")
    (description
     "Xpad is a sticky note that strives to be simple, fault tolerant,
and customizable.  Xpad consists of independent pad windows, each is
basically a text box in which notes can be written.")
    (license license:gpl3+)))

(define-public gucharmap
  (let ((unicode-files
         '(("Blocks.txt"
            "041sk54v6rjzb23b9x7yjdwzdp2wc7gvfz7ybavgg4gbh51wm8x1")
           ("DerivedAge.txt"
            "04j92xp07v273z3pxkbfmi1svmw9kmnjl9nvz9fv0g5ybk9zk7r6")
           ("NamesList.txt"
            "0vsq8gx7hws8mvxy3nlglpwxw7ky57q0fs09d7w9xgb2ylk7fz61")
           ("Scripts.txt"
            "18c63hx4y5yg408a8d0wx72d2hfnlz4l560y1fsf9lpzifxpqcmx")
           ("UnicodeData.txt"
            "07d1kq190kgl92ispfx6zmdkvwvhjga0ishxsngzlw8j3kdkz4ap")
           ("Unihan.zip"
            "1kfdhgg2gm52x3s07bijb5cxjy0jxwhd097k5lqhvzpznprm6ibf"))))
    (package
      (name "gucharmap")
      (version "12.0.1")
      (source
       (origin
         (method url-fetch)
         (uri (string-append "mirror://gnome/sources/" name "/"
                             (version-major+minor version) "/"
                             name "-" version ".tar.xz"))
         (sha256
          (base32
           "0m915hm2b2d6r3vs1l80rqpssvg78pv8j6nv54yg62kzknnqmpir"))))
      (build-system glib-or-gtk-build-system)
      (arguments
       `(#:modules ((ice-9 match)
                    (guix build glib-or-gtk-build-system)
                    (guix build utils))
         #:configure-flags
         (list "--with-unicode-data=../unicode-data")
         #:phases
         (modify-phases %standard-phases
           (add-after 'unpack 'prepare-unicode-data
             (lambda* (#:key inputs #:allow-other-keys)
               (mkdir-p "../unicode-data")
               (with-directory-excursion "../unicode-data"
                 (for-each (match-lambda
                             ((file _)
                              (install-file (assoc-ref inputs file) ".")))
                           ',unicode-files))
               #t)))))
      (native-inputs
       `(("desktop-file-utils" ,desktop-file-utils)
         ("glib:bin" ,glib "bin")       ; for glib-compile-resources.
         ("gobject-introspection" ,gobject-introspection)
         ("intltool" ,intltool)
         ("itstool" ,itstool)
         ("pkg-config" ,pkg-config)
         ,@(map (match-lambda
                  ((file hash)
                   `(,file
                     ,(origin
                        (method url-fetch)
                        (uri (string-append
                              "http://www.unicode.org/Public/12.0.0/ucd/"
                              file))
                        (sha256 (base32 hash))))))
                unicode-files)
         ("unzip" ,unzip)))
      (inputs
       `(("gtk+" ,gtk+)
         ("xmllint" ,libxml2)))
      (home-page "https://wiki.gnome.org/Apps/Gucharmap")
      (synopsis "Unicode character picker and font browser")
      (description
       "This program allows you to browse through all the available Unicode
characters and categories for the installed fonts, and to examine their
detailed properties.  It is an easy way to find the character you might
only know by its Unicode name or code point.")
      (license license:gpl3+))))

(define-public bluefish
  (package
    (name "bluefish")
    (version "2.2.10")
    (source
     (origin
       (method url-fetch)
       (uri (string-append "http://www.bennewitz.com/bluefish/stable/source/"
                           name "-" version ".tar.gz"))
       (sha256
        (base32
         "1jw4has7lbp77lqmzvnnjmqcf0lacjfnka873lkkwdyrpzc4c1q4"))))
    (build-system gnu-build-system)
    (native-inputs
     `(("desktop-file-utils" ,desktop-file-utils)
       ("intltool" ,intltool)
       ("pkg-config" ,pkg-config)))
    (inputs
     `(("enchant" ,enchant)
       ("gtk+" ,gtk+)
       ("python" ,python-2)
       ("xmllint" ,libxml2)
       ("gucharmap" ,gucharmap)))
    (home-page "http://bluefish.openoffice.nl")
    (synopsis "Web development studio")
    (description
     "Bluefish is an editor targeted towards programmers and web developers,
with many options to write web sites, scripts and other code.
Bluefish supports many programming and markup languages.")
    (license license:gpl3+)))

(define-public gnome-system-monitor
  (package
    (name "gnome-system-monitor")
    (version "3.30.0")
    (source
     (origin
       (method url-fetch)
       (uri (string-append "mirror://gnome/sources/" name "/"
                           (version-major+minor version) "/"
                           name "-" version ".tar.xz"))
       (sha256
        (base32
         "0g0y565bjs6bdszrnxsz1f7hcm1x59i3mfvplysirh7nz3hpz888"))))
    (build-system meson-build-system)
    (arguments
     '(#:glib-or-gtk? #t
       #:configure-flags '("-Dsystemd=false")))
    (native-inputs
     `(("glib:bin" ,glib "bin") ; for glib-mkenums.
       ("gtk+" ,gtk+ "bin") ; gtk-update-icon-cache
       ("intltool" ,intltool)
       ("itstool" ,itstool)
       ("libgtop" ,libgtop)
       ("polkit" ,polkit)
       ("pkg-config" ,pkg-config)))
    (inputs
     `(("gdk-pixbuf" ,gdk-pixbuf) ; for loading SVG files.
       ("gtk+" ,gtk+)
       ("gtkmm" ,gtkmm)
       ("librsvg" ,librsvg)
       ("libxml2" ,libxml2)
       ("libwnck" ,libwnck)))
    (home-page "https://wiki.gnome.org/Apps/SystemMonitor")
    (synopsis "Process viewer and system resource monitor for GNOME")
    (description
     "GNOME System Monitor is a GNOME process viewer and system monitor with
an attractive, easy-to-use interface.  It has features, such as a tree view
for process dependencies, icons for processes, the ability to hide processes,
graphical time histories of CPU/memory/swap usage and the ability to
kill/reinice processes.")
    (license license:gpl2+)))

(define-public python-pyatspi
  (package
    (name "python-pyatspi")
    (version "2.26.0")
    (source (origin
              (method url-fetch)
              (uri (string-append
                    "mirror://gnome/sources/pyatspi/"
                    (version-major+minor version)
                    "/pyatspi-" version ".tar.xz"))
              (sha256
               (base32
                "0xdnix7gxzgf75xy9ris4dd6b05mqwicw190b98xqmypydyf95n6"))
              ;; Patch from upstream, fixed in newer versions.
              (patches (search-patches "python-pyatspi-python-37.patch"))))
    (build-system gnu-build-system)
    (arguments
     `(#:phases
       (modify-phases %standard-phases
         (add-before 'build 'fix-atk-load
           (lambda _
             (substitute* "pyatspi/__init__.py"
               (("from gi.repository import Atspi")
                "gi.require_version('Gtk', '3.0')
from gi.repository import Gtk
from gi.repository import Atspi"))
             #t)))))
    (native-inputs
     `(("pkg-config" ,pkg-config)))
    (inputs
     `(("python" ,python)
       ("python-pygobject" ,python-pygobject)))
    (synopsis "Python client bindings for D-Bus AT-SPI")
    (home-page "https://wiki.linuxfoundation.org/accessibility\
/atk/at-spi/at-spi_on_d-bus")
    (description
     "This package includes a python client library for the AT-SPI D-Bus
accessibility infrastructure.")
    (license license:lgpl2.0)
    (properties '((upstream-name . "pyatspi")))))

(define-public orca
  (package
    (name "orca")
    (version "3.30.2")
    (source (origin
              (method url-fetch)
              (uri (string-append
                    "mirror://gnome/sources/" name "/"
                    (version-major+minor version) "/"
                    name "-" version ".tar.xz"))
              (sha256
               (base32
                "17asibc46i5gr2fw04jvvdi85zzmxwlnhyq7r6cr3m5prrdr8a53"))))
    (build-system glib-or-gtk-build-system)
    (arguments
     '(#:phases
       (modify-phases %standard-phases
         (add-before 'configure 'qualify-xkbcomp
           (lambda* (#:key inputs #:allow-other-keys)
             (let ((xkbcomp (string-append
                             (assoc-ref inputs "xkbcomp") "/bin/xkbcomp")))
               (substitute* "src/orca/orca.py"
                 (("'xkbcomp'") (format #f "'~a'" xkbcomp))))
             #t))
         (add-after 'install 'wrap-orca
           (lambda* (#:key outputs #:allow-other-keys)
             (let* ((out  (assoc-ref outputs "out"))
                    (prog (string-append out "/bin/orca")))
               (wrap-program prog
                 `("GI_TYPELIB_PATH" ":" prefix
                   (,(getenv "GI_TYPELIB_PATH")))
                 `("GST_PLUGIN_SYSTEM_PATH" ":" prefix
                   (,(getenv "GST_PLUGIN_SYSTEM_PATH")))
                 `("PYTHONPATH" ":" prefix
                   (,(getenv "PYTHONPATH")))))
             #t)))))
    (native-inputs
     `(("intltool" ,intltool)
       ("itstool" ,itstool)
       ("pkg-config" ,pkg-config)
       ("xmllint" ,libxml2)))
    (inputs
     `(("at-spi2-atk" ,at-spi2-atk)
       ("gsettings-desktop-schemas" ,gsettings-desktop-schemas)
       ("gstreamer" ,gstreamer)
       ("gst-plugins-base" ,gst-plugins-base)
       ("gst-plugins-good" ,gst-plugins-good)
       ("gtk+" ,gtk+)
       ("python" ,python)
       ("python-pygobject" ,python-pygobject)
       ("python-pyatspi" ,python-pyatspi)
       ("python-speechd" ,speech-dispatcher)
       ("xkbcomp" ,xkbcomp)))
    (synopsis
     "Screen reader for individuals who are blind or visually impaired")
    (home-page "https://wiki.gnome.org/Projects/Orca")
    (description
     "Orca is a screen reader that provides access to the graphical desktop
via speech and refreshable braille.  Orca works with applications and toolkits
that support the Assistive Technology Service Provider Interface (AT-SPI).")
    (license license:lgpl2.1+)))

(define-public gspell
  (package
    (name "gspell")
    (version "1.8.1")
    (source (origin
              (method url-fetch)
              (uri (string-append "mirror://gnome/sources/" name "/"
                                  (version-major+minor version) "/"
                                  name "-" version ".tar.xz"))
              (sha256
               (base32
                "1rdv873ixhwr15jwgc2z6k6y0hj353fqnwsy7zkh0c30qwiiv6l1"))
              (patches (search-patches "gspell-dash-test.patch"))))
    (build-system glib-or-gtk-build-system)
    (arguments
     '(#:phases
       (modify-phases %standard-phases
         (add-before 'check 'pre-check
           (lambda* (#:key inputs #:allow-other-keys)
             ;; Tests require a running X server.
             (system "Xvfb :1 &")
             (setenv "DISPLAY" ":1")

             ;; For the missing /etc/machine-id.
             (setenv "DBUS_FATAL_WARNINGS" "0")

             ;; Allow Enchant and its Aspell backend to find the en_US
             ;; dictionary.
             (setenv "ASPELL_DICT_DIR"
                     (string-append (assoc-ref inputs "aspell-dict-en")
                                    "/lib/aspell"))
             #t)))))
    (inputs
     `(("gtk+" ,gtk+)
       ("glib" ,glib)
       ("iso-codes" ,iso-codes)))
    (native-inputs
     `(("glib" ,glib "bin")
       ("pkg-config" ,pkg-config)
       ("xmllint" ,libxml2)

       ;; For tests.
       ("aspell-dict-en" ,aspell-dict-en)
       ("xorg-server" ,xorg-server)))
    (propagated-inputs
     `(("enchant" ,enchant)))            ;enchant.pc is required by gspell-1.pc
    (home-page "https://wiki.gnome.org/Projects/gspell")
    (synopsis "GNOME's alternative spell checker")
    (description
     "gspell provides a flexible API to add spell-checking to a GTK+
application.  It provides a GObject API, spell-checking to text entries and
text views, and buttons to choose the language.")
    (license license:gpl2+)))

(define-public gnome-planner
  (package
    (name "gnome-planner")
    (version "0.14.6")
    (source (origin
              (method url-fetch)
              (uri (string-append "mirror://gnome/sources/planner/"
                                  (version-major+minor version) "/planner-"
                                  version ".tar.xz"))
              (sha256
               (base32
                "15h6ps58giy5r1g66sg1l4xzhjssl362mfny2x09khdqsvk2j38k"))))
    (build-system glib-or-gtk-build-system)
    (arguments
     ;; Disable the Python bindings because the Planner program functions
     ;; without them, and (as of 2017-06-13) we have not packaged all of
     ;; packages that are necessary for building the Python bindings.
     `(#:configure-flags
       (list "--disable-python"
             ,@(if (string=? "aarch64-linux" (%current-system))
                   '("--build=aarch64-unknown-linux-gnu")
                   '()))))
    (inputs
     `(("libgnomecanvas" ,libgnomecanvas)
       ("libgnomeui" ,libgnomeui)
       ("libglade" ,libglade)
       ("gnome-vfs" ,gnome-vfs)
       ("gconf" ,gconf)
       ("libxml2" ,libxml2)
       ("libxslt" ,libxslt)
       ("gtk+" ,gtk+)
       ("glib" ,glib)))
    (native-inputs
     `(("intltool" ,intltool)
       ("scrollkeeper" ,scrollkeeper)
       ("pkg-config" ,pkg-config)))
    (home-page "https://wiki.gnome.org/Apps/Planner")
    (synopsis "Project management software for the GNOME desktop")
    (description
     "GNOME Planner is a project management tool based on the Work Breakdown
Structure (WBS).  Its goal is to enable you to easily plan projects.  Based on
the resources, tasks, and constraints that you define, Planner generates
various views into a project.  For example, Planner can show a Gantt chart of
the project.  It can show a detailed summary of tasks including their
duration, cost, and current progress.  It can also show a report of resource
utilization that highlights under-utilized and over-utilized resources.  These
views can be printed as PDF or PostScript files, or exported to HTML.")
    (license license:gpl2+)))

(define-public lollypop
  (package
    (name "lollypop")
    (version "1.1.3.1")
    (source
     (origin
       (method url-fetch)
       (uri (string-append "https://gitlab.gnome.org/World/lollypop/uploads/"
                           "5a7cd7c72b6d83ae08d0c54c4691f9df/"
                           name "-" version ".tar.xz"))
       (sha256
        (base32
         "1r5wn0bja9psz6nr1rcaysdkkwz84rbyzpdfw66cxa6wiy52pkjm"))))
    (build-system meson-build-system)
    (arguments
     `(#:imported-modules ((guix build python-build-system)
                           ,@%meson-build-system-modules)
       #:glib-or-gtk? #t
       #:tests? #f ; no test suite
       #:phases
       (modify-phases %standard-phases
         (add-after 'install 'wrap-program
           (lambda* (#:key outputs #:allow-other-keys)
             (let ((out               (assoc-ref outputs "out"))
                   (gi-typelib-path   (getenv "GI_TYPELIB_PATH")))
               (wrap-program (string-append out "/bin/lollypop")
                 `("GI_TYPELIB_PATH" ":" prefix (,gi-typelib-path))))
             #t))
         (add-after 'install 'wrap
           (@@ (guix build python-build-system) wrap)))))
    (native-inputs
     `(("intltool" ,intltool)
       ("itstool" ,itstool)
       ("glib:bin" ,glib "bin")         ; For glib-compile-resources
       ("gtk+:bin" ,gtk+ "bin")         ; For gtk-update-icon-cache
       ("pkg-config" ,pkg-config)))
    (inputs
     `(("gobject-introspection" ,gobject-introspection)
       ("gst-plugins-base" ,gst-plugins-base)
       ("libnotify" ,libnotify)
       ("libsecret" ,libsecret)
       ("libsoup" ,libsoup)
       ("python" ,python)
       ("python-beautifulsoup4" ,python-beautifulsoup4)
       ("python-gst" ,python-gst)
       ("python-pil" ,python-pillow)
       ("python-pycairo" ,python-pycairo)
       ("python-pygobject" ,python-pygobject)
       ("python-pylast" ,python-pylast)
       ("totem-pl-parser" ,totem-pl-parser)
       ("webkitgtk" ,webkitgtk)))
    (propagated-inputs
     `(;; gst-plugins-base is required to start Lollypop,
       ;; the others are required to play streaming.
       ("gst-plugins-good" ,gst-plugins-good)
       ("gst-plugins-ugly" ,gst-plugins-ugly)))
    (home-page "https://wiki.gnome.org/Apps/Lollypop")
    (synopsis "GNOME music playing application")
    (description
     "Lollypop is a music player designed to play well with GNOME desktop.
Lollypop plays audio formats such as mp3, mp4, ogg and flac and gets information
from artists and tracks from the web.  It also fetches cover artworks
automatically and it can stream songs from online music services and charts.")
    (license license:gpl3+)))

(define-public gnome-video-effects
  (package
    (name "gnome-video-effects")
    (version "0.4.3")
    (source (origin
              (method url-fetch)
              (uri (string-append "mirror://gnome/sources/" name "/"
                                  (version-major+minor version) "/" name "-"
                                  version ".tar.xz"))
              (sha256
               (base32
                "06c2f1kihyhawap1s3zg5w7q7fypsybkp7xry4hxkdz4mpsy0zjs"))))
    (build-system glib-or-gtk-build-system)
    (arguments
     `(#:out-of-source? #f))
    (native-inputs
     `(("glib:bin" ,glib "bin")
       ("intltool" ,intltool)
       ("gettext" ,gettext-minimal)
       ("pkg-config" ,pkg-config)))
    (home-page "https://wiki.gnome.org/Projects/GnomeVideoEffects")
    (synopsis "Video effects for Cheese and other GNOME applications")
    (description
     "A collection of GStreamer video filters and effects to be used in
photo-booth-like software, such as Cheese.")
    (license license:gpl2+)))

(define-public cheese
  (package
    (name "cheese")
    (version "3.30.0")
    (source (origin
              (method url-fetch)
              (uri (string-append "mirror://gnome/sources/" name "/"
                                  (version-major+minor version) "/" name "-"
                                  version ".tar.xz"))
              (sha256
               (base32
                "0zz2bgjaf2lsmfs3zn24925vbjb0rycr39i288brlbzixrpcyljr"))))
    (arguments
     ;; Tests require GDK.
     `(#:tests? #f
       #:phases
       (modify-phases %standard-phases
         (add-before 'install 'skip-gtk-update-icon-cache
           (lambda _
             ;; Don't create 'icon-theme.cache'
             (substitute* "Makefile"
               (("gtk-update-icon-cache") (which "true")))
             #t))
         (add-after 'install 'wrap-cheese
           (lambda* (#:key inputs outputs #:allow-other-keys)
             (let ((out             (assoc-ref outputs "out"))
                   (gst-plugin-path (getenv "GST_PLUGIN_SYSTEM_PATH")))
               (wrap-program (string-append out "/bin/cheese")
                 `("GST_PLUGIN_SYSTEM_PATH" ":" prefix (,gst-plugin-path))))
             #t)))))
    (build-system glib-or-gtk-build-system)
    (native-inputs
     `(("glib:bin" ,glib "bin")
       ("intltool" ,intltool)
       ("itstool" ,itstool)
       ("libxml2" ,libxml2)
       ("pkg-config" ,pkg-config)
       ("vala" ,vala)))
    (propagated-inputs
     `(("gnome-video-effects" ,gnome-video-effects)
       ("clutter" ,clutter)
       ("clutter-gst" ,clutter-gst)
       ("clutter-gtk" ,clutter-gtk)
       ("libcanberra" ,libcanberra)
       ("gdk-pixbuf" ,gdk-pixbuf)
       ("glib" ,glib)
       ("gstreamer" ,gstreamer)))
    (inputs
     `(("gnome-desktop" ,gnome-desktop)
       ("gobject-introspection" ,gobject-introspection)
       ("gst-plugins-base" ,gst-plugins-base)
       ("gst-plugins-bad" ,gst-plugins-bad)
       ("gtk+" ,gtk+)
       ("libx11" ,libx11)
       ("libxtst" ,libxtst)))
    (home-page "https://wiki.gnome.org/Apps/Cheese")
    (synopsis "Webcam photo booth software for GNOME")
    (description
     "Cheese uses your webcam to take photos and videos.  Cheese can also
apply fancy special effects and lets you share the fun with others.")
    (license license:gpl2+)))

(define-public sound-juicer
  (package
    (name "sound-juicer")
    (version "3.24.0")
    (source
     (origin
       (method url-fetch)
       (uri (string-append "mirror://gnome/sources/" name "/"
                           (version-major+minor version) "/"
                           name "-" version ".tar.xz"))
       (sha256
        (base32
         "19qg4xv0f9rkq34lragkmhii1llxsa87llbl28i759b0ks4f6sny"))))
    (build-system glib-or-gtk-build-system)
    (native-inputs
     `(("desktop-file-utils" ,desktop-file-utils)
       ("intltool" ,intltool)
       ("itstool" ,itstool)
       ("pkg-config" ,pkg-config)
       ("xmllint" ,libxml2)))
    (inputs
     `(("gtk+" ,gtk+)
       ("gsettings-desktop-schemas" ,gsettings-desktop-schemas)
       ("gstreamer" ,gstreamer)
       ("gst-plugins-base" ,gst-plugins-base)
       ("gst-plugins-good" ,gst-plugins-good)
       ("iso-codes" ,iso-codes)
       ("libbrasero-media3" ,brasero)
       ("libcanberra" ,libcanberra)
       ("libdiscid" ,libdiscid)
       ("libmusicbrainz" ,libmusicbrainz)
       ("neon" ,neon)))
    (home-page "https://wiki.gnome.org/Apps/SoundJuicer")
    (synopsis "Audio music cd ripper")
    (description "Sound Juicer extracts audio from compact discs and convert it
into audio files that a personal computer or digital audio player can play.
It supports ripping to any audio codec supported by a GStreamer plugin, such as
mp3, Ogg Vorbis and FLAC")
    (license license:gpl2+)))

(define-public soundconverter
  (package
    (name "soundconverter")
    (version "3.0.1")
    (source
     (origin
       (method url-fetch)
       (uri (string-append "https://launchpad.net/soundconverter/trunk/"
                           version "/+download/"
                           "soundconverter-" version ".tar.xz"))

       (sha256
        (base32 "1d6x1yf8psqbd9zbybxivfqg55khcnngp2mn92l161dfdk9512c5"))
       (patches
        (search-patches
         "soundconverter-remove-gconf-dependency.patch"))))
    (build-system glib-or-gtk-build-system)
    (arguments
     `(#:imported-modules ((guix build python-build-system)
                           (guix build glib-or-gtk-build-system)
                           ,@%gnu-build-system-modules)

       #:modules ((guix build glib-or-gtk-build-system)
                  (guix build utils)
                  ((guix build gnu-build-system) #:prefix gnu:)
                  ((guix build python-build-system) #:prefix python:))

       #:phases
       (modify-phases %standard-phases
         (add-after 'install 'wrap-soundconverter-for-python
           (assoc-ref python:%standard-phases 'wrap))
         (add-after 'install 'wrap-soundconverter
           (lambda* (#:key inputs outputs #:allow-other-keys)
             (let ((out               (assoc-ref outputs "out"))
                   (gi-typelib-path   (getenv "GI_TYPELIB_PATH"))
                   (gst-plugin-path   (getenv "GST_PLUGIN_SYSTEM_PATH")))
               (wrap-program (string-append out "/bin/soundconverter")
                 `("GI_TYPELIB_PATH"        ":" prefix (,gi-typelib-path))
                 `("GST_PLUGIN_SYSTEM_PATH" ":" prefix (,gst-plugin-path))))
             #t)))))
    (native-inputs
     `(("intltool" ,intltool)
       ("pkg-config" ,pkg-config)
       ("glib:bin" ,glib "bin")))
    (inputs
     `(("gtk+" ,gtk+)
       ("python" ,python)
       ("python-pygobject" ,python-pygobject)
       ("gstreamer" ,gstreamer)
       ("gst-plugins-base" ,gst-plugins-base)))
    (home-page "http://soundconverter.org/")
    (synopsis "Convert between audio formats with a graphical interface")
    (description
     "SoundConverter supports converting between many audio formats including
Opus, Ogg Vorbis, FLAC and more.  It supports parallel conversion, and
configurable file renaming. ")
    (license license:gpl3)))

(define-public workrave
  (package
    (name "workrave")
    (version "1.10.23")
    (source
     (origin
       (method git-fetch)
       (uri (git-reference
             (url "https://github.com/rcaelers/workrave.git")
             (commit (string-append "v" (string-map
                                         (match-lambda (#\. #\_) (chr chr))
                                         version)))))
       (file-name (git-file-name name version))
       (sha256
        (base32 "1qhlwfhwk5agv4904d6bsf83k9k89q7bms6agg967vsca4905vcw"))))
    (build-system glib-or-gtk-build-system)
    (propagated-inputs `(("glib" ,glib)
                         ("gtk+" ,gtk+)
                         ("gdk-pixbuf" ,gdk-pixbuf)
                         ("gtkmm" ,gtkmm)
                         ("glibmm" ,glibmm)
                         ("libx11" ,libx11)
                         ("libxtst" ,libxtst)
                         ("dconf" ,dconf)
                         ("libice" ,libice)))
    (inputs `(("libsm" ,libsm)
              ("python-cheetah" ,python2-cheetah)))
    (native-inputs `(("glib" ,glib "bin")
                     ("pkg-config" ,pkg-config)
                     ("gettext" ,gnu-gettext)
                     ("autoconf" ,autoconf)
                     ("autoconf-archive" , autoconf-archive)
                     ("automake" ,automake)
                     ("libtool" ,libtool)
                     ("intltool" ,intltool)
                     ("libxscrnsaver" ,libxscrnsaver)
                     ("gobject-introspection" ,gobject-introspection)
                     ("python2" ,python-2)))
    (synopsis "Tool to help prevent repetitive strain injury (RSI)")
    (description
     "Workrave is a program that assists in the recovery and prevention of
repetitive strain injury (@dfn{RSI}).  The program frequently alerts you to take
micro-pauses and rest breaks, and restricts you to your daily limit.")
    (home-page "http://www.workrave.org")
    (license license:gpl3+)))

(define-public ghex
  (package
    (name "ghex")
    (version "3.18.3")
    (source (origin
              (method url-fetch)
              (uri (string-append "mirror://gnome/sources/ghex/"
                                  (version-major+minor version) "/"
                                  "ghex-" version ".tar.xz"))
              (sha256
               (base32
                "1lq8920ad2chi9ibmyq0x9hg9yk63b0kdbzid03w42cwdzw50x66"))))
    (build-system glib-or-gtk-build-system)
    (native-inputs
     `(("pkg-config" ,pkg-config)
       ("gnome-common" ,gnome-common)
       ("which" ,which)
       ("intltool" ,intltool)
       ("yelp-tools" ,yelp-tools)
       ("desktop-file-utils" ,desktop-file-utils))) ; for 'desktop-file-validate'
    (inputs
     `(("atk" ,atk)
       ("gtk" ,gtk+)))
    (synopsis "GNOME hexadecimal editor")
    (description "The GHex program can view and edit files in two ways:
hexadecimal or ASCII.  It is useful for editing binary files in general.")
    (home-page "https://wiki.gnome.org/Apps/Ghex")
    (license license:gpl2)))

(define-public libdazzle
  (package
    (name "libdazzle")
<<<<<<< HEAD
    (version "3.30.2")
=======
    (version "3.33.90")
>>>>>>> 9fbf4d2a
    (source (origin
              (method url-fetch)
              (uri (string-append "mirror://gnome/sources/libdazzle/"
                                  (version-major+minor version) "/"
                                  "libdazzle-" version ".tar.xz"))
              (sha256
               (base32
<<<<<<< HEAD
                "1m9n1gcxndly24rjkxzvmx02a2rkb6ad4cy7p6ncanm1kyp0wxvq"))))
=======
                "189m7q88d1a7bq0yyal9f3yhm9kz46lb61379nn4wsnnhpa1d0qs"))))
>>>>>>> 9fbf4d2a
    (build-system meson-build-system)
    (arguments
     `(#:phases
       (modify-phases %standard-phases
         (add-before 'check 'pre-check
           (lambda _
             ;; Tests require a running X server.
             (system "Xvfb :1 &")
             (setenv "DISPLAY" ":1")
             #t)))))
    (native-inputs
     `(("glib" ,glib "bin")             ; glib-compile-resources
       ("pkg-config" ,pkg-config)
       ;; For tests.
       ("xorg-server" ,xorg-server)))
    (inputs
     `(("glib" ,glib)
       ("gobject-introspection" ,gobject-introspection)
       ("gtk+" ,gtk+)
       ("vala" ,vala)))
    (home-page "https://gitlab.gnome.org/GNOME/libdazzle")
    (synopsis "Companion library to GObject and Gtk+")
    (description "The libdazzle library is a companion library to GObject and
Gtk+.  It provides various features that the authors wish were in the
underlying library but cannot for various reasons.  In most cases, they are
wildly out of scope for those libraries.  In other cases, they are not quite
generic enough to work for everyone.")
    (license license:gpl3+)))

(define-public evolution
  (package
    (name "evolution")
    (version "3.30.5")
    (source (origin
              (method url-fetch)
              (uri (string-append "mirror://gnome/sources/evolution/"
                                  (version-major+minor version) "/"
                                  "evolution-" version ".tar.xz"))
              (sha256
               (base32
                "1hhxj3rh921pp3l3c5k33bdypcas1p66krzs65k1qn82c5fpgl2h"))))
    (build-system cmake-build-system)
    (arguments
     `(#:imported-modules (,@%cmake-build-system-modules
                           (guix build glib-or-gtk-build-system))
       #:modules ((guix build cmake-build-system)
                  ((guix build glib-or-gtk-build-system) #:prefix glib-or-gtk:)
                  (guix build utils))
       #:configure-flags
       (list "-DENABLE_PST_IMPORT=OFF"    ; libpst is not packaged
             "-DENABLE_LIBCRYPTUI=OFF")   ; libcryptui hasn't seen a release
                                          ; in four years and cannot be built.
       #:phases
       (modify-phases %standard-phases
         ;; The build system attempts to install user interface modules to the
         ;; output directory of the "evolution-data-server" package.  This
         ;; change redirects that change.
         (add-after 'unpack 'patch-ui-module-dir
           (lambda* (#:key outputs #:allow-other-keys)
             (substitute* "src/modules/alarm-notify/CMakeLists.txt"
               (("\\$\\{edsuimoduledir\\}")
                (string-append (assoc-ref outputs "out")
                               "/lib/evolution-data-server/ui-modules")))
             #t))
         (add-after 'install 'glib-or-gtk-compile-schemas
           (assoc-ref glib-or-gtk:%standard-phases 'glib-or-gtk-compile-schemas))
         (add-after 'install 'glib-or-gtk-wrap
           (assoc-ref glib-or-gtk:%standard-phases 'glib-or-gtk-wrap)))))
    (native-inputs
     `(("glib" ,glib "bin")               ; glib-mkenums
       ("pkg-config" ,pkg-config)
       ("intltool" ,intltool)
       ("itstool" ,itstool)))
    (inputs
     `(("enchant" ,enchant)
       ("evolution-data-server" ,evolution-data-server) ; must be the same version
       ("gcr" ,gcr)
       ("gnome-autoar" ,gnome-autoar)
       ("gnome-desktop" ,gnome-desktop)
       ("gtkspell3" ,gtkspell3)
       ("highlight" ,highlight)
       ("libcanberra" ,libcanberra)
       ("libedataserverui" ,evolution-data-server)
       ("libgweather" ,libgweather)
       ("libnotify" ,libnotify)
       ("libsoup" ,libsoup)
       ("nss" ,nss)
       ("openldap" ,openldap)
       ("webkitgtk" ,webkitgtk)
       ("ytnef" ,ytnef)))
    (home-page "https://gitlab.gnome.org/GNOME/evolution")
    (synopsis "Manage your email, contacts and schedule")
    (description "Evolution is a personal information management application
that provides integrated mail, calendaring and address book
functionality.")
    ;; See COPYING for details.
    (license (list license:lgpl2.1 license:lgpl3 ; either one of these
                   license:openldap2.8 ; addressbook/gui/component/openldap-extract.h
                   license:lgpl2.1+))))  ; smime/lib/*

(define-public gthumb
  (package
    (name "gthumb")
    (version "3.8.0")
    (source (origin
              (method url-fetch)
              (uri (string-append "mirror://gnome/sources/gthumb/"
                                  (version-major+minor version) "/"
                                  "gthumb-" version ".tar.xz"))
              (sha256
               (base32
                "1l2s1facq1r6yvqjqc34aqfzlvb3nhkhn79xisxbbdlgrrxdq52f"))))
    (build-system meson-build-system)
    (arguments
     `(#:glib-or-gtk? #t
       #:configure-flags
       ;; Ensure the RUNPATH contains all installed library locations.
       (list (string-append "-Dc_link_args=-Wl,-rpath="
                            (assoc-ref %outputs "out")
                            "/lib/gthumb/extensions")
             (string-append "-Dcpp_link_args=-Wl,-rpath="
                            (assoc-ref %outputs "out")
                            "/lib/gthumb/extensions"))))
    (native-inputs
     `(("pkg-config" ,pkg-config)
       ("glib:bin" ,glib "bin")                   ; for glib-compile-resources
       ("gtk+:bin" ,gtk+ "bin")                   ; for gtk-update-icon-cache
       ("desktop-file-utils" ,desktop-file-utils) ; for update-desktop-database
       ("intltool" ,intltool)
       ("itstool" ,itstool)))
    (inputs
     `(("exiv2" ,exiv2)
       ("gtk" ,gtk+)
       ("gsettings-desktop-schemas" ,gsettings-desktop-schemas)
       ("gstreamer" ,gstreamer)
       ("clutter" ,clutter)
       ("clutter-gst" ,clutter-gst)
       ("clutter-gtk" ,clutter-gtk)
       ("libjpeg" ,libjpeg)
       ("libtiff" ,libtiff)
       ("libraw" ,libraw)))
    (home-page "https://wiki.gnome.org/Apps/Gthumb")
    (synopsis "GNOME image viewer and browser")
    (description "GThumb is an image viewer, browser, organizer, editor and
advanced image management tool")
    (license license:gpl2+)))

(define-public terminator
  (package
    (name "terminator")
    (version "1.91")
    (source (origin
              (method url-fetch)
              (uri (string-append "https://launchpad.net/" name "/"
                                  "gtk3/" version "/" "+download/"
                                  name "-" version ".tar.gz"))
              (sha256
               (base32
                "0sdyqwydmdnh7j6mn74vrywz35m416kqsbxbrqcnv5ak08y6xxwm"))))
    (build-system python-build-system)
    (native-inputs
     `(("intltool" ,intltool)
       ("glib:bin" ,glib "bin")                   ; for glib-compile-resources
       ("gettext" ,gettext-minimal)
       ("pkg-config" ,pkg-config)))
    (inputs
     `(("cairo" ,cairo)
       ("gobject-introspection" ,gobject-introspection)
       ("gsettings-desktop-schemas" ,gsettings-desktop-schemas)
       ("python2-pycairo" ,python2-pycairo)
       ("python2-pygobject" ,python2-pygobject)
       ("python2-psutil" ,python2-psutil)
       ("vte" ,vte)))
    (arguments
     `(#:python ,python-2                          ; Python 3 isn't supported
       #:imported-modules ((guix build glib-or-gtk-build-system)
                           ,@%python-build-system-modules)
       #:modules ((guix build python-build-system)
                  ((guix build glib-or-gtk-build-system) #:prefix glib-or-gtk:)
                  (guix build utils))
       #:phases
       (modify-phases %standard-phases
         (add-after
          'install 'wrap-program
          (lambda* (#:key outputs #:allow-other-keys)
            (let ((prog (string-append (assoc-ref outputs "out")
                                       "/bin/terminator")))
              (wrap-program prog
                `("PYTHONPATH" = (,(getenv "PYTHONPATH")))
                `("GI_TYPELIB_PATH" = (,(getenv "GI_TYPELIB_PATH"))))
              #t)))
         (add-after 'wrap-program 'glib-or-gtk-wrap
           (assoc-ref glib-or-gtk:%standard-phases 'glib-or-gtk-wrap)))))
    (home-page "https://gnometerminator.blogspot.com/")
    (synopsis "Store and run multiple GNOME terminals in one window")
    (description
     "Terminator allows you to run multiple GNOME terminals in a grid and
+tabs, and it supports drag and drop re-ordering of terminals.")
    (license license:gpl2)))

(define-public libhandy
  (package
    (name "libhandy")
    (version "0.0.10")
    (source
     (origin
       (method git-fetch)
       (uri (git-reference
             (url "https://source.puri.sm/Librem5/libhandy")
             (commit (string-append "v" version))))
       (file-name (git-file-name name version))
       (sha256
        (base32 "1702hbdqhfpgw0c4vj2ag08vgl83byiryrbngbq11b9azmj3jhzs"))))
    (build-system meson-build-system)
    (arguments
     `(#:configure-flags
       '("-Dglade_catalog=disabled"
         "-Dgtk_doc=true")
       #:phases
       (modify-phases %standard-phases
         (add-after 'unpack 'disable-broken-test
           (lambda _
             ;; This test fails for unknown reasons
             (substitute* "tests/meson.build"
               (("'test-dialog',") ""))
             #t))
         (add-before 'check 'pre-check
           (lambda _
             ;; Tests require a running X server.
             (system "Xvfb :1 &")
             (setenv "DISPLAY" ":1")
             #t)))))
    (inputs
     `(("gtk+" ,gtk+)))
    (native-inputs
     `(("glib:bin" ,glib "bin")
       ("gobject-introspection" ,gobject-introspection) ; for g-ir-scanner
       ("vala" ,vala)
       ("gtk-doc" ,gtk-doc)
       ("pkg-config" ,pkg-config)
       ("gettext" ,gettext-minimal)
       ("xorg-server" ,xorg-server)))
    (home-page "https://source.puri.sm/Librem5/libhandy")
    (synopsis "Library full of GTK+ widgets for mobile phones")
    (description "The aim of the handy library is to help with developing user
intefaces for mobile devices using GTK+.")
    (license license:lgpl2.1+)))

(define-public libgit2-glib
  (package
    (name "libgit2-glib")
    (version "0.28.0.1")
    (source (origin
              (method url-fetch)
              (uri (string-append "mirror://gnome/sources/" name "/"
                                  (version-major+minor version) "/"
                                  name "-" version ".tar.xz"))
              (sha256
               (base32
                "0a0g7aw66rfgnqr4z7fgbk5zzcjq66m4rp8v4val3a212941h0g7"))))
    (build-system meson-build-system)
    (native-inputs
     `(("glib:bin" ,glib "bin") ;; For glib-mkenums
       ("gobject-introspection" ,gobject-introspection)
       ("intltool" ,intltool)
       ("libssh2" ,libssh2)
       ("pkg-config" ,pkg-config)
       ("python-pygobject" ,python-pygobject)
       ("python-wrapper" ,python-wrapper)
       ("vala" ,vala)))
    (inputs
     `(("glib" ,glib)
       ("libgit2" ,libgit2)))
    (synopsis "GLib wrapper around the libgit2 Git access library")
    (description "libgit2-glib is a GLib wrapper library around the libgit2 Git
access library.  It only implements the core plumbing functions, not really the
higher level porcelain stuff.")
    (home-page "https://wiki.gnome.org/Projects/Libgit2-glib")
    (license license:gpl2+)))<|MERGE_RESOLUTION|>--- conflicted
+++ resolved
@@ -8053,11 +8053,7 @@
 (define-public libdazzle
   (package
     (name "libdazzle")
-<<<<<<< HEAD
-    (version "3.30.2")
-=======
     (version "3.33.90")
->>>>>>> 9fbf4d2a
     (source (origin
               (method url-fetch)
               (uri (string-append "mirror://gnome/sources/libdazzle/"
@@ -8065,11 +8061,7 @@
                                   "libdazzle-" version ".tar.xz"))
               (sha256
                (base32
-<<<<<<< HEAD
-                "1m9n1gcxndly24rjkxzvmx02a2rkb6ad4cy7p6ncanm1kyp0wxvq"))))
-=======
                 "189m7q88d1a7bq0yyal9f3yhm9kz46lb61379nn4wsnnhpa1d0qs"))))
->>>>>>> 9fbf4d2a
     (build-system meson-build-system)
     (arguments
      `(#:phases
