;;; GNU Guix --- Functional package management for GNU
;;; Copyright © 2013, 2014, 2015 Andreas Enge <andreas@enge.fr>
;;; Copyright © 2014, 2016 Eric Bavier <bavier@member.fsf.org>
;;; Copyright © 2016 Mark H Weaver <mhw@netris.org>
;;; Copyright © 2016, 2017 Efraim Flashner <efraim@flashner.co.il>
;;; Copyright © 2017 Rene Saavedra <rennes@openmailbox.org>
;;; Copyright © 2017 Leo Famulari <leo@famulari.name>
;;; Copyright © 2017 Nils Gillmann <ng0@n0.is>
<<<<<<< HEAD
;;; Copyright © 2017 Tobias Geerinckx-Rice <me@tobias.gr>
;;; Copyright © 2018 Ricardo Wurmus <rekado@elephly.net>
=======
;;; Copyright © 2017, 2018 Tobias Geerinckx-Rice <me@tobias.gr>
>>>>>>> 030c9126
;;;
;;; This file is part of GNU Guix.
;;;
;;; GNU Guix is free software; you can redistribute it and/or modify it
;;; under the terms of the GNU General Public License as published by
;;; the Free Software Foundation; either version 3 of the License, or (at
;;; your option) any later version.
;;;
;;; GNU Guix is distributed in the hope that it will be useful, but
;;; WITHOUT ANY WARRANTY; without even the implied warranty of
;;; MERCHANTABILITY or FITNESS FOR A PARTICULAR PURPOSE.  See the
;;; GNU General Public License for more details.
;;;
;;; You should have received a copy of the GNU General Public License
;;; along with GNU Guix.  If not, see <http://www.gnu.org/licenses/>.

(define-module (gnu packages fontutils)
  #:use-module (gnu packages)
  #:use-module (gnu packages compression)
  #:use-module (gnu packages check)
  #:use-module (gnu packages ghostscript)
  #:use-module (gnu packages linux)
  #:use-module (gnu packages perl)
  #:use-module (gnu packages pkg-config)
  #:use-module (gnu packages autotools)
  #:use-module (gnu packages gettext)
  #:use-module (gnu packages python)
  #:use-module (gnu packages image)
  #:use-module (gnu packages bison)
  #:use-module (gnu packages flex)
  #:use-module (gnu packages glib)
  #:use-module (gnu packages gperf)
  #:use-module (gnu packages xorg)
  #:use-module (gnu packages gtk)
  #:use-module (gnu packages xml)
  #:use-module ((guix licenses) #:prefix license:)
  #:use-module (guix packages)
  #:use-module (guix download)
  #:use-module (guix svn-download)
  #:use-module (guix git-download)
  #:use-module (guix build-system cmake)
  #:use-module (guix build-system gnu)
  #:use-module (guix build-system python))

(define-public freetype
  (package
   (name "freetype")
   (version "2.9.1")
   (source (origin
            (method url-fetch)
            (uri (string-append "mirror://savannah/freetype/freetype-"
                                version ".tar.bz2"))
            (sha256 (base32
                     "0kg8w6qyiizlyzh4a8lpzslipcbv96hcg3rqqpnxba8ffbm8g3fv"))))
   (build-system gnu-build-system)
   (arguments
    ;; The use of "freetype-config" is deprecated, but other packages still
    ;; depend on it.
    `(#:configure-flags (list "--enable-freetype-config")))
   (native-inputs
    `(("pkg-config" ,pkg-config)))
   (propagated-inputs
    ;; These are all in the Requires.private field of freetype2.pc.
    ;; XXX: add harfbuzz.
    `(("libpng" ,libpng)
      ("zlib" ,zlib)))
   (synopsis "Font rendering library")
   (description
    "Freetype is a library that can be used by applications to access the
contents of font files.  It provides a uniform interface to access font files.
It supports both bitmap and scalable formats, including TrueType, OpenType,
Type1, CID, CFF, Windows FON/FNT, X11 PCF, and others.  It supports high-speed
anti-aliased glyph bitmap generation with 256 gray levels.")
   (license license:freetype)           ; some files have other licenses
   (home-page "https://www.freetype.org/")))

(define-public ttfautohint
  (package
    (name "ttfautohint")
    (version "1.5")
    (source
     (origin
       (method url-fetch)
       (uri (string-append "mirror://savannah/freetype/ttfautohint-"
                           version ".tar.gz"))
       (sha256
        (base32
         "1lgghck46p33z3hg8dnl76jryig4fh6d8rhzms837zp7x4hyfkv4"))
       (patches (list (search-patch "ttfautohint-source-date-epoch.patch")))))
    (build-system gnu-build-system)
    (native-inputs
     `(("flex" ,flex)
       ("bison" ,bison)
       ("pkg-config" ,pkg-config)))
    (inputs
     `(("freetype" ,freetype)
       ("harfbuzz" ,harfbuzz)))
    (arguments
     `(#:configure-flags '("--with-qt=no"))) ;no gui
    (synopsis "Automated font hinting")
    (description
     "ttfautohint provides a 99% automated hinting process and a platform for
finely hand-hinting the last 1%.  It is ideal for web fonts and supports many
scripts.")
    (license (list license:gpl2+ license:freetype)) ;choose one or the other
    (home-page "http://www.freetype.org/ttfautohint/")))

(define-public woff-tools
  (package
    (name "woff-tools")
    (version "2009.10.04")
    (source
     (origin
       (method url-fetch)
       ;; Upstream source is unversioned, so use Debian's versioned tarball
       (uri (string-append "mirror://debian/pool/main/w/woff-tools/"
                           "woff-tools_" version ".orig.tar.gz"))
       (file-name (string-append name "-" version ".tar.gz"))
       (sha256
        (base32
         "1i97gkqa6jfzlslsngqf556kx60knlgf7yc9pzsq2pizc6f0d4zl"))))
    (build-system gnu-build-system)
    (inputs
     `(("zlib" ,zlib)))
    (arguments
     `(#:make-flags '("CC=gcc")
       #:tests? #f                      ;no tests
       #:phases
       (modify-phases %standard-phases
         (delete 'configure)            ;no configuration
         (replace 'install
           (lambda* (#:key outputs #:allow-other-keys)
             (let* ((out (assoc-ref outputs "out"))
                    (bin (string-append out "/bin")))
               (install-file "sfnt2woff" bin)
               (install-file "woff2sfnt" bin)))))))
    (synopsis "Convert between OpenType and WOFF fonts")
    (description
     "This package provides two tools:
@table @code
@item sfnt2woff
Converts OpenType fonts to WOFF fonts
@item woff2sfnt
Converts WOFF fonts to OpenType fonts
@end table")
    (license (list license:mpl1.1 license:gpl2+ license:lgpl2.1+))
    (home-page "https://people.mozilla.com/~jkew/woff/")))

(define-public ttf2eot
  (package
    (name "ttf2eot")
    (version "0.0.3")
    (source
     (origin
       (method git-fetch)
       (uri (git-reference
             (url "https://github.com/wget/ttf2eot.git")
             (commit (string-append "v" version))))
       (file-name (git-file-name name version))
       (sha256
        (base32
         "0l2yh2ialx7135pjzhjs204kk3br7zxjr09zwaia493by2adzigr"))
       (patches (list (search-patch "ttf2eot-cstddef.patch")))))
    (build-system gnu-build-system)
    (arguments
     `(#:tests? #f                      ; no tests
       #:phases
       (modify-phases %standard-phases
         (delete 'configure)            ; no configuration
         (replace 'install              ; no install target
           (lambda* (#:key outputs #:allow-other-keys)
             (let* ((out (assoc-ref outputs "out"))
                    (bin (string-append out "/bin")))
               (install-file "ttf2eot" bin)
               #t))))))
    (synopsis "Convert from TrueType to Embeddable Open Type")
    (description
     "This package contains a commandline wrapper around OpenTypeUtilities.cpp
from Chromium, used to make EOT (Embeddable Open Type) files from
TTF (TrueType/OpenType Font) files.")
    ;; While the README states "License: Derived from WebKit, so BSD/LGPL
    ;; 2/LGPL 2.1", the single derived source file includes only BSD in its
    ;; license header, and the wrapper source contains no license header.
    (license license:bsd-2)
    (home-page "https://github.com/wget/ttf2eot")))

(define-public woff2
  (let ((commit "4e698b8c6c5e070d53c340db9ddf160e21070ede")
        (revision "1"))
    (package
      (name "woff2")
      (version (string-append "20160306-" revision "."
                              (string-take commit 7)))
      (source (origin
                (method git-fetch)
                (uri (git-reference
                      (url "https://github.com/google/woff2.git")
                      (commit commit)))
                (file-name (string-append name "-" version ".tar.xz"))
                (sha256
                 (base32
                  "0wka0yhf0cjmd4rv2jckxpyv6lb5ckj4nj0k1ajq5hrjy7f30lcp"))
                (patches (list (search-patch "woff2-libbrotli.patch")))))
      (build-system gnu-build-system)
      (native-inputs
       `(("pkg-config" ,pkg-config)))
      (inputs
       `(("brotli" ,brotli)))
      (arguments
       `(#:tests? #f                    ;no tests
         #:phases (modify-phases %standard-phases
                    (delete 'configure)
                    (replace 'install
                      (lambda* (#:key outputs #:allow-other-keys)
                        (let* ((out (assoc-ref outputs "out"))
                               (bin (string-append out "/bin")))
                          (install-file "woff2_compress" bin)
                          (install-file "woff2_decompress" bin)
                          #t))))))
      (synopsis "Compress TrueType fonts to WOFF2")
      (description
       "This package provides utilities for compressing/decompressing TrueType
fonts to/from the WOFF2 format.")
      (license license:asl2.0)
      (home-page "https://github.com/google/woff2"))))

(define-public fontconfig
  (package
   (name "fontconfig")
   (version "2.13.0")
   (source (origin
            (method url-fetch)
            (uri (string-append
                   "https://www.freedesktop.org/software/fontconfig/release/fontconfig-"
                   version ".tar.bz2"))
            (sha256 (base32
                     "1fgf28zgsqh7x6dw30n6zi9z679gx6dyfyahp55z7dsm454yipci"))))
   (build-system gnu-build-system)
   ;; In Requires or Requires.private of fontconfig.pc.
   (propagated-inputs `(("expat" ,expat)
                        ("freetype" ,freetype)
                        ("libuuid" ,util-linux)))
   (inputs `(("gs-fonts" ,gs-fonts)))
   (native-inputs
    `(("gperf" ,gperf)
      ("pkg-config" ,pkg-config)))
   (arguments
    `(#:configure-flags
      (list "--with-cache-dir=/var/cache/fontconfig"
            ;; register gs-fonts as default fonts
            (string-append "--with-default-fonts="
                           (assoc-ref %build-inputs "gs-fonts")
                           "/share/fonts")

            ;; Register fonts from user and system profiles.
            (string-append "--with-add-fonts="
                           "~/.guix-profile/share/fonts,"
                           "/run/current-system/profile/share/fonts")

            ;; python is not actually needed
            "PYTHON=false")
      #:phases
      (modify-phases %standard-phases
        (replace 'install
                 (lambda _
                   ;; Don't try to create /var/cache/fontconfig.
                   (invoke "make" "install"
                           "fc_cachedir=$(TMPDIR)"
                           "RUN_FC_CACHE_TEST=false"))))))
   (synopsis "Library for configuring and customizing font access")
   (description
    "Fontconfig can discover new fonts when installed automatically;
perform font name substitution, so that appropriate alternative fonts can
be selected if fonts are missing;
identify the set of fonts required to completely cover a set of languages;
have GUI configuration tools built as it uses an XML-based configuration file;
efficiently and quickly find needed fonts among the set of installed fonts;
be used in concert with the X Render Extension and FreeType to implement
high quality, anti-aliased and subpixel rendered text on a display.")
   ; The exact license is more X11-style than BSD-style.
   (license (license:non-copyleft "file://COPYING"
                       "See COPYING in the distribution."))
   (home-page "https://www.freedesktop.org/wiki/Software/fontconfig")))

(define-public t1lib
  (package
   (name "t1lib")
   (version "5.1.2")
   (source (origin
            (method url-fetch)
            (uri (list (string-append "ftp://sunsite.unc.edu/pub/Linux/libs/"
                                      "graphics/" name "-" version ".tar.gz")
                       (string-append "https://fossies.org/linux/misc/old/"
                                      name "-" version ".tar.gz")))
            (sha256 (base32
                     "0nbvjpnmcznib1nlgg8xckrmsw3haa154byds2h90y2g0nsjh4w2"))
            (patches (search-patches
                       "t1lib-CVE-2010-2642.patch" ; 2011-0443, 2011-5244
                       "t1lib-CVE-2011-0764.patch"
                       "t1lib-CVE-2011-1552+.patch")))) ; 2011-1553, 2011-1554
   (properties `((lint-hidden-cve . ("CVE-2011-0433"
                                     "CVE-2011-1553"
                                     "CVE-2011-1554"
                                     "CVE-2011-5244"))))
   (build-system gnu-build-system)
   (arguments
    ;; Making the documentation requires latex, but t1lib is also an input
    ;; for building texlive.
    `(#:tests? #f ; no test target
      #:make-flags
      '("without_doc")))
   (synopsis "Library for generating bitmaps from Type 1 fonts")
   (description
    "T1lib is a library for generating/rasterising bitmaps from Type 1 fonts.
It is based on the code of the X11 rasteriser of the X11 project.

The bitmaps created by t1lib are returned in a data structure with type
GLYPH.  This special GLYPH-type is also used in the X11 window system to
describe character bitmaps.  It contains the bitmap data as well as some
metric information.  But t1lib is in itself entirely independent of the
X11-system or any other graphical user interface.")
   (license license:gpl2)
   (home-page "http://www.t1lib.org/")))

(define-public teckit
  (package
   (name "teckit")
   (version "2.5.8")
   (source
    (origin
      (method git-fetch)
      (uri (git-reference
            (url "https://github.com/silnrsi/teckit")
            (commit (string-append "v" version))))
      (file-name (git-file-name name version))
      (sha256
       (base32 "1jmsdmfz7bgq1n5qsqgpq1b1n77f1hll0czfw5wkxz4knzb14ndn"))))
   (build-system gnu-build-system)
   (inputs
    `(("zlib" ,zlib)
      ("expat" ,expat)))
   (native-inputs
    `(("autoconf" ,autoconf)
      ("automake" ,automake)
      ("libtool" ,libtool)
      ("perl" ,perl))) ; for the tests
   (synopsis "Toolkit for encoding conversions")
   (description
    "TECkit is a low-level toolkit intended to be used by other applications
that need to perform encoding conversions (e.g., when importing legacy data
into a Unicode-based application).  The primary component of the TECkit
package is therefore a library that performs conversions; this is the
\"TECkit engine\".  The engine relies on mapping tables in a specific binary
format (for which documentation is available); there is a compiler that
creates such tables from a human-readable mapping description (a simple
text file).

To facilitate the development and testing of mapping tables for TECkit,
several applications are also included in the current package; these
include simple tools for applying conversions to plain-text and Standard
Format files, as well as both command-line and simple GUI versions of the
TECkit compiler.  However, it is not intended that these tools will be the
primary means by which end users perform conversions, and they have not
been designed, tested, and debugged to the extent that general-purpose
applications should be.")
   (license license:lgpl2.1+)
   (home-page "http://scripts.sil.org/cms/scripts/page.php?cat_id=teckit")))

(define-public graphite2
  (package
   (name "graphite2")
   (version "1.3.12")
   (source
     (origin
       (method url-fetch)
       (uri (string-append "https://github.com/silnrsi/graphite/releases/"
                           "download/" version "/" name "-" version ".tgz"))
       (sha256
        (base32
         "1l1940d8fz67jm6a0x8cjb5p2dv48cvz3wcskwa83hamd70k15fd"))))
   (build-system cmake-build-system)
   (native-inputs
    `(("python" ,python-2) ; because of "import imap" in tests
      ("python-fonttools" ,python2-fonttools)))
   (inputs
    `(("freetype" ,freetype)))
   (synopsis "Reimplementation of the SIL Graphite text processing engine")
   (description
    "Graphite2 is a reimplementation of the SIL Graphite text processing
engine.  Graphite is a smart font technology designed to facilitate the
process known as shaping.  This process takes an input Unicode text string
and returns a sequence of positioned glyphids from the font.")
   (license license:lgpl2.1+)
   (home-page "https://github.com/silnrsi/graphite")))

(define-public potrace
  (package
    (name "potrace")
    (version "1.15")
    (source
     (origin
      (method url-fetch)
      (uri (string-append "mirror://sourceforge/potrace/" version
                          "/potrace-" version ".tar.gz"))
      (sha256
       (base32
        "17ajildjp14shsy339xarh1lw1p0k60la08ahl638a73mh23kcx9"))
      (patches (search-patches "potrace-tests.patch"))))
    (build-system gnu-build-system)
    (native-inputs `(("ghostscript" ,ghostscript))) ;for tests
    (inputs `(("zlib" ,zlib)))
    (arguments
     `(#:configure-flags
      `("--with-libpotrace"))) ; install library and headers
    (synopsis "Transform bitmaps into vector graphics")
    (description
     "Potrace is a tool for tracing a bitmap, which means, transforming a
bitmap into a smooth, scalable image.  The input is a bitmap (PBM, PGM, PPM,
or BMP format), and the default output is an encapsulated PostScript
file (EPS).  A typical use is to create EPS files from scanned data, such as
company or university logos, handwritten notes, etc.  The resulting image is
not \"jaggy\" like a bitmap, but smooth.  It can then be rendered at any
resolution.")
    (license license:gpl2+)
    (home-page "http://potrace.sourceforge.net/")))

(define-public libotf
  (package
    (name "libotf")
    (version "0.9.16")
    (source (origin
              (method url-fetch)
              (uri (string-append "mirror://savannah/m17n/libotf-"
                                  version ".tar.gz"))
              (sha256
               (base32 "0sq6g3xaxw388akws6qrllp3kp2sxgk2dv4j79k6mm52rnihrnv8"))))
    (build-system gnu-build-system)
    (native-inputs
     `(("pkg-config" ,pkg-config)))
    (propagated-inputs
     `(("freetype" ,freetype)))
    (home-page "https://www.nongnu.org/m17n/")
    (synopsis "Library for handling OpenType Font")
    (description "This library can read Open Type Layout Tables from an OTF
file.  Currently these tables are supported; head, name, cmap, GDEF, GSUB, and
GPOS.  It can convert a Unicode character sequence to a glyph code sequence by
using the above tables.")
    (license license:lgpl2.0+)))

(define-public libspiro
  (package
    (name "libspiro")
    (version "0.5.20150702")
    (source
     (origin
      (method url-fetch)
      (uri (string-append "https://github.com/fontforge/libspiro/releases"
                          "/download/" version "/libspiro-dist-" version ".tar.gz"))
      (sha256
       (base32
        "153ckwj6h3wwlsgcppzqj8cymv1927hi8ar8fzpchq5q89cj2kai"))))
    (build-system gnu-build-system)
    (synopsis "Clothoid to bezier conversion library")
    (description
     "Raph Levien's Spiro package as a library.  A mechanism for drawing
smooth contours with constant curvature at the spline joins.")
    (license license:gpl2+)
    (home-page "http://libspiro.sourceforge.net/")))

(define-public libuninameslist
  (package
    (name "libuninameslist")
    (version "20180701")
    (home-page "https://github.com/fontforge/libuninameslist")
    (source
     (origin
       (method url-fetch)
       (uri (string-append home-page "/releases/download/" version
                           "/libuninameslist-dist-" version ".tar.gz"))
       (sha256
        (base32
         "141wh2f5jsaw84mgw6vf2c9hd2wm957a2hpnicyqjbc7pk89gvca"))))
    (build-system gnu-build-system)
    (synopsis "Unicode names and annotation list")
    (description
     "LibUniNamesList holds www.unicode.org Nameslist.txt data which can be
useful for programs that need Unicode \"Names\", \"Annotations\", and block
definitions.")
    ;; COPYING specifies GPL2, but according to LICENSE it only covers the
    ;; configure script.  The actual code is BSD-3, and the Unicode data
    ;; is governed by an X11-style license only found on the web.
    (license (list license:bsd-3
                   (license:x11-style
                    "https://www.unicode.org/copyright.html#License")))))

(define-public fontforge
  (package
   (name "fontforge")
   (version "20170731")
   (source (origin
            (method url-fetch)
            (uri (string-append
                  "https://github.com/fontforge/fontforge/releases/download/"
                  version "/fontforge-dist-" version ".tar.xz"))
            (sha256 (base32
                     "08l8h3yvk4v7652jvmd3ls7nf5miybkx2fmkf1mpwwfixpxxw2l4"))))
   (build-system gnu-build-system)
   (native-inputs
    `(("pkg-config" ,pkg-config)))
   (inputs `(("cairo"           ,cairo)
             ("fontconfig"      ,fontconfig) ;dlopen'd
             ("freetype"        ,freetype)
             ("gettext"         ,gettext-minimal)
             ("glib"            ,glib) ;needed for pango detection
             ("libICE"          ,libice)
             ("libSM"           ,libsm)
             ("libX11"          ,libx11)
             ("libXi"           ,libxi)
             ("libjpeg"         ,libjpeg)
             ("libltdl"         ,libltdl)
             ("libpng"          ,libpng)
             ("libspiro"        ,libspiro)
             ("libtiff"         ,libtiff)
             ("libungif"        ,libungif)
             ("libuninameslist" ,libuninameslist)
             ("libxft"          ,libxft)
             ("libxml2"         ,libxml2)
             ("pango"           ,pango)
             ("potrace"         ,potrace)
             ;; FIXME: We use Python 2 here because there is a bug in Python
             ;; 3.7 that is triggered when Py_Main is called after Py_Init, as
             ;; is done by fontforge.  This will be fixed in Python 3.7.1.
             ("python"          ,python-2)
             ("zlib"            ,zlib)))
   (arguments
    '(#:phases
      (modify-phases %standard-phases
        (add-after 'install 'set-library-path
          (lambda* (#:key inputs outputs #:allow-other-keys)
            (let ((out (assoc-ref outputs "out"))
                  (potrace (string-append (assoc-ref inputs "potrace") "/bin")))
              (wrap-program (string-append out "/bin/fontforge")
                ;; Fontforge dynamically opens libraries.
                `("LD_LIBRARY_PATH" ":" prefix
                  ,(map (lambda (input)
                          (string-append (assoc-ref inputs input)
                                         "/lib"))
                        '("libtiff" "libjpeg" "libpng" "libungif"
                          "libxml2" "zlib" "libspiro" "freetype"
                          "pango" "cairo" "fontconfig")))
                ;; Checks for potrace program at runtime
                `("PATH" ":" prefix (,potrace)))
              #t))))

      ;; Skip test 40 "FontForge .sfd file open check" to work around
      ;; <https://github.com/fontforge/fontforge/issues/3246>.
      #:make-flags '("TESTSUITEFLAGS=-k '!\\.sfd'")))
   (synopsis "Outline font editor")
   (description
    "FontForge allows you to create and modify postscript, truetype and
opentype fonts.  You can save fonts in many different outline formats, and
generate bitmaps.")
   (license license:gpl3+)
   (home-page "https://fontforge.github.io/en-US/")))

(define-public python2-ufolib
  (package
    (name "python2-ufolib")
    (version "2.1.1")
    (source
     (origin
       (method url-fetch)
       (uri (pypi-uri "ufoLib" version ".zip"))
       (sha256
        (base32 "07qy6mx7z0wi9a30lc2hj5i9q1gnz1n8l40dmjz2c19mj9s6mz9l"))))
    (build-system python-build-system)
    (arguments
     `(#:python ,python-2))
    (propagated-inputs
     `(("python2-fonttools" ,python2-fonttools)))
    (native-inputs
     `(("unzip" ,unzip)
       ("python2-pytest" ,python2-pytest)
       ("python2-pytest-runner" ,python2-pytest-runner)))
    (home-page "https://github.com/unified-font-object/ufoLib")
    (synopsis "Low-level UFO reader and writer")
    (description
     "UfoLib reads and writes Unified Font Object (UFO)
files.  UFO is a file format that stores fonts source files.")
    (license license:bsd-3)))

(define-public python2-defcon
  (package
    (name "python2-defcon")
    (version "0.3.5")
    (source
     (origin
       (method url-fetch)
       (uri (pypi-uri "defcon" version ".zip"))
       (sha256
        (base32
         "03jlm2gy9lvbwj68kfdm43yaddwd634jwkdg4wf0jxx2s8mwbg22"))))
    (build-system python-build-system)
    (arguments
     `(#:python ,python-2))
    (native-inputs
     `(("unzip" ,unzip)
       ("python2-pytest" ,python2-pytest)
       ("python2-pytest-runner" ,python2-pytest-runner)))
    (propagated-inputs
     `(("python2-fonttools" ,python2-fonttools)
       ("python2-ufolib" ,python2-ufolib)))
    (home-page "https://pypi.python.org/pypi/defcon")
    (synopsis "Flexible objects for representing @acronym{UFO, unified font object} data")
    (description
     "Defcon is a set of @acronym{UFO, unified font object} based objects
optimized for use in font editing applications.  The objects are built to
be lightweight, fast and flexible.  The objects are very bare-bones and
they are not meant to be end-all, be-all objects.  Rather, they are meant
to provide base functionality so that you can focus on your application’s
behavior, not object observing or maintaining cached data.  Defcon
implements UFO3 as described by the UFO font format.")
    (license license:expat)))

(define-public nototools
  (package
    (name "nototools")
    (version "20170925")
    (source
     (origin
       (method url-fetch)
       (uri (string-append "https://github.com/googlei18n/nototools/"
                           "archive/v2017-09-25-tooling-for-phase3-"
                           "update.tar.gz"))
       (file-name (string-append name "-" version ".tar.gz"))
       (sha256
        (base32
         "1pvacw18cm9l4sb66pqyjc7hc74xhhfxc7kd5ald8lixf4wzg0s8"))))
    (build-system python-build-system)
    (arguments
     `(#:python ,python-2))
    (propagated-inputs
     `(("python2-booleanoperations" ,python2-booleanoperations)
       ("python2-defcon" ,python2-defcon)
       ("python2-fonttools" ,python2-fonttools)
       ("python2-pillow" ,python2-pillow)
       ("python2-pyclipper" ,python2-pyclipper)
       ("python2-ufolib" ,python2-ufolib)))
    (home-page "https://github.com/googlei18n/nototools")
    (synopsis "Noto fonts support tools and scripts")
    (description
     "Nototools is a Python package containing Python scripts used to
maintain the Noto Fonts project.")
    (license (list license:asl2.0
                   ;; Sample texts are attributed to UN and OHCHR.
                   ;; The permissions on the UDHR are pretty lax:
                   ;; http://www.ohchr.org/EN/UDHR/Pages/Introduction.aspx
                   ;; "If UDHR translations or materials are reproduced, users
                   ;; should make reference to this website as a source by
                   ;; providing a link."
                   license:public-domain
                   (license:non-copyleft
                    "file://sample_texts/attributions.txt"
                    "See sample_texts/attributions.txt in the distribution.")))))<|MERGE_RESOLUTION|>--- conflicted
+++ resolved
@@ -6,12 +6,8 @@
 ;;; Copyright © 2017 Rene Saavedra <rennes@openmailbox.org>
 ;;; Copyright © 2017 Leo Famulari <leo@famulari.name>
 ;;; Copyright © 2017 Nils Gillmann <ng0@n0.is>
-<<<<<<< HEAD
-;;; Copyright © 2017 Tobias Geerinckx-Rice <me@tobias.gr>
+;;; Copyright © 2017, 2018 Tobias Geerinckx-Rice <me@tobias.gr>
 ;;; Copyright © 2018 Ricardo Wurmus <rekado@elephly.net>
-=======
-;;; Copyright © 2017, 2018 Tobias Geerinckx-Rice <me@tobias.gr>
->>>>>>> 030c9126
 ;;;
 ;;; This file is part of GNU Guix.
 ;;;
