--- conflicted
+++ resolved
@@ -774,17 +774,8 @@
                #$(this-package-native-input "psautohint-font-data")
                "tests/integration/data")
               (for-each make-file-writable
-<<<<<<< HEAD
-                        (find-files "tests/integration/data"))))
-          (replace 'check
-            (lambda* (#:key tests? #:allow-other-keys)
-              (when tests?
-                (invoke "pytest" "-vv")))))))
-    (propagated-inputs (list python-fonttools))
-=======
                         (find-files "tests/integration/data")))))))
-    (propagated-inputs (list python-fonttools-next))
->>>>>>> 97ed6757
+    (inputs (list python-fonttools))
     (native-inputs
      (list psautohint-font-data
            python-fs
