;;; GNU Guix --- Functional package management for GNU
;;; Copyright © 2014 John Darrington <jmd@gnu.org>
;;; Copyright © 2015 Andreas Enge <andreas@enge.fr>
;;; Copyright © 2015 David Hashe <david.hashe@dhashe.com>
;;; Copyright © 2015, 2016, 2020 Efraim Flashner <efraim@flashner.co.il>
;;; Copyright © 2016 Lukas Gradl <lgradl@openmailbox.org>
;;; Copyright © 2016 Francesco Frassinelli <fraph24@gmail.com>
;;; Copyright © 2016, 2017 Nikita <nikita@n0.is>
;;; Copyright © 2017, 2018 Ricardo Wurmus <rekado@elephly.net>
;;; Copyright © 2017, 2018, 2021 Tobias Geerinckx-Rice <me@tobias.gr>
;;; Copyright © 2017 Adonay Felipe Nogueira <https://libreplanet.org/wiki/User:Adfeno> <adfeno@hyperbola.info>
;;; Copyright © 2018 Jovany Leandro G.C <bit4bit@riseup.net>
;;; Copyright © 2018 Tim Gesthuizen <tim.gesthuizen@yahoo.de>
;;; Copyright © 2019 Pierre Neidhardt <mail@ambrevar.xyz>
;;; Copyright © 2019 Jan Wielkiewicz <tona_kosmicznego_smiecia@interia.pl>
;;; Copyright © 2019 Ivan Vilata i Balaguer <ivan@selidor.net>
;;; Copyright © 2020 Brett Gilio <brettg@gnu.org>
;;; Copyright © 2020 Michael Rohleder <mike@rohleder.de>
;;; Copyright © 2020 Raghav Gururajan <raghavgururajan@disroot.org>
;;; Copyright © 2020, 2021 Maxim Cournoyer <maxim.cournoyer@gmail.com>
;;; Copyright © 2020 Vincent Legoll <vincent.legoll@gmail.com>
;;; Copyright © 2021 LibreMiami <packaging-guix@libremiami.org>
;;; Copyright © 2021 Sarah Morgensen <iskarian@mgsn.dev>
;;;
;;; This file is part of GNU Guix.
;;;
;;; GNU Guix is free software; you can redistribute it and/or modify it
;;; under the terms of the GNU General Public License as published by
;;; the Free Software Foundation; either version 3 of the License, or (at
;;; your option) any later version.
;;;
;;; GNU Guix is distributed in the hope that it will be useful, but
;;; WITHOUT ANY WARRANTY; without even the implied warranty of
;;; MERCHANTABILITY or FITNESS FOR A PARTICULAR PURPOSE.  See the
;;; GNU General Public License for more details.
;;;
;;; You should have received a copy of the GNU General Public License
;;; along with GNU Guix.  If not, see <http://www.gnu.org/licenses/>.

(define-module (gnu packages telephony)
  #:use-module (gnu packages)
  #:use-module (gnu packages admin)
  #:use-module (gnu packages aidc)
  #:use-module (gnu packages algebra)
  #:use-module (gnu packages autotools)
  #:use-module (gnu packages avahi)
  #:use-module (gnu packages audio)
  #:use-module (gnu packages base)
  #:use-module (gnu packages boost)
  #:use-module (gnu packages check)
  #:use-module (gnu packages compression)
  #:use-module (gnu packages crypto)
  #:use-module (gnu packages databases)
  #:use-module (gnu packages docbook)
  #:use-module (gnu packages documentation)
  #:use-module (gnu packages file)
  #:use-module (gnu packages protobuf)
  #:use-module (gnu packages gettext)
  #:use-module (gnu packages gl)
  #:use-module (gnu packages glib)
  #:use-module (gnu packages gnome)
  #:use-module (gnu packages gnupg)
  #:use-module (gnu packages gtk)
  #:use-module (gnu packages image)
  #:use-module (gnu packages libcanberra)
  #:use-module (gnu packages linphone)
  #:use-module (gnu packages linux)
  #:use-module (gnu packages multiprecision)
  #:use-module (gnu packages ncurses)
  #:use-module (gnu packages netpbm)
  #:use-module (gnu packages networking)
  #:use-module (gnu packages pcre)
  #:use-module (gnu packages perl)
  #:use-module (gnu packages pkg-config)
  #:use-module (gnu packages pulseaudio)
  #:use-module (gnu packages python)
  #:use-module (gnu packages qt)
  #:use-module (gnu packages serialization)
  #:use-module (gnu packages speech)
  #:use-module (gnu packages tls)
  #:use-module (gnu packages upnp)
  #:use-module (gnu packages video)
  #:use-module (gnu packages webkit)
  #:use-module (gnu packages xiph)
  #:use-module (gnu packages xorg)
  #:use-module (gnu packages xml)
  #:use-module (gnu packages readline)
  #:use-module (gnu packages bison)
  #:use-module (gnu packages flex)
  #:use-module ((guix licenses) #:prefix license:)
  #:use-module (guix packages)
  #:use-module (guix download)
  #:use-module (guix git-download)
  #:use-module (guix build-system cmake)
  #:use-module (guix build-system gnu)
  #:use-module (guix build-system qt))

(define-public libilbc
  (package
    (name "libilbc")
    (version "2.0.2")
    (source
     (origin
       (method git-fetch)
       (uri
        (git-reference
         (url "https://github.com/TimothyGu/libilbc")
         (commit
          (string-append "v" version))))
       (file-name
        (git-file-name name version))
       (sha256
        (base32
         "1j1pn1w1198qvdiq2hgv9hkyq2nqcvmfnwlgppac633idkjnjrqx"))))
    (build-system cmake-build-system)
    (arguments
     `(#:tests? #f))                    ; No target
    (native-inputs
     `(("pkg-config" ,pkg-config)))
    (synopsis "Libre iLBC codec")
    (description "LibiLBC is a packaging friendly copy of the iLBC codec from
the WebRTC project.  It provides a base for distribution packages and can be
used as drop-in replacement for the non-free code from RFC 3591.")
    (home-page "https://github.com/TimothyGu/libilbc")
    (license license:bsd-3)))

(define-public spandsp
  (package
    (name "spandsp")
    (version "0.0.6")
    (source
     (origin
       (method url-fetch)
       (uri
        ;; The original upstream has been down since the end of March 2020.
        (string-append "https://web.archive.org/web/20180626203108/"
                       "https://www.soft-switch.org/downloads/" name "/"
                       name "-" version ".tar.gz"))
       (sha256
        (base32 "0rclrkyspzk575v8fslzjpgp4y2s4x7xk3r55ycvpi4agv33l1fc"))))
    (build-system gnu-build-system)
    (outputs '("out" "doc" "static"))   ;doc contains HTML documentation
    (arguments
     `(#:configure-flags '("--enable-doc=yes" "--enable-tests=yes")
       #:parallel-build? #f ;non-deterministic build failures may occur otherwise
       #:parallel-tests? #f ;fails removing the same the files twice otherwise
       #:phases (modify-phases %standard-phases
                  (add-after 'unpack 'patch-configure.ac
                    (lambda _
                      ;; spandsp looks at hard coded locations of the FHS to
                      ;; find libxml2.
                      (substitute* "configure.ac"
                        (("AC_MSG_CHECKING\\(for libxml/xmlmemory\\.h.*" all)
                         (string-append all
                                        "PKG_CHECK_MODULES(XML2, libxml-2.0)\n"
                                        "CPPFLAGS+=\" $XML2_CFLAGS\"\n")))
                      ;; Force a regeneration of the autotools build system.
                      (delete-file "autogen.sh")
                      (delete-file "configure")
                      #t))
                  (add-after 'unpack 'do-not-install-data-files
                    ;; The .tiff images produced for tests are not
                    ;; reproducible and it is not desirable to have those
                    ;; distributed.
                    (lambda _
                      (substitute* '("test-data/itu/fax/Makefile.am"
                                     "test-data/etsi/fax/Makefile.am")
                        (("nobase_data_DATA")
                         "noinst_DATA"))
                      #t))
                  (add-after 'install 'install-doc
                    (lambda* (#:key outputs #:allow-other-keys)
                      (let ((doc (string-append (assoc-ref outputs "doc")
                                                "/share/doc/" ,name "-" ,version)))
                        (copy-recursively "doc/t38_manual" doc)
                        #t)))
                  (add-after 'install 'move-static-libraries
                    (lambda* (#:key outputs #:allow-other-keys)
                      (let ((out (assoc-ref outputs "out"))
                            (static (assoc-ref outputs "static")))
                        (mkdir-p (string-append static "/lib"))
                        (with-directory-excursion out
                          (for-each (lambda (file)
                                      (rename-file file
                                                   (string-append static "/"
                                                                  file)))
                                    (find-files "lib" "\\.a$")))
                        #t))))))
    (native-inputs
     `(("autoconf" ,autoconf)
       ("automake" ,automake)
       ("libtool" ,libtool)
       ("pkg-config" ,pkg-config)
       ;; For the tests
       ("fftw" ,fftw)
       ("libpcap" ,libpcap)
       ("libsndfile" ,libsndfile)
       ("libjpeg" ,libjpeg-turbo)      ;XXX: should be propagated from libtiff
       ("libtiff" ,libtiff)
       ("netpbm" ,netpbm)
       ("sox" ,sox)
       ;; For the documentation
       ("docbook-xml" ,docbook-xml-4.3)
       ("docbook-xsl" ,docbook-xsl)
       ("doxygen" ,doxygen)
       ("libxml2" ,libxml2)
       ("libxslt" ,libxslt)))
    (synopsis "DSP library for telephony")
    (description "SpanDSP is a library of DSP functions for telephony, in the
8000 sample per second world of E1s, T1s, and higher order PCM channels.  It
contains low level functions, such as basic filters.  It also contains higher
level functions, such as cadenced supervisory tone detection, and a complete
software FAX machine.")
    (home-page "https://web.archive.org/web/20180626203108/\
https://www.soft-switch.org/index.html")
    (license (list license:lgpl2.1+  ;for the library
                   license:gpl2+)))) ;for the test suites and support programs

(define-public commoncpp
  (package
   (name "commoncpp")
   (version "1.8.1")
   (source (origin
            (method url-fetch)
            (uri (string-append "mirror://gnu/" name "/commoncpp2-"
                   version ".tar.gz"))
            (sha256 (base32
                     "0kmgr5w3b1qwzxnsnw94q6rqs0hr8nbv9clf07ca2a2fyypx9kjk"))))
    (arguments
     `(#:phases
       (modify-phases %standard-phases
         (add-before 'configure 'pre-configure
           (lambda _
             (substitute* "src/applog.cpp"
               (("^// TODO sc.*") "#include <sys/types.h>\n#include <sys/stat.h>\n"))
             #t)))))
   (build-system gnu-build-system)
   (synopsis "(u)Common C++ framework for threaded applications")
   (description "GNU Common C++ is an portable, optimized class framework for
threaded applications, supporting concurrent synchronization, inter-process
communications via sockets, and various methods for data handling, such as
serialization and XML parsing.  It includes the uCommon C++ library, a smaller
reimplementation.")
   (license license:gpl2+) ; plus runtime exception
   (properties '((ftp-directory . "/gnu/commoncpp")
                 (upstream-name . "commoncpp2")))
   (home-page "https://www.gnu.org/software/commoncpp/")))

(define-public ucommon
  (package
   (name "ucommon")
   (version "7.0.0")
   (source (origin
            (method url-fetch)
            (uri (string-append "mirror://gnu/commoncpp/" name "-"
                   version ".tar.gz"))
            (sha256 (base32
                     "1mv080rvrhyxyhgqiqr8r9jdqhg3xhfawjvfj5zgj47h59nggjba"))))
   (build-system gnu-build-system)
   (inputs `(("gnutls" ,gnutls)))
   (synopsis "Common C++ framework for threaded applications")
   (description "GNU uCommon C++ is meant as a very light-weight C++ library
to facilitate using C++ design patterns even for very deeply embedded
applications, such as for systems using uclibc along with posix threading
support.")
   (license license:gpl3+)
   (home-page "https://www.gnu.org/software/commoncpp/")
   (properties '((ftp-directory . "/gnu/commoncpp")))))

(define-public ccrtp
  (package
   (name "ccrtp")
   (version "2.1.2")
   (source (origin
            (method url-fetch)
            (uri (string-append "mirror://gnu/ccrtp/ccrtp-"
                   version ".tar.gz"))
            (sha256 (base32
                     "17ili8l7zqbbkzr1rcy4hlnazkf50mds41wg6n7bfdsx3c7cldgh"))))
   (build-system gnu-build-system)
   (inputs `(("ucommon" ,ucommon)
             ("libgcrypt" ,libgcrypt)))
   (native-inputs `(("pkg-config" ,pkg-config)))
   (synopsis "Implementation of RTP (real-time transport protocol)")
   (description  "GNU ccRTP is an implementation of RTP, the real-time transport
protocol from the IETF.  It is suitable both for high capacity servers and
personal client applications.  It is flexible in its design, allowing it to
function as a framework for the framework, rather than just being a
packet-manipulation library.")
   (license license:gpl2+) ; plus runtime exception
   (home-page "https://www.gnu.org/software/ccrtp/")))

(define-public zrtpcpp
  (package
    (name "zrtpcpp")
    (version "4.6.6")
    (source
     (origin
       (method git-fetch)
       (uri
        (git-reference
         (url "https://github.com/wernerd/ZRTPCPP")
         (commit
          (string-append "V" version))))
       (file-name
        (git-file-name name version))
       (sha256
        (base32
         "06vphvh4dgi7ah5qkq53wqvswv8l273x0xwbc447qmgvamm0x1vs"))))
    (build-system cmake-build-system)
    (arguments
     `(#:tests? #f))                    ; No target
    (native-inputs
     `(("pkg-config" ,pkg-config)))
    (inputs
     `(("ccrtp" ,ccrtp)
       ("ucommon" ,ucommon)))
    (synopsis "C++ Implementation of ZRTP protocol")
    (description  "GNU ZRTP C++ provides a library that adds ZRTP support to the
GNU ccRTP stack and serves as library for other RTP stacks
(PJSIP, GStreamer).")
    (home-page "https://www.gnu.org/software/ccrtp/zrtp")
    (license license:lgpl3+)))

(define-public osip
  (package
   (name "osip")
   (version "5.2.1")
   (source (origin
            (method url-fetch)
            (uri (string-append "mirror://gnu/osip/libosip2-" version ".tar.gz"))
            (patches (search-patches "osip-CVE-2017-7853.patch"))
            (sha256
             (base32
              "1wibs2zs035ay7qvl5ai8drv6f0xw7iscb0frmpgax3pisy88dzf"))))
   (build-system gnu-build-system)

   (synopsis "Library implementing SIP (RFC-3261)")
   (description "GNU oSIP is an implementation of the SIP protocol.  It is
used to provide multimedia and telecom software developers with an interface
to initiate and control SIP sessions.")
   (license license:lgpl2.1+)
   (properties '((ftp-directory . "/gnu/osip")
                 (upstream-name . "libosip2")))
   (home-page "https://www.gnu.org/software/osip/")))


(define-public exosip
  (package
   (name "exosip")
   (version "4.1.0")
   (source (origin
            (method url-fetch)
            (uri (string-append "mirror://savannah/exosip/libeXosip2-"
                                version ".tar.gz"))
            (sha256 (base32
                     "17cna8kpc8nk1si419vgr6r42k2lda0rdk50vlxrw8rzg0xp2xrw"))))
   (build-system gnu-build-system)
   (inputs `(("osip" ,osip)))
   (synopsis "Sip abstraction library")
   (description "EXosip is a library that hides the complexity of using the
SIP protocol for multimedia session establishment.  This protocol is mainly to
be used by VoIP telephony applications (endpoints or conference server) but
might be also useful for any application that wish to establish sessions like
multiplayer games.")
   (license license:gpl2+)
   ;; (plus OpenSSL linking exception)
   ;; http://git.savannah.gnu.org/cgit/exosip.git/plain/LICENSE.OpenSSL
    (home-page "https://savannah.nongnu.org/projects/exosip")))

(define-public sipwitch
  (package
   (name "sipwitch")
   (version "1.9.15")
   (source (origin
            (method url-fetch)
            (uri (string-append "mirror://gnu/sipwitch/sipwitch-"
                   version ".tar.gz"))
            (sha256 (base32
                     "10lli9c703d7qbarzc0lgmz963ppncvnrklwrnri0s1zcmmahyia"))))
   (build-system gnu-build-system)
   ;; The configure.ac uses pkg-config but in a kludgy way which breaks when
   ;; cross-compiling.  Among other issues there the program name "pkg-config"
   ;; is hard coded instead of respecting the PKG_CONFIG environment variable.
   ;; Fortunately we can avoid the use of pkg-config and set the dependency
   ;; flags ourselves.
   (arguments `(#:configure-flags
                `("--without-pkg-config"
                  ,(string-append "UCOMMON_CFLAGS=-I"
                                  (assoc-ref %build-inputs "ucommon") "/include")
                  "UCOMMON_LIBS=-lusecure -lucommon -lrt -ldl -lpthread"
                  ,(string-append "LIBOSIP2_CFLAGS=-I"
                                  (assoc-ref %build-inputs "osip") "/include")
                  "LIBOSIP2_LIBS=-losipparser2 -losip2"
                  ,(string-append "--sysconfdir=" (assoc-ref %outputs "out")
                                  "/etc")
                  "EXOSIP2_LIBS=-leXosip2"
                  ,(string-append "EXOSIP2_CFLAGS=-I"
                                  (assoc-ref %build-inputs "exosip")
                                  "/include"))))
   (inputs `(("ucommon" ,ucommon)
             ("exosip" ,exosip)
             ("osip" ,osip)))
   (synopsis "Secure peer-to-peer VoIP server for the SIP protocol")
   (description "GNU SIP Witch is a peer-to-peer Voice-over-IP server that
uses the SIP protocol.  Calls can be made from behind NAT firewalls and
without the need for a service provider.  Its peer-to-peer design ensures that
there is no central point for media intercept or capture and thus it can be
used to construct a secure telephone system that operates over the public
internet.")
   (license license:gpl3+)
   (home-page "https://www.gnu.org/software/sipwitch/")))

(define-public libsrtp
  (package
    (name "libsrtp")
<<<<<<< HEAD
    (version "2.4.0")
=======
    (version "2.4.2")
>>>>>>> 371aa577
    (source (origin
              (method git-fetch)
              (uri (git-reference
                     (url "https://github.com/cisco/libsrtp")
                     (commit (string-append "v" version))))
              (file-name (git-file-name name version))
              (sha256
               (base32
<<<<<<< HEAD
                "0syl2ywddgqz29h43d6rc7waf3hp2yc14yhnrvdsja2bg8wrv6sb"))))
=======
                "1gswpjm4jacfxmgglbf8hxi3yzsag4drk4q943p0wkmv21zj8l78"))))
>>>>>>> 371aa577
    (native-inputs
     `(("psmisc" ,psmisc)               ;some tests require 'killall'
       ("procps" ,procps)))
    (build-system gnu-build-system)
    (arguments
     '(#:test-target "runtest"
       #:phases (modify-phases %standard-phases
                  (add-after 'build 'build-shared
                    (lambda* (#:key (make-flags '()) #:allow-other-keys)
                      ;; Build the shared library separately because
                      ;; the test runner requires a static build.
                      (apply invoke "make" "shared_library" make-flags)
                      #t))
                  (add-after 'install 'remove-static-library
                    (lambda* (#:key outputs #:allow-other-keys)
                      (delete-file (string-append (assoc-ref outputs "out")
                                                  "/lib/libsrtp2.a"))
                      #t)))))
    (synopsis "Secure RTP (SRTP) Reference Implementation")
    (description
     "This package provides an implementation of the Secure Real-time Transport
Protocol (@dfn{SRTP}), the Universal Security Transform (@dfn{UST}), and a
supporting cryptographic kernel.")
    (home-page "https://github.com/cisco/libsrtp")
    (license license:bsd-3)))

(define-public libiax2
  (let ((commit "0e5980f1d78ce462e2d1ed6bc39ff35c8341f201"))
    ;; This is the commit used by the Ring Project.
    (package
      (name "libiax2")
      (version (string-append "0.0.0-1." (string-take commit 7)))
      (source
       (origin
         (method git-fetch)
         (uri (git-reference
               (url "https://gitlab.savoirfairelinux.com/sflphone/libiax2.git")
               (commit commit)))
         (file-name (git-file-name name version))
         (sha256
          (base32
           "0d269474kk1933c55hx4azw3sak5ycfrxkw6ida0sb2cm00kfich"))))
      (build-system gnu-build-system)
      (native-inputs
       `(("autoconf" ,autoconf)
         ("automake" ,automake)
         ("libtool" ,libtool)))
      (home-page "https://gitlab.savoirfairelinux.com/sflphone/libiax2")
      (synopsis "Inter-Asterisk-Protocol library")
      (description "LibIAX2 implements the Inter-Asterisk-Protocol for relaying
Voice-over-IP (VoIP) communications.")
      ;; The file 'src/md5.c' is released into the public domain by RSA Data
      ;; Security.  The files 'src/answer.h', 'src/miniphone.c',
      ;; 'src/options.c', 'src/options.h', 'src/ring10.h', 'src/winiphone.c' are
      ;; covered under the 'GPL'.
      ;; The package as a whole is distributed under the LGPL 2.0.
      (license (list license:lgpl2.0
                     license:public-domain
                     license:gpl2+)))))

(define-public seren
  (package
    (name "seren")
    (version "0.0.21")
    (source (origin
              (method url-fetch)
              (uri (string-append "http://holdenc.altervista.org/"
                                  "seren/downloads/seren-" version
                                  ".tar.gz"))
              (sha256
               (base32
                "06mams6bng7ib7p2zpfq88kdr4ffril9svzc9lprkb0wjgmkglk9"))))
    (build-system gnu-build-system)
    (arguments '(#:tests? #f))  ; no "check" target
    (inputs
     `(("alsa-lib" ,alsa-lib)
       ("gmp" ,gmp)
       ("libogg" ,libogg)
       ("ncurses" ,ncurses)
       ("opus" ,opus)))
    (synopsis "Simple VoIP program to create conferences from the terminal")
    (description
     "Seren is a simple VoIP program based on the Opus codec that allows you
to create a voice conference from the terminal, with up to 10 participants,
without having to register accounts, exchange emails, or add people to contact
lists.  All you need to join an existing conference is the host name or IP
address of one of the participants.")
    (home-page "http://holdenc.altervista.org/seren/")
    (license license:gpl3+)))

(define-public mumble
  (package
    (name "mumble")
    (version "1.3.4")
    (source (origin
              (method url-fetch)
              (uri
               (string-append
                "https://github.com/mumble-voip/mumble/releases/download/"
                version "/" name "-" version ".tar.gz"))
              (sha256
               (base32
                "14v0rgy1a5alxmz7ly95y38bdj0hx79yysgkcd8r8p9qqfzlwpv1"))
              (modules '((guix build utils)
                         (ice-9 ftw)
                         (srfi srfi-1)))
              (snippet
               `(begin
                  (let ((keep
                         '("arc4random-src"
                           "celt-0.7.0-build"
                           "celt-0.7.0-src"
                           "celt-0.11.0-build"
                           "celt-0.11.0-src"
                           "qqbonjour-src"
                           "rnnoise-build"
                           "rnnoise-src"
                           "smallft-src")))
	            (with-directory-excursion "3rdparty"
	              (for-each delete-file-recursively
			        (lset-difference string=?
                                                 (scandir ".")
                                                 (cons* "." ".." keep))))
                    #t)))))
    (build-system qt-build-system)
    (arguments
     `(#:tests? #f  ; no "check" target
       #:phases
       (modify-phases %standard-phases
         (replace 'configure
           (lambda* (#:key inputs outputs #:allow-other-keys)
             (invoke "qmake" "main.pro" "QMAKE_LRELEASE=lrelease"
                     (string-append "MUMBLE_PYTHON="
                                    (search-input-file inputs
                                                       "/bin/python3"))
                     (string-append "CONFIG+="
                                    (string-join
                                     ;; Options used are listed in the same order
                                     ;; as in the "INSTALL" file
                                     ;; (plus the final "packaged" and "release").
                                     (list "no-bundled-speex" ; in speex
                                           "no-bundled-opus" ; in opus
                                           "no-g15" ; not packaged
                                           "no-jackaudio" ; use pulse
                                           "no-oss" ; use pulse
                                           "no-alsa" ; use pulse
                                           "no-update"
                                           "no-embed-qt-translations"
                                           "no-ice" ; not packaged
                                           "packaged"
                                           "release")))
                     (string-append "DEFINES+="
                                    "PLUGIN_PATH="
                                    (assoc-ref outputs "out")
                                    "/lib/mumble"))))
         (add-before 'configure 'fix-libspeechd-include
           (lambda _
             (substitute* "src/mumble/TextToSpeech_unix.cpp"
               (("libspeechd.h") "speech-dispatcher/libspeechd.h"))
             #t))
         ;; disable statistic gathering by default. see <https://bugs.gnu.org/25201>
         (add-before 'configure 'fix-statistic-gathering-default
           (lambda _
             (substitute* "src/mumble/Settings.cpp"
               (("bUsage = true;") "bUsage = false;"))
             #t))
         (add-before 'configure 'fix-mumble-overlay
           (lambda* (#:key outputs #:allow-other-keys)
              (with-output-to-file "scripts/mumble-overlay"
                (lambda ()
                  (format #t "#!~a~%" (which "bash"))
                  (format #t "export LD_PRELOAD=\"~a $LD_PRELOAD\"~%"
                          (string-append (assoc-ref outputs "out")
                                         "/lib/mumble/libmumble.so.1"))
                  (format #t "exec \"${@}\"")))
              #t))
         (add-before 'install 'disable-murmur-ice
           (lambda _
             (substitute* "scripts/murmur.ini.system"
               (("^ice=") ";ice="))
             #t))
         (replace 'install ; install phase does not exist
           (lambda* (#:key inputs outputs #:allow-other-keys)
             (let* ((out (assoc-ref outputs "out"))
                    (etc (string-append out "/etc/murmur"))
                    (dbus (string-append out "/etc/dbus-1/system.d/"))
                    (bin (string-append out "/bin"))
                    (services (string-append out "/share/services"))
                    (applications (string-append out "/share/applications"))
                    (icons (string-append out "/share/icons/hicolor/scalable/apps"))
                    (man (string-append out "/share/man/man1"))
                    (lib (string-append out "/lib/mumble")))
               (install-file "release/mumble" bin)
               (install-file "scripts/mumble-overlay" bin)
               (install-file "scripts/mumble.protocol" services)
               (install-file "scripts/mumble.desktop" applications)
               (install-file "icons/mumble.svg" icons)
               (install-file "man/mumble-overlay.1" man)
               (install-file "man/mumble.1" man)
               (install-file "release/murmurd" bin)
               (install-file "scripts/murmur.ini.system" etc)
               (rename-file (string-append etc "/murmur.ini.system")
                            (string-append etc "/murmur.ini"))
               (install-file "scripts/murmur.conf" dbus)
               (install-file "man/murmurd.1" man)
               (for-each (lambda (file) (install-file file lib))
                         (find-files "." "\\.so\\."))
               (for-each (lambda (file) (install-file file lib))
                         (find-files "release/plugins" "\\.so$"))
               #t))))))
    (inputs
     `(("avahi" ,avahi)
       ("boost" ,boost)
       ("libsndfile" ,libsndfile/fixed)
       ("libxi" ,libxi)
       ("mesa" ,mesa) ; avoid bundled
       ("openssl" ,openssl)
       ("opus" ,opus) ; avoid bundled
       ("protobuf" ,protobuf)
       ("pulseaudio" ,pulseaudio)
       ("qtbase" ,qtbase-5)
       ("qtsvg" ,qtsvg)
       ("speech-dispatcher" ,speech-dispatcher)
       ("speex" ,speex) ; avoid bundled
       ("speexdsp" ,speexdsp))) ; avoid bundled
    (native-inputs
     `(("pkg-config" ,pkg-config)
       ("python" ,python)
       ("qttools" ,qttools)))
    (synopsis "Low-latency, high quality voice chat software")
    (description
     "Mumble is an low-latency, high quality voice chat
software primarily intended for use while gaming.
Mumble consists of two applications for separate usage:
@code{mumble} for the client, and @code{murmur} for the server.")
    (home-page "https://wiki.mumble.info/wiki/Main_Page")
    (license (list license:bsd-3 ; mumble celt-0.7.0 qqbonjour rnnoise smallft
                   license:bsd-2 ; celt-0.11.0
                   license:isc)))) ; arc4random

(define-public twinkle
  (package
    (name "twinkle")
    (version "1.10.2")
    (source
     (origin
       (method git-fetch)
       (uri
        (git-reference
         (url "https://github.com/LubosD/twinkle")
         (commit
          (string-append "v" version))))
       (file-name
        (git-file-name name version))
       (patches
        (search-patches "twinkle-bcg729.patch")) ; To support new BCG729 API.
       (sha256
        (base32
         "0s0gi03xwvzp02ah4q6j33r9jx9nbayr6dxlg2ck9pwbay1nq1hx"))))
    (build-system qt-build-system)
    (arguments
     `(#:tests? #f                      ; no test target
       #:configure-flags
       (list
        ;; FIX-ME: Make Twinkle compatible with libre version of iLBC.
        ;; "-DWITH_ILBC=On"                ; For iLBC Codec Support
        "-DWITH_ZRTP=On"                ; For ZRTP Support
        "-DWITH_G729=On"                ; For G729 Codec Support
        "-DWITH_SPEEX=On")))            ; For Speex Codec Support
    (native-inputs
     `(("bison" ,bison)
       ("flex" ,flex)
       ("qttools" ,qttools)))
    (inputs
     `(("alsa-lib" ,alsa-lib)
       ("bcg729" ,bcg729)
       ("zrtpcpp" ,zrtpcpp)
       ("ccrtp" ,ccrtp)
       ("file" ,file)
       ("libilbc" ,libilbc)
       ("libsndfile" ,libsndfile)
       ("libxml2" ,libxml2)
       ("qtbase" ,qtbase-5)
       ("qtdeclarative" ,qtdeclarative)
       ("qtquickcontrols" ,qtquickcontrols)
       ("readline" ,readline)
       ("speex" ,speex)
       ("speexdsp" ,speexdsp)
       ("ucommon" ,ucommon)))
    (synopsis "Softphone for voice over IP and instant messaging")
    (description "Twinkle is a softphone for your voice over IP and instant
messaging communcations using the SIP protocol.  You can use it for direct
IP phone to IP phone communication or in a network using a SIP proxy to route
your calls and messages.")
    (home-page "http://twinkle.dolezel.info/")
    (license license:gpl2+)))

(define-public pjproject
  (package
    (name "pjproject")
    (version "2.11")
    (source
     (origin
       (method git-fetch)
       (uri (git-reference
             (url "https://github.com/pjsip/pjproject")
             (commit version)))
       (file-name (git-file-name name version))
       (sha256
        (base32
         "1kn9g1x1vmh4130ghph8mldz5m89gsjs4vpdzlzm98m3808gk5an"))
       (modules '((guix build utils)))
       (snippet
        '(begin
           ;; Remove bundled libraries.
           (delete-file-recursively "third_party")
           (substitute* "aconfigure.ac"
             (("third_party/build/os-auto.mak") ""))
           (substitute* "Makefile"
             (("third_party/build") ""))))))
    (build-system gnu-build-system)
    (outputs '("out" "debug" "static"))
    (arguments
     `(#:tests? #t
       #:test-target "selftest"
       #:configure-flags
       (list "--enable-shared"
             "--with-external-speex"
             "--with-external-gsm"
             "--with-external-srtp"
             "--with-external-pa"
             ;; The following flag is Linux specific.
             ,@(if (string-contains (or (%current-system)
                                        (%current-target-system)) "linux")
                   '("--enable-epoll")
                   '())
             "--with-gnutls"            ;disable OpenSSL checks
             "--disable-libyuv"         ;TODO: add missing package
             "--disable-silk"           ;TODO: add missing package
             "--disable-libwebrtc"      ;TODO: add missing package
             "--disable-ilbc-codec"     ;cannot be unbundled
             "--disable-g7221-codec"    ;TODO: add missing package
             "--enable-libsamplerate"
             ;; -DNDEBUG is set to prevent pjproject from raising
             ;; assertions that aren't critical, crashing
             ;; applications as the result.
             "CFLAGS=-DNDEBUG"
             ;; Specify a runpath reference to itself, which is missing and
             ;; causes the validate-runpath phase to fail.
             (string-append "LDFLAGS=-Wl,-rpath=" (assoc-ref %outputs "out")
                            "/lib"))
       #:phases
       (modify-phases %standard-phases
         (add-after 'unpack 'make-source-files-writable
           ;; Make all the files writable to prevent the following error:
           ;; "autom4te: cannot open aconfigure: Permission denied".
           (lambda _
             (for-each make-file-writable (find-files "."))))
         (add-before 'build 'build-dep
           (lambda _ (invoke "make" "dep")))
         ;; The check phases is moved after the install phase so to
         ;; use the installed shared libraries for the tests.
         (delete 'check)
         (add-after 'install 'move-static-libraries
           (lambda* (#:key outputs #:allow-other-keys)
             (let ((out (assoc-ref outputs "out"))
                   (s (string-append (assoc-ref outputs "static") "/lib")))
               (mkdir-p s)
               (with-directory-excursion out
                 (for-each (lambda (f)
                             (rename-file f (string-append s "/" (basename f))))
                           (find-files "." "\\.a$"))))))
         (add-after 'install 'check
           (assoc-ref %standard-phases 'check))
         (add-before 'patch-source-shebangs 'autoconf
           (lambda _
             (invoke "autoconf" "-v" "-f" "-i" "-o"
                     "aconfigure" "aconfigure.ac")))
         (add-before 'autoconf 'disable-some-tests
           (lambda _
             (substitute* "pjlib/src/pjlib-test/test.h"
               ;; Disable network tests which are slow and/or require an
               ;; actual network.
               (("#define GROUP_NETWORK.*")
                "#define GROUP_NETWORK 0\n"))
             (substitute* "self-test.mak"
               ;; Fails with: pjlib-util-test-x86_64-unknown-linux-gnu:
               ;; ../src/pjlib-util-test/resolver_test.c:1501: action2_1:
               ;; Assertio n `pj_strcmp2(&pkt->q[0].name, "_sip._udp."
               ;; "domain2.com")==0' failed.
               ((" pjlib_util_test ") ""))
             (substitute* "pjsip/src/test/test.h"
               ;; Fails with: Error: unable to acquire TCP transport:
               ;; [pj_status_t=120101] Network is unreachable.
               (("#define INCLUDE_TCP_TEST.*")
                "#define INCLUDE_TCP_TEST 0\n")
               ;; The TSX tests takes a very long time to run; skip them.
               (("#define INCLUDE_TSX_GROUP.*")
                "#define INCLUDE_TSX_GROUP 0\n"))
             (substitute* "pjsip/src/test/dns_test.c"
               ;; The round_robin_test fails non-deterministically (depending
               ;; on load); skip it (see:
               ;; https://github.com/pjsip/pjproject/issues/2500).
               (("round_robin_test(pool)") 0))
             (substitute* "pjmedia/src/test/test.h"
               ;; The following tests require a sound card.
               (("#define HAS_MIPS_TEST.*")
                "#define HAS_MIPS_TEST 0\n")
               (("#define HAS_JBUF_TEST.*")
                "#define HAS_JBUF_TEST 0\n"))
             (substitute* "Makefile"
               ;; Disable the pjnath and pjsua tests, which require an actual
               ;; network and an actual sound card, respectively.
               (("pjnath-test pjmedia-test pjsip-test pjsua-test")
                "pjmedia-test pjsip-test")))))))
    (native-inputs
     `(("autoconf" ,autoconf)
       ("automake" ,automake)
       ("libtool" ,libtool)
       ("pkg-config" ,pkg-config)))
    (inputs
     `(("bcg729" ,bcg729)
       ("gnutls" ,gnutls)
       ("gsm" ,gsm)
       ("libsamplerate" ,libsamplerate)
       ("libsrtp" ,libsrtp)
       ("opus" ,opus)
       ("portaudio" ,portaudio)
       ("speex" ,speex)
       ("speexdsp" ,speexdsp)))
    (home-page "https://www.pjsip.org")
    (synopsis "Session Initiation Protocol (SIP) stack")
    (description "PJProject provides an implementation of the Session
Initiation Protocol (SIP) and a multimedia framework.")
    (license license:gpl2+)))

(define-public libtgvoip
  (package
    (name "libtgvoip")
    (version "2.4.4")
    (source
     (origin
       (method git-fetch)
       (uri (git-reference
             (url "https://github.com/grishka/libtgvoip")
             (commit version)))
       (file-name (git-file-name name version))
       ;; Fix compilation on i686-linux architecture.
       ;; NOTE: Applying these patches is order-dependent!
       ;; The patch for WebRTC /must/ precede the patch for SSE2.
       (patches
        (search-patches "libtgvoip-disable-webrtc.patch"
                        "libtgvoip-disable-sse2.patch"))
       (sha256
        (base32
         "122kn3jx6v0kkldlzlpzvlwqxgp6pmzxsjhrhcxw12bx9c08sar5"))))
    (build-system gnu-build-system)
    (inputs
     `(("alsa-lib" ,alsa-lib)
       ("openssl" ,openssl)
       ("opus" ,opus)
       ("pulseaudio" ,pulseaudio)))
    (arguments
     `(#:phases
       (modify-phases %standard-phases
         ;; libtgvoip wants to dlopen libpulse and libasound, so tell it where
         ;; they are.
         (add-after 'unpack 'patch-dlopen
           (lambda* (#:key inputs #:allow-other-keys)
             (substitute* "os/linux/AudioPulse.cpp"
               (("libpulse\\.so")
                (search-input-file inputs "/lib/libpulse.so")))
             (substitute* '("os/linux/AudioInputALSA.cpp"
                            "os/linux/AudioOutputALSA.cpp")
               (("libasound\\.so")
                (search-input-file inputs "/lib/libasound.so"))))))))
    (synopsis "VoIP library for Telegram clients")
    (description "A collection of libraries and header files for implementing
telephony functionality into custom Telegram clients.")
    (home-page "https://github.com/zevlg/libtgvoip")
    (license license:unlicense)))<|MERGE_RESOLUTION|>--- conflicted
+++ resolved
@@ -414,11 +414,7 @@
 (define-public libsrtp
   (package
     (name "libsrtp")
-<<<<<<< HEAD
-    (version "2.4.0")
-=======
     (version "2.4.2")
->>>>>>> 371aa577
     (source (origin
               (method git-fetch)
               (uri (git-reference
@@ -427,11 +423,7 @@
               (file-name (git-file-name name version))
               (sha256
                (base32
-<<<<<<< HEAD
-                "0syl2ywddgqz29h43d6rc7waf3hp2yc14yhnrvdsja2bg8wrv6sb"))))
-=======
                 "1gswpjm4jacfxmgglbf8hxi3yzsag4drk4q943p0wkmv21zj8l78"))))
->>>>>>> 371aa577
     (native-inputs
      `(("psmisc" ,psmisc)               ;some tests require 'killall'
        ("procps" ,procps)))
