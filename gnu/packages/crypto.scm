;;; GNU Guix --- Functional package management for GNU
;;; Copyright © 2014 David Thompson <davet@gnu.org>
;;; Copyright © 2015, 2017, 2018, 2019 Ricardo Wurmus <rekado@elephly.net>
;;; Copyright © 2016, 2017, 2018, 2019 Leo Famulari <leo@famulari.name>
;;; Copyright © 2016 Lukas Gradl <lgradl@openmailbox>
;;; Copyright © 2016, 2017, 2018, 2019, 2020 Tobias Geerinckx-Rice <me@tobias.gr>
;;; Copyright © 2016, 2017 ng0 <ng0@n0.is>
;;; Copyright © 2016, 2017, 2019 Eric Bavier <bavier@member.fsf.org>
;;; Copyright © 2017 Pierre Langlois <pierre.langlois@gmx.com>
;;; Copyright © 2018 Efraim Flashner <efraim@flashner.co.il>
;;; Copyright © 2018 Arun Isaac <arunisaac@systemreboot.net>
;;; Copyright © 2018 Nicolas Goaziou <mail@nicolasgoaziou.fr>
;;; Copyright © 2018, 2020 Nicolò Balzarotti <nicolo@nixo.xyz>
;;; Copyright © 2018 Tim Gesthuizen <tim.gesthuizen@yahoo.de>
;;; Copyright © 2019 Pierre Neidhardt <mail@ambrevar.xyz>
;;; Copyright © 2019 Tanguy Le Carrour <tanguy@bioneland.org>
<<<<<<< HEAD
;;; Copyright © 2020 Marius Bakke <mbakke@fastmail.com>
=======
;;; Copyright © 2020 Jakub Kądziołka <kuba@kadziolka.net>
>>>>>>> ee4c927f
;;;
;;; This file is part of GNU Guix.
;;;
;;; GNU Guix is free software; you can redistribute it and/or modify it
;;; under the terms of the GNU General Public License as published by
;;; the Free Software Foundation; either version 3 of the License, or (at
;;; your option) any later version.
;;;
;;; GNU Guix is distributed in the hope that it will be useful, but
;;; WITHOUT ANY WARRANTY; without even the implied warranty of
;;; MERCHANTABILITY or FITNESS FOR A PARTICULAR PURPOSE.  See the
;;; GNU General Public License for more details.
;;;
;;; You should have received a copy of the GNU General Public License
;;; along with GNU Guix.  If not, see <http://www.gnu.org/licenses/>.

(define-module (gnu packages crypto)
  #:use-module (gnu packages)
  #:use-module (gnu packages admin)
  #:use-module (gnu packages aidc)
  #:use-module (gnu packages attr)
  #:use-module (gnu packages autotools)
  #:use-module (gnu packages boost)
  #:use-module (gnu packages check)
  #:use-module (gnu packages compression)
  #:use-module (gnu packages cryptsetup)
  #:use-module (gnu packages gettext)
  #:use-module (gnu packages gnupg)
  #:use-module (gnu packages image)
  #:use-module (gnu packages kerberos)
  #:use-module (gnu packages libbsd)
  #:use-module (gnu packages libffi)
  #:use-module (gnu packages linux)
  #:use-module (gnu packages lsof)
  #:use-module (gnu packages nettle)
  #:use-module (gnu packages password-utils)
  #:use-module (gnu packages perl)
  #:use-module (gnu packages perl-check)
  #:use-module (gnu packages pkg-config)
  #:use-module (gnu packages python)
  #:use-module (gnu packages python-xyz)
  #:use-module (gnu packages readline)
  #:use-module (gnu packages search)
  #:use-module (gnu packages serialization)
  #:use-module (gnu packages shells)
  #:use-module (gnu packages sqlite)
  #:use-module (gnu packages tcl)
  #:use-module (gnu packages tls)
  #:use-module (gnu packages xml)
  #:use-module ((guix licenses) #:prefix license:)
  #:use-module (guix packages)
  #:use-module (guix download)
  #:use-module (guix git-download)
  #:use-module (guix build-system cmake)
  #:use-module (guix build-system gnu)
  #:use-module (guix build-system perl)
  #:use-module (guix utils)
  #:use-module (srfi srfi-1)
  #:use-module (srfi srfi-26))

(define-public libsodium
  (package
    (name "libsodium")
    (version "1.0.18")
    (source (origin
            (method url-fetch)
            (uri (list (string-append
                        "https://download.libsodium.org/libsodium/"
                        "releases/libsodium-" version ".tar.gz")
                       (string-append
                        "https://download.libsodium.org/libsodium/"
                        "releases/old/libsodium-" version ".tar.gz")))
            (sha256
             (base32
              "1h9ncvj23qbbni958knzsli8dvybcswcjbx0qjjgi922nf848l3g"))))
    (build-system gnu-build-system)
    (synopsis "Portable NaCl-based crypto library")
    (description
     "Sodium is a new easy-to-use high-speed software library for network
communication, encryption, decryption, signatures, etc.")
    (license license:isc)
    (home-page "https://libsodium.org")))

(define-public libmd
  (package
    (name "libmd")
    (version "1.0.1")
    (source (origin
            (method url-fetch)
            (uri
             (list
              (string-append "https://archive.hadrons.org/software/libmd/libmd-"
                             version ".tar.xz")
              (string-append "https://libbsd.freedesktop.org/releases/libmd-"
                             version ".tar.xz")))
            (sha256
             (base32
              "0waclg2d5qin3r26gy5jvy4584ik60njc8pqbzwk0lzq3j9ynkp1"))))
    (build-system gnu-build-system)
    (synopsis "Message Digest functions from BSD systems")
    (description
     "The currently provided message digest algorithms are:
@itemize
@item MD2
@item MD4
@item MD5
@item RIPEMD-160
@item SHA-1
@item SHA-2 (SHA-256, SHA-384 and SHA-512)
@end itemize")
    (license (list license:bsd-3
                   license:bsd-2
                   license:isc
                   license:public-domain))
    (home-page "https://www.hadrons.org/software/libmd/")))

(define-public signify
  (package
    (name "signify")
    (version "29")
    (home-page "https://github.com/aperezdc/signify")
    (source (origin
              (method url-fetch)
              (uri (string-append "https://github.com/aperezdc/signify/releases"
                                  "/download/v" version "/signify-" version ".tar.xz"))
              (sha256
               (base32
                "1bzcax5kb4lr0rmpmrdpq5q0iq6b2dxzpl56li8aanbkck1c7hd9"))))
    (build-system gnu-build-system)
    ;; TODO Build with libwaive (described in README.md), to implement something
    ;; like OpenBSD's pledge().
    (arguments
     `(#:make-flags
       (list "CC=gcc"
             (string-append "PREFIX=" (assoc-ref %outputs "out")))
       #:phases
       (modify-phases %standard-phases
         (delete 'configure))))
    (native-inputs
     `(("pkg-config" ,pkg-config)))
    (inputs
     `(("libbsd" ,libbsd)))
    (synopsis "Create and verify cryptographic signatures")
    (description "The signify utility creates and verifies cryptographic
signatures using the elliptic curve Ed25519.  This is a Linux port of the
OpenBSD tool of the same name.")
    ;; This package includes third-party code that was originally released under
    ;; various non-copyleft licenses. See the source files for clarification.
    (license (list license:bsd-3 license:bsd-4 license:expat license:isc
                   license:public-domain (license:non-copyleft
                                          "file://base64.c"
                                          "See base64.c in the distribution for
                                           the license from IBM.")))))

(define-public encfs
  (package
    (name "encfs")
    (version "1.9.5")
    (source
     (origin
       (method url-fetch)
       (uri
        (string-append "https://github.com/vgough/encfs/releases/download/v"
                       version "/encfs-" version ".tar.gz"))
       (sha256
        (base32
         "0qzxavvv20577bxvly8s7d3y7bqasqclc2mllp0ddfncjm9z02a7"))
       (modules '((guix build utils)))
       ;; Remove bundled dependencies in favour of proper inputs.
       (snippet '(begin
                   (for-each delete-file-recursively
                             '("vendor/github.com/leethomason/tinyxml2"
                               "vendor/github.com/google/googletest"))
                   #t))))
    (build-system cmake-build-system)
    (native-inputs
     `(("gettext" ,gettext-minimal)

       ;; Test dependencies.
       ("expect" ,expect)
       ("googletest-source" ,(package-source googletest))
       ("perl" ,perl)))
    (inputs
     `(("attr" ,attr)
       ("fuse" ,fuse)
       ("openssl" ,openssl)
       ("tinyxml2" ,tinyxml2)))
    (arguments
     `(#:configure-flags (list "-DUSE_INTERNAL_TINYXML=OFF")
       #:phases
       (modify-phases %standard-phases
         (add-after 'unpack 'unpack-googletest
           (lambda* (#:key inputs #:allow-other-keys)
             (mkdir-p "vendor/github.com/google/googletest")
             (copy-recursively (assoc-ref inputs "googletest-source")
                               "vendor/github.com/google/googletest")
             #t))
         (add-before 'configure 'patch-CMakeLists.txt
           (lambda _
             ;; Prevent CMake from adding libc on the system include path.
             ;; Otherwise it will interfere with the libc used by GCC and
             ;; ultimately cause #include_next errors.
             (substitute* "CMakeLists.txt"
               (("include_directories \\(SYSTEM \\$\\{Intl_INCLUDE_DIRS\\}\\)")
                ""))
             #t))
         (add-before 'check 'make-unittests
           (lambda _
             (invoke "make" "unittests"))))))
    (home-page "https://vgough.github.io/encfs")
    (synopsis "Encrypted virtual file system")
    (description
     "EncFS creates a virtual encrypted file system in user-space.  Each file
created under an EncFS mount point is stored as a separate encrypted file on
the underlying file system.  Like most encrypted file systems, EncFS is meant
to provide security against off-line attacks, such as a drive falling into
the wrong hands.")
    (license (list license:expat                  ; internal/easylogging++.h
                   license:lgpl3+                 ; encfs library
                   license:gpl3+))))              ; command-line tools

(define-public keyutils
  (package
    (name "keyutils")
    (version "1.6.1")
    (source
     (origin
       (method url-fetch)
       (uri
        (string-append "https://people.redhat.com/dhowells/keyutils/keyutils-"
                       version ".tar.bz2"))
       (sha256
        (base32 "1kk4pmyflgplkgxn2bzpc069ph9c9jdd9ikcsyd5pnaimqi5gcf8"))
       (modules '((guix build utils)))
       ;; Create relative symbolic links instead of absolute ones to /lib/*.
       (snippet '(begin
                   (substitute* "Makefile" (("\\$\\(LNS\\) \\$\\(LIBDIR\\)/")
                                            "$(LNS) "))
                   #t))))
    (build-system gnu-build-system)
    (arguments
     `(#:phases (modify-phases %standard-phases
                  (delete 'configure))          ; no configure script
       #:make-flags (list "CC=gcc"
                          "RPATH=-Wl,-rpath,$(DESTDIR)$(LIBDIR)"
                          (string-append "DESTDIR="
                                         (assoc-ref %outputs "out"))
                          "INCLUDEDIR=/include"
                          "LIBDIR=/lib"
                          "MANDIR=/share/man"
                          "SHAREDIR=/share/keyutils")
       #:test-target "test"))
    (inputs
     `(("mit-krb5" ,mit-krb5)))
    (home-page "https://people.redhat.com/dhowells/keyutils/")
    (synopsis "Linux key management utilities")
    (description
     "Keyutils is a set of utilities for managing the key retention facility in
the Linux kernel, which can be used by file systems, block devices, and more to
gain and retain the authorization and encryption keys required to perform
secure operations. ")
    (license (list license:lgpl2.1+             ; the files keyutils.*
                   license:gpl2+))))            ; the rest

;; There is no release candidate but commits point out a version number,
;; furthermore no tarball exists.
(define-public eschalot
  (let ((commit "0bf31d88a11898c19b1ed25ddd2aff7b35dbac44")
        (revision "1"))
    (package
      (name "eschalot")
      (version (string-append "1.2.0-" revision "." (string-take commit 7)))
      (source
       (origin
         (method git-fetch)
         (uri (git-reference
               (url "https://github.com/schnabear/eschalot")
               (commit commit)))
         (file-name (string-append name "-" version))
         (sha256
          (base32
           "0lj38ldh8vzi11wp4ghw4k0fkwp0s04zv8k8d473p1snmbh7mx98"))))
      (inputs
       `(("openssl" ,openssl))) ; It needs: openssl/{bn,pem,rsa,sha}.h
      (build-system gnu-build-system)
      (arguments
       `(#:make-flags (list "CC=gcc"
                            (string-append "PREFIX=" (assoc-ref %outputs "out"))
                            (string-append "INSTALL=" "install"))
         ;; XXX: make test would run a !VERY! long hashing of names with the use
         ;; of a wordlist, the amount of computing time this would waste on build
         ;; servers is in no relation to the size or importance of this small
         ;; application, therefore we run our own tests on eschalot and worgen.
         #:phases
         (modify-phases %standard-phases
           (delete 'configure)
           (replace 'check
             (lambda _
               (invoke "./worgen" "8-12" "top1000.txt" "3-10" "top400nouns.txt"
                       "3-6" "top150adjectives.txt" "3-6")
               (invoke "./eschalot" "-r" "^guix|^guixsd")
               (invoke "./eschalot" "-r" "^gnu|^free")
               (invoke "./eschalot" "-r" "^cyber|^hack")
               (invoke "./eschalot" "-r" "^troll")))
           ;; Make install can not create the bin dir, create it.
           (add-before 'install 'create-bin-dir
             (lambda* (#:key outputs #:allow-other-keys)
               (let* ((out (assoc-ref outputs "out"))
                      (bin (string-append out "/bin")))
                 (mkdir-p bin)
                 #t))))))
      (home-page "https://github.com/schnabear/eschalot")
      (synopsis "Tor hidden service name generator")
      (description
       "Eschalot is a tor hidden service name generator, it allows one to
produce customized vanity .onion addresses using a brute-force method.  Searches
for valid names can be run with regular expressions and wordlists.  For the
generation of wordlists the included tool @code{worgen} can be used.  There is
no man page, refer to the home page for usage details.")
      (license (list license:isc license:expat)))))

(define-public tomb
  (package
    (name "tomb")
    (version "2.7")
    (source (origin
              (method url-fetch)
              (uri (string-append "https://files.dyne.org/tomb/"
                                  "Tomb-" version ".tar.gz"))
              (sha256
               (base32
                "0x3al02796vx1cvy6y6h685c367qx70dwv471g0hmks2gr10f0cn"))
              (patches (search-patches "tomb-fix-errors-on-open.patch"))))
    (build-system gnu-build-system)
    (native-inputs `(("sudo" ,sudo)))   ;presence needed for 'check' phase
    (inputs
     `(("zsh" ,zsh)
       ("gnupg" ,gnupg)
       ("cryptsetup" ,cryptsetup)
       ("e2fsprogs" ,e2fsprogs)         ;for mkfs.ext4
       ("gettext" ,gettext-minimal)     ;used at runtime
       ("lsof" ,lsof)
       ("mlocate" ,mlocate)
       ("pinentry" ,pinentry)
       ("qrencode" ,qrencode)
       ("steghide" ,steghide)
       ("util-linux" ,util-linux)))
    (arguments
     `(#:make-flags (list (string-append "PREFIX=" (assoc-ref %outputs "out")))
       ;; The "sudo" input is needed only to satisfy dependency checks in the
       ;; 'check' phase.  The "sudo" used at runtime should come from the
       ;; system's setuid-programs, so ensure no reference is kept.
       #:disallowed-references (,sudo)
       ;; TODO: Build and install gtk and qt trays
       #:phases
       (modify-phases %standard-phases
         (delete 'configure)            ;no configuration to be done
         (add-after 'install 'i18n
           (lambda* (#:key make-flags #:allow-other-keys)
             (apply invoke "make" "-C" "extras/translations"
                    "install" make-flags)
             #t))
         (add-after 'install 'wrap
           (lambda* (#:key inputs outputs #:allow-other-keys)
             (let ((out (assoc-ref outputs "out")))
               (wrap-program (string-append out "/bin/tomb")
                 `("PATH" ":" prefix
                   (,(string-append (assoc-ref inputs "mlocate") "/bin")
                    ,@(map (lambda (program)
                             (or (and=> (which program) dirname)
                                 (error "program not found:" program)))
                           '("seq" "mkfs.ext4" "pinentry"
                             "gpg" "cryptsetup" "gettext" "lsof"
                             "qrencode" "steghide" "findmnt")))))
               #t)))
         (delete 'check)
         (add-after 'wrap 'check
           (lambda* (#:key outputs #:allow-other-keys)
             ;; Running the full tests requires sudo/root access for
             ;; cryptsetup, which is not available in the build environment.
             ;; But we can run `tomb dig` without root, so make sure that
             ;; works.  TODO: It Would Be Nice to check the expected "index",
             ;; "search", "bury", and "exhume" features are available by
             ;; querying `tomb -h`.
             (let ((tomb (string-append (assoc-ref outputs "out")
                                        "/bin/tomb")))
               (invoke tomb "dig" "-s" "10" "secrets.tomb")
               #t))))))
    (home-page "https://www.dyne.org/software/tomb")
    (synopsis "File encryption for secret data")
    (description
     "Tomb is an application to manage the creation and access of encrypted
storage files: it can be operated from commandline and it can integrate with a
user's graphical desktop.")
    (license license:gpl3+)))

(define-public scrypt
  (package
    (name "scrypt")
    (version "1.2.1")
    (source
      (origin
        (method url-fetch)
        (uri (string-append "https://www.tarsnap.com/scrypt/scrypt-"
                            version ".tgz"))
        (sha256
         (base32
          "0xy5yhrwwv13skv9im9vm76rybh9f29j2dh4hlh2x01gvbkza8a6"))))
    (build-system gnu-build-system)
    (arguments
     `(#:phases (modify-phases %standard-phases
        (add-after 'unpack 'patch-command-invocations
          (lambda _
            (substitute* "Makefile.in"
              (("command -p") ""))
            #t))
        (add-after 'install 'install-docs
          (lambda* (#:key outputs #:allow-other-keys)
            (let* ((out (assoc-ref %outputs "out"))
                   (misc (string-append out "/share/doc/scrypt")))
              (install-file "FORMAT" misc)
              #t))))))
    (inputs
     `(("openssl" ,openssl)))
    (home-page "https://www.tarsnap.com/scrypt.html")
    (synopsis "Memory-hard encryption tool based on scrypt")
    (description "This package provides a simple password-based encryption
utility as a demonstration of the @code{scrypt} key derivation function.
@code{Scrypt} is designed to be far more resistant against hardware brute-force
attacks than alternative functions such as @code{PBKDF2} or @code{bcrypt}.")
    (license license:bsd-2)))

(define-public libscrypt
  (package
    (name "libscrypt")
    (version "1.21")
    (source
     (origin
       (method git-fetch)
       (uri (git-reference
             (url "https://github.com/technion/libscrypt.git")
             (commit (string-append "v" version))))
       (file-name (git-file-name name version))
       (sha256
        (base32
         "1d76ys6cp7fi4ng1w3mz2l0p9dbr7ljbk33dcywyimzjz8bahdng"))))
    (build-system gnu-build-system)
    (arguments
     `(#:make-flags (list (string-append "PREFIX=" %output)
                          "CC=gcc")
       #:phases
       (modify-phases %standard-phases
         (delete 'configure))))
    (home-page "https://lolware.net/libscrypt.html")
    (synopsis "Password hashing library")
    (description "@code{libscrypt} implements @code{scrypt} key derivation
function.  It is designed to be far more secure against hardware brute-force
attacks than alternative functions such as @code{PBKDF2} or @code{bcrypt}.")
    (license license:bsd-3)))

(define-public perl-math-random-isaac-xs
  (package
    (name "perl-math-random-isaac-xs")
    (version "1.004")
    (source
     (origin
       (method url-fetch)
       (uri (string-append "mirror://cpan/authors/id/J/JA/JAWNSY/"
                           "Math-Random-ISAAC-XS-" version ".tar.gz"))
       (sha256
        (base32
         "0yxqqcqvj51fn7b7j5xqhz65v74arzgainn66c6k7inijbmr1xws"))))
    (build-system perl-build-system)
    (native-inputs
     `(("perl-module-build" ,perl-module-build)
       ("perl-test-nowarnings" ,perl-test-nowarnings)))
    (home-page "https://metacpan.org/release/Math-Random-ISAAC-XS")
    (synopsis "C implementation of the ISAAC PRNG algorithm")
    (description "ISAAC (Indirection, Shift, Accumulate, Add, and Count) is a
fast pseudo-random number generator.  It is suitable for applications where a
significant amount of random data needs to be produced quickly, such as
solving using the Monte Carlo method or for games.  The results are uniformly
distributed, unbiased, and unpredictable unless you know the seed.

This package implements the same interface as @code{Math::Random::ISAAC}.")
    (license license:public-domain)))

(define-public perl-math-random-isaac
  (package
    (name "perl-math-random-isaac")
    (version "1.004")
    (source
     (origin
       (method url-fetch)
       (uri (string-append "mirror://cpan/authors/id/J/JA/JAWNSY/"
                           "Math-Random-ISAAC-" version ".tar.gz"))
       (sha256
        (base32
         "0z1b3xbb3xz71h25fg6jgsccra7migq7s0vawx2rfzi0pwpz0wr7"))))
    (build-system perl-build-system)
    (native-inputs
     `(("perl-test-nowarnings" ,perl-test-nowarnings)))
    (propagated-inputs
     `(("perl-math-random-isaac-xs" ,perl-math-random-isaac-xs)))
    (home-page "https://metacpan.org/release/Math-Random-ISAAC")
    (synopsis "Perl interface to the ISAAC PRNG algorithm")
    (description "ISAAC (Indirection, Shift, Accumulate, Add, and Count) is a
fast pseudo-random number generator.  It is suitable for applications where a
significant amount of random data needs to be produced quickly, such as
solving using the Monte Carlo method or for games.  The results are uniformly
distributed, unbiased, and unpredictable unless you know the seed.

This package provides a Perl interface to the ISAAC pseudo random number
generator.")
    (license license:public-domain)))

(define-public perl-crypt-random-source
  (package
    (name "perl-crypt-random-source")
    (version "0.14")
    (source
     (origin
       (method url-fetch)
       (uri (string-append "mirror://cpan/authors/id/E/ET/ETHER/"
                           "Crypt-Random-Source-" version ".tar.gz"))
       (sha256
        (base32 "1rpdds3sy5l1fhngnkrsgwsmwd54wpicx3i9ds69blcskwkcwkpc"))))
    (build-system perl-build-system)
    (native-inputs
     `(("perl-module-build-tiny" ,perl-module-build-tiny)
       ("perl-test-fatal" ,perl-test-fatal)))
    (propagated-inputs
     `(("perl-capture-tiny" ,perl-capture-tiny)
       ("perl-module-find" ,perl-module-find)
       ("perl-module-runtime" ,perl-module-runtime)
       ("perl-moo" ,perl-moo)
       ("perl-namespace-clean" ,perl-namespace-clean)
       ("perl-sub-exporter" ,perl-sub-exporter)
       ("perl-type-tiny" ,perl-type-tiny)))
    (home-page "https://metacpan.org/release/Crypt-Random-Source")
    (synopsis "Get weak or strong random data from pluggable sources")
    (description "This module provides implementations for a number of
byte-oriented sources of random data.")
    (license license:perl-license)))

(define-public perl-math-random-secure
  (package
    (name "perl-math-random-secure")
    (version "0.080001")
    (source
     (origin
       (method url-fetch)
       (uri (string-append "mirror://cpan/authors/id/F/FR/FREW/"
                           "Math-Random-Secure-" version ".tar.gz"))
       (sha256
        (base32
         "0dgbf4ncll4kmgkyb9fsaxn0vf2smc9dmwqzgh3259zc2zla995z"))))
    (build-system perl-build-system)
    (native-inputs
     `(("perl-list-moreutils" ,perl-list-moreutils)
       ("perl-test-leaktrace" ,perl-test-leaktrace)
       ("perl-test-sharedfork" ,perl-test-sharedfork)
       ("perl-test-warn" ,perl-test-warn)))
    (inputs
     `(("perl-crypt-random-source" ,perl-crypt-random-source)
       ("perl-math-random-isaac" ,perl-math-random-isaac)
       ("perl-math-random-isaac-xs" ,perl-math-random-isaac-xs)
       ("perl-moo" ,perl-moo)))
    (home-page "https://metacpan.org/release/Math-Random-Secure")
    (synopsis "Cryptographically secure replacement for rand()")
    (description "This module is intended to provide a
cryptographically-secure replacement for Perl's built-in @code{rand} function.
\"Crytographically secure\", in this case, means:

@enumerate
@item No matter how many numbers you see generated by the random number
generator, you cannot guess the future numbers, and you cannot guess the seed.
@item There are so many possible seeds that it would take decades, centuries,
or millennia for an attacker to try them all.
@item The seed comes from a source that generates relatively strong random
data on your platform, so the seed itself will be as random as possible.
@end enumerate\n")
    (license license:artistic2.0)))

(define-public crypto++
  (package
    (name "crypto++")
    (version "8.2.0")
    (source (origin
              (method url-fetch/zipbomb)
              (uri (string-append "https://cryptopp.com/cryptopp"
                                  (string-join (string-split version #\.) "")
                                  ".zip"))
              (sha256
               (base32
                "0n40hlz5jkvlcp9vxrj0fsrcfp7dm0zmmv6h52dx3f8i5qjf5w03"))))
    (build-system gnu-build-system)
    (arguments
     `(#:make-flags
       (list (string-append "PREFIX=" (assoc-ref %outputs "out"))
             ;; Override "/sbin/ldconfig" with simply "echo" since
             ;; we don't need ldconfig(8).
             "LDCONF=echo")
       #:phases
       (modify-phases %standard-phases
         (add-after 'unpack 'disable-native-optimisation
           ;; This package installs more than just headers.  Ensure that the
           ;; cryptest.exe binary & static library aren't CPU model specific.
           (lambda _
             (substitute* "GNUmakefile"
               ((" -march=native") ""))
             #t))
         (delete 'configure)
         (replace 'build
           ;; By default, only the static library is built.
           (lambda* (#:key (make-flags '()) #:allow-other-keys)
             (apply invoke "make" "shared"
                    "-j" (number->string (parallel-job-count))
                    make-flags)))
         (add-after 'install 'install-shared-library-links
           ;; By default, only .so and .so.x.y.z are installed.
           ;; Create all the ‘intermediates’ expected by dependent packages.
           (lambda* (#:key outputs #:allow-other-keys)
             (let* ((out (assoc-ref outputs "out"))
                    (lib (string-append out "/lib"))
                    (prefix "libcryptopp.so.")
                    (target (string-append prefix ,version)))
               (with-directory-excursion lib
                 (symlink target
                          (string-append prefix ,(version-major+minor version)))
                 (symlink target
                          (string-append prefix ,(version-major version)))
                 #t))))
         (add-after 'install 'install-pkg-config
           (lambda* (#:key outputs #:allow-other-keys)
             (let* ((out (assoc-ref outputs "out"))
                    (pkg-dir (string-append out "/lib/pkgconfig")))
               (mkdir-p pkg-dir)
               (with-output-to-file (string-append pkg-dir "/libcrypto++.pc")
                 (lambda _
                   (display
                    (string-append
                     "prefix=" out "\n"
                     "libdir=" out "/lib\n"
                     "includedir=" out "/include\n\n"
                     "Name: libcrypto++-" ,version "\n"
                     "Description: Class library of cryptographic schemes"
                     "Version: " ,version "\n"
                     "Libs: -L${libdir} -lcryptopp\n"
                     "Cflags: -I${includedir}\n"))
                   #t))))))))
    (native-inputs
     `(("unzip" ,unzip)))
    (home-page "https://cryptopp.com/")
    (synopsis "C++ class library of cryptographic schemes")
    (description "Crypto++ is a C++ class library of cryptographic schemes.")
    ;; The compilation is distributed under the Boost license; the individual
    ;; files in the compilation are in the public domain.
    (license (list license:boost1.0 license:public-domain))))

(define-public libb2
  (package
    (name "libb2")
    (version "0.98.1")
    (source (origin
              (method url-fetch)
              (uri (string-append
                    "https://github.com/BLAKE2/libb2/releases/download/v"
                    version "/libb2-" version ".tar.gz"))
              (sha256
               (base32
                "0bn7yrzdixdvzm46shbhpkqbr6zyqyxiqn7a7x54ag3mrvfnyqjk"))))
    (build-system gnu-build-system)
    (arguments
     `(#:configure-flags
       (list
        ,@(if (any (cute string-prefix? <> (or (%current-system)
                                               (%current-target-system)))
                   '("x86_64" "i686"))
              ;; fat only checks for Intel optimisations
              '("--enable-fat")
              '())
        "--disable-native")))           ;don't optimise at build time
    (home-page "https://blake2.net/")
    (synopsis "Library implementing the BLAKE2 family of hash functions")
    (description
     "libb2 is a portable implementation of the BLAKE2 family of cryptographic
hash functions.  It includes optimised implementations for IA-32 and AMD64
processors, and an interface layer that automatically selects the best
implementation for the processor it is run on.

@dfn{BLAKE2} (RFC 7693) is a family of high-speed cryptographic hash functions
that are faster than MD5, SHA-1, SHA-2, and SHA-3, yet are at least as secure
as the latest standard, SHA-3.  It is an improved version of the SHA-3 finalist
BLAKE.")
    (license license:public-domain)))

(define-public rhash
  (package
    (name "rhash")
    (version "1.3.9")
    (source
     (origin
       (method url-fetch)
       (uri (string-append "mirror://sourceforge/rhash/rhash/" version
                           "/rhash-" version "-src.tar.gz"))
       (file-name (string-append "rhash-" version ".tar.gz"))
       (sha256
        (base32
         "1xn9fqa6rlnhsbgami45g82dlw9i1skg2sri3ydiinwak5ph1ca2"))))
    (build-system gnu-build-system)
    (arguments
     `(#:configure-flags
       (list (string-append "--prefix=" (assoc-ref %outputs "out"))
             ,@(let ((target (%current-target-system)))
                 (if target
                     `((string-append "--target=" ,target)
                       (string-append "--cc="
                                      (assoc-ref %build-inputs "cross-gcc")
                                      "/bin/" ,target "-gcc"))
                     '())))
       #:make-flags
       ;; The binaries in /bin need some help finding librhash.so.0.
       (list (string-append "LDFLAGS=-Wl,-rpath=" %output "/lib"))
       #:test-target "test"             ; ‘make check’ just checks the sources
       #:phases
       (modify-phases %standard-phases
         (replace 'configure
           ;; ./configure is not GNU autotools' and doesn't gracefully handle
           ;; unrecognized options, so we must call it manually.
           (lambda* (#:key configure-flags #:allow-other-keys)
             (apply invoke "./configure" configure-flags)))
         (add-before 'check 'patch-/bin/sh
           (lambda _
             (substitute* "Makefile"
               (("/bin/sh") (which "sh")))
             #t))
         (add-after 'install 'install-library-extras
           (lambda* (#:key make-flags #:allow-other-keys)
             (apply invoke
                    "make" "-C" "librhash"
                    "install-lib-headers" "install-so-link"
                    make-flags))))))
    (home-page "https://sourceforge.net/projects/rhash/")
    (synopsis "Utility for computing hash sums")
    (description "RHash is a console utility for calculation and verification
of magnet links and a wide range of hash sums like CRC32, MD4, MD5, SHA1,
SHA256, SHA512, SHA3, AICH, ED2K, Tiger, DC++ TTH, BitTorrent BTIH, GOST R
34.11-94, RIPEMD-160, HAS-160, EDON-R, Whirlpool and Snefru.")
    (license (license:non-copyleft "file://COPYING"))))

(define-public botan
  (package
    (name "botan")
    (version "2.12.1")
    (source (origin
              (method url-fetch)
              (uri (string-append "https://botan.randombit.net/releases/"
                                  "Botan-" version ".tar.xz"))
              (sha256
               (base32
                "1ada3ga7b0z4m0vjmxlvfi4nsic2l8kjcy85jwss3z2i58a5y0vy"))))
    (build-system gnu-build-system)
    (arguments
     '(#:phases
       (modify-phases %standard-phases
         (replace 'configure
           (lambda* (#:key inputs outputs #:allow-other-keys)
             (let* ((out (assoc-ref %outputs "out"))
                    (lib (string-append out "/lib")))
               ;; Upstream tests and benchmarks with -O3.
               (setenv "CXXFLAGS" "-O3")
               (invoke "python" "./configure.py"
                       (string-append "--prefix=" out)
                       ;; Otherwise, the `botan` executable cannot find
                       ;; libbotan.
                       (string-append "--ldflags=-Wl,-rpath=" lib)

                       "--with-os-feature=getentropy"
                       "--with-rst2man"

                       ;; Recommended by upstream
                       "--with-zlib" "--with-bzip2" "--with-sqlite3"))))
         (replace 'check
           (lambda _ (invoke "./botan-test"))))))
    (native-inputs
     `(("python" ,python-wrapper)
       ("python-docutils" ,python-docutils)))
    (inputs
     `(("sqlite" ,sqlite)
       ("bzip2" ,bzip2)
       ("zlib" ,zlib)))
    (synopsis "Cryptographic library in C++11")
    (description "Botan is a cryptography library, written in C++11, offering
the tools necessary to implement a range of practical systems, such as TLS/DTLS,
PKIX certificate handling, PKCS#11 and TPM hardware support, password hashing,
and post-quantum crypto schemes.  In addition to the C++, botan has a C89 API
specifically designed to be easy to call from other languages.  A Python binding
using ctypes is included, and several other language bindings are available.")
    (home-page "https://botan.randombit.net")
    (license license:bsd-2)))

(define-public ccrypt
  (package
    (name "ccrypt")
    (version "1.11")
    (source (origin
              (method url-fetch)
              (uri (string-append "mirror://sourceforge/ccrypt/"
                                  version "/ccrypt-" version ".tar.gz"))
              (sha256
               (base32
                "0kx4a5mhmp73ljknl2lcccmw9z3f5y8lqw0ghaymzvln1984g75i"))))
    (build-system gnu-build-system)
    (home-page "http://ccrypt.sourceforge.net")
    (synopsis "Command-line utility for encrypting and decrypting files and streams")
    (description "@command{ccrypt} is a utility for encrypting and decrypting
files and streams.  It was designed as a replacement for the standard unix
@command{crypt} utility, which is notorious for using a very weak encryption
algorithm.  @command{ccrypt} is based on the Rijndael block cipher, a version of
which is also used in the Advanced Encryption Standard (AES, see
@url{http://www.nist.gov/aes}).  This cipher is believed to provide very strong
security.")
    (license license:gpl2)))

(define-public asignify
  (let ((commit "f58e7977a599f040797975d649ed318e25cbd2d5")
        (revision "0"))
    (package
      (name "asignify")
      (version (git-version "1.1" revision commit))
      (source (origin
                (method git-fetch)
                (uri (git-reference
                       (url "https://github.com/vstakhov/asignify.git")
                       (commit commit)))
                (file-name (git-file-name name version))
                (sha256
                 (base32
                  "1zl68qq6js6fdahxzyhvhrpyrwlv8c2zhdplycnfxyr1ckkhq8dw"))))
      (build-system gnu-build-system)
      (arguments
       `(#:configure-flags
         (list "--enable-openssl"
               (string-append "--with-openssl="
                              (assoc-ref %build-inputs "openssl")))))
      (native-inputs
       `(("autoconf" ,autoconf)
         ("automake" ,automake)
         ("libtool" ,libtool)))
      (inputs
       `(("openssl" ,openssl)))
      (home-page "https://github.com/vstakhov/asignify")
      (synopsis "Cryptographic authentication and encryption tool and library")
      (description "Asignify offers public cryptographic signatures and
encryption with a library or a command-line tool.  The tool is heavily inspired
by signify as used in OpenBSD.  The main goal of this project is to define a
high level API for signing files, validating signatures and encrypting using
public-key cryptography.  Asignify is designed to be portable and self-contained
with zero external dependencies.  Asignify can verify OpenBSD signatures, but it
cannot sign messages in OpenBSD format yet.")
      (license license:bsd-2))))

(define-public enchive
  (package
    (name "enchive")
    (version "3.5")
    (source (origin
                (method git-fetch)
                (uri (git-reference
                      (url "https://github.com/skeeto/enchive")
                      (commit version)))
                (sha256
                 (base32
                  "0fdrfc5l42lj2bvmv9dmkmhmm7qiszwk7cmdvnqad3fs7652g0qa"))
                (file-name (git-file-name name version))))
    (build-system gnu-build-system)
    (arguments
     '(#:tests? #f                      ; no check target         '
       #:make-flags (list "CC=gcc" "PREFIX=$(out)")
       #:phases (modify-phases %standard-phases
                  (delete 'configure)
                  (add-after 'install 'post-install
                    (lambda _
                      (let* ((out (assoc-ref %outputs "out"))
                             (lisp (string-append out "/share/emacs/site-lisp")))
                        (install-file "enchive-mode.el" lisp)
                        #t))))))
    (synopsis "Encrypted personal archives")
    (description
     "Enchive is a tool to encrypt files to yourself for long-term
archival.  It's a focused, simple alternative to more complex solutions such as
GnuPG or encrypted filesystems.  Enchive has no external dependencies and is
trivial to build for local use.  Portability is emphasized over performance.")
    (home-page "https://github.com/skeeto/enchive")
    (license license:unlicense)))

(define-public libsecp256k1
  (let ((commit "d644dda5c9dbdecee52d1aa259235510fdc2d4ee"))
    (package
      (name "libsecp256k1")
      (version (git-version "20191213" "1" commit))
      (source (origin
                (method git-fetch)
                (uri (git-reference
                      (url "https://github.com/bitcoin-core/secp256k1")
                      (commit commit)))
                (sha256
                 (base32
                  "0zmx32746khsm2cx0p3pdy3j2vkwmafvf7axiixijhgcg0xjv93i"))
                (file-name (git-file-name name version))))
      (build-system gnu-build-system)
      (native-inputs
       `(("autoconf" ,autoconf)
         ("automake" ,automake)
         ("libtool" ,libtool)))
      ;; WARNING: This package might need additional configure flags to run properly.
      ;; See https://git.archlinux.org/svntogit/community.git/tree/trunk/PKGBUILD?h=packages/libsecp256k1.
      (synopsis "C library for EC operations on curve secp256k1")
      (description
       "Optimized C library for EC operations on curve secp256k1.

This library is a work in progress and is being used to research best
practices.  Use at your own risk.

Features:

@itemize
@item secp256k1 ECDSA signing/verification and key generation.
@item Adding/multiplying private/public keys.
@item Serialization/parsing of private keys, public keys, signatures.
@item Constant time, constant memory access signing and pubkey generation.
@item Derandomized DSA (via RFC6979 or with a caller provided function.)
@item Very efficient implementation.
@end itemize\n")
      (home-page "https://github.com/bitcoin-core/secp256k1")
      (license license:unlicense))))

(define-public stoken
  (package
    (name "stoken")
    (version "0.92")
    (source (origin
              (method url-fetch)
              (uri (string-append "mirror://sourceforge/stoken/"
                                  "stoken-" version ".tar.gz"))
              (sha256
               (base32
                "0npgr6y85gzwksy8jkwa4yzvqwjprwnplx3yiw3ayk4f0ldlhaxa"))))
    (build-system gnu-build-system)
    (native-inputs
     `(("pkg-config" ,pkg-config)))
    (inputs
     `(("nettle" ,nettle)
       ("libxml2" ,libxml2)))
    (home-page "http://stoken.sf.net")
    (synopsis "Software Token for cryptographic authentication")
    (description
     "@code{stoken} is a token code generator compatible with RSA SecurID
128-bit (AES) tokens.  This package contains a standalone command-line program
that allows for importing token seeds, generating token codes, and various
utility/testing functions.")
    (license license:lgpl2.1+)))

(define-public hpenc
  (package
    (name "hpenc")
    (version "3.0")
    (source (origin
              (method git-fetch)
              (uri (git-reference
                     (url "https://github.com/vstakhov/hpenc")
                     (commit version)))
              (file-name (git-file-name name version))
              (sha256
               (base32
                "1fb5yi3d2k8kd4zm7liiqagpz610y168xrr1cvn7cbq314jm2my1"))))
    (build-system gnu-build-system)
    (arguments
     `(#:tests? #f ; No test suite
       #:make-flags
       (list (string-append "PREFIX=" (assoc-ref %outputs "out"))
             ;; Build the program and the docs.
             "SUBDIRS=src doc")
       #:phases
       (modify-phases %standard-phases
         (delete 'configure) ; No ./configure script
         (add-after 'unpack 'patch-path
           (lambda _
             (substitute* '("src/Makefile" "doc/Makefile")
               (("/usr/bin/install")
                "install"))))
         (add-before 'install 'make-output-directories
           (lambda* (#:key outputs #:allow-other-keys)
             (let* ((out (assoc-ref outputs "out"))
                    (bin (string-append out "/bin"))
                    (man1 (string-append out "/share/man/man1")))
               (mkdir-p bin)
               (mkdir-p man1)
               #t))))))
    (inputs
     `(("libsodium" ,libsodium)
       ("openssl" ,openssl)))
    (synopsis "High-performance command-line tool for stream encryption")
    (description "Hpenc is a command-line tool for performing authenticated
encryption (AES-GCM and ChaCha20-Poly1305) of streaming data.  It does not
perform an asymmetric key exchange, instead requiring the user to distribute
pre-shared keys out of band.  It is designed to handle large amounts of data
quickly by using all your CPU cores and hardware acceleration.")
    (home-page "https://github.com/vstakhov/hpenc")
    (license license:bsd-3)))

(define-public minisign
  (package
    (name "minisign")
    (version "0.8")
    (source
     (origin
       (method url-fetch)
       (uri
        (string-append "https://github.com/jedisct1/minisign/releases/download/"
                       version "/minisign-" version ".tar.gz"))
       (sha256
        (base32
         "10hhgwxf9rcdlr00shrkcyxndrc22dh5lj8k5z27xg3nc0jba3hk"))))
    (build-system cmake-build-system)
    (arguments
     ; No test suite
     `(#:tests? #f))
    (native-inputs
     `(("pkg-config" ,pkg-config)))
    (inputs
     `(("libsodium" ,libsodium)))
    (home-page "https://jedisct1.github.io/minisign")
    (synopsis "Tool to sign files and verify signatures")
    (description
     "Minisign is a dead simple tool to sign files and verify signatures.  It is
portable, lightweight, and uses the highly secure Ed25519 public-key signature
system.  Signature written by minisign can be verified using OpenBSD's
signify tool: public key files and signature files are compatible.  However,
minisign uses a slightly different format to store secret keys.  Minisign
signatures include trusted comments in addition to untrusted comments.
Trusted comments are signed, thus verified, before being displayed.")
    (license license:isc)))

(define-public libolm
  (package
    (name "libolm")
    (version "3.1.4")
    (source (origin
              (method git-fetch)
              (uri (git-reference
                    (url "https://git.matrix.org/git/olm")
                    (commit version)))
              (sha256
               (base32
                "06s7rw4a9vn35wzz7chxn54mp0sjgbpv2bzz9lq0g4hnzw33cjbi"))
              (file-name (git-file-name name version))))
    (arguments
     `(#:phases
       (modify-phases %standard-phases
         (replace 'check
           (lambda _
             (invoke "ctest" "build/tests"))))))
    (build-system cmake-build-system)
    (synopsis "Implementation of the olm and megolm cryptographic ratchets")
    (description "The libolm library implements the Double Ratchet
cryptographic ratchet.  It is written in C and C++11, and exposed as a C
API.")
    (home-page "https://matrix.org/docs/projects/other/olm/")
    (license license:asl2.0)))

(define-public hash-extender
  (let ((commit "9ecef26809a1ceea2a455f6f591b004298df551b")
        (revision "1"))
    (package
      (name "hash-extender")
      (version (git-version "0.0" revision commit))
      (source (origin
                (method git-fetch)
                (uri (git-reference
                      (url "https://github.com/iagox86/hash_extender")
                      (commit commit)))
                (sha256
                 (base32
                  "0fqy3d559zgf71w39py0931d8na0ylils45r8zs6r79wgr6qn78c"))
                (file-name (git-file-name name version))
                (patches
                  (search-patches "hash-extender-test-suite.patch"))))
      (build-system gnu-build-system)
      (arguments
       `(#:phases
         (modify-phases %standard-phases
           (delete 'configure)
           (replace 'check
             (lambda _
               (invoke "./hash_extender_test")))
           (replace 'install
             (lambda* (#:key outputs #:allow-other-keys)
               (let* ((outdir (assoc-ref outputs "out"))
                      (bindir (string-append outdir "/bin"))
                      (docdir (string-append outdir
                                             "/share/doc/hash-extender-"
                                             ,version)))
                 (install-file "hash_extender" bindir)
                 (install-file "README.md" docdir)
                 #t))))))
      (inputs
       `(("openssl" ,openssl)))
      (synopsis "Tool for hash length extension attacks")
      (description "@command{hash_extender} is a utility for performing hash
length extension attacks supporting MD4, MD5, RIPEMD-160, SHA-0, SHA-1,
SHA-256, SHA-512, and WHIRLPOOL hashes.")
      (home-page "https://github.com/iagox86/hash_extender")
      (license license:bsd-3))))<|MERGE_RESOLUTION|>--- conflicted
+++ resolved
@@ -14,11 +14,8 @@
 ;;; Copyright © 2018 Tim Gesthuizen <tim.gesthuizen@yahoo.de>
 ;;; Copyright © 2019 Pierre Neidhardt <mail@ambrevar.xyz>
 ;;; Copyright © 2019 Tanguy Le Carrour <tanguy@bioneland.org>
-<<<<<<< HEAD
 ;;; Copyright © 2020 Marius Bakke <mbakke@fastmail.com>
-=======
 ;;; Copyright © 2020 Jakub Kądziołka <kuba@kadziolka.net>
->>>>>>> ee4c927f
 ;;;
 ;;; This file is part of GNU Guix.
 ;;;
