--- conflicted
+++ resolved
@@ -1320,8 +1320,6 @@
 result back.")
     (license license:expat)))
 
-<<<<<<< HEAD
-=======
 (define-public python-pytest-xdist-next
   (package/inherit python-pytest-xdist
     (name "python-pytest-xdist")
@@ -1336,7 +1334,6 @@
     (propagated-inputs (list python-execnet python-pytest
                              python-pytest-forked-next))))
 
->>>>>>> 0c529920
 (define-public python-pytest-timeout
   (package
     (name "python-pytest-timeout")
