;;; GNU Guix --- Functional package management for GNU
;;; Copyright © 2012, 2013, 2014, 2015 Ludovic Courtès <ludo@gnu.org>
;;; Copyright © 2014 Andreas Enge <andreas@enge.fr>
;;; Copyright © 2012 Nikita Karetnikov <nikita@karetnikov.org>
;;; Copyright © 2014, 2015 Mark H Weaver <mhw@netris.org>
;;;
;;; This file is part of GNU Guix.
;;;
;;; GNU Guix is free software; you can redistribute it and/or modify it
;;; under the terms of the GNU General Public License as published by
;;; the Free Software Foundation; either version 3 of the License, or (at
;;; your option) any later version.
;;;
;;; GNU Guix is distributed in the hope that it will be useful, but
;;; WITHOUT ANY WARRANTY; without even the implied warranty of
;;; MERCHANTABILITY or FITNESS FOR A PARTICULAR PURPOSE.  See the
;;; GNU General Public License for more details.
;;;
;;; You should have received a copy of the GNU General Public License
;;; along with GNU Guix.  If not, see <http://www.gnu.org/licenses/>.

(define-module (gnu packages commencement)
  #:use-module ((guix licenses)
                #:select (gpl3+ lgpl2.0+ public-domain))
  #:use-module (gnu packages bootstrap)
  #:use-module (gnu packages base)
  #:use-module (gnu packages bash)
  #:use-module (gnu packages gcc)
  #:use-module (gnu packages m4)
  #:use-module (gnu packages file)
  #:use-module (gnu packages gawk)
  #:use-module (gnu packages bison)
  #:use-module (gnu packages guile)
  #:use-module (gnu packages gettext)
  #:use-module (gnu packages multiprecision)
  #:use-module (gnu packages compression)
  #:use-module (gnu packages perl)
  #:use-module (gnu packages linux)
  #:use-module (gnu packages texinfo)
  #:use-module (gnu packages pkg-config)
  #:use-module (guix packages)
  #:use-module (guix download)
  #:use-module (guix build-system gnu)
  #:use-module (guix build-system trivial)
  #:use-module (guix utils)
  #:use-module (srfi srfi-1)
  #:use-module (srfi srfi-26)
  #:use-module (ice-9 vlist)
  #:use-module (ice-9 match))

;;; Commentary:
;;;
;;; This is the commencement, this is where things start.  Before the
;;; commencement, of course, there's the 'bootstrap' module, which provides us
;;; with the initial binaries.  This module uses those bootstrap binaries to
;;; actually build up the whole tool chain that make up the implicit inputs of
;;; 'gnu-build-system'.
;;;
;;; To avoid circular dependencies, this module should not be imported
;;; directly from anywhere.
;;;
;;; Code:

(define gnu-make-boot0
  (package-with-bootstrap-guile
   (package (inherit gnu-make)
     (name "make-boot0")
     (arguments
      `(#:guile ,%bootstrap-guile
        #:implicit-inputs? #f
        #:tests? #f                  ; cannot run "make check"
        ,@(substitute-keyword-arguments (package-arguments gnu-make)
            ((#:phases phases)
             `(alist-replace
               'build (lambda _
                        (zero? (system* "./build.sh")))
               (alist-replace
                'install (lambda* (#:key outputs #:allow-other-keys)
                           (let* ((out (assoc-ref outputs "out"))
                                  (bin (string-append out "/bin")))
                             (mkdir-p bin)
                             (copy-file "make"
                                        (string-append bin "/make"))))
                ,phases))))))
     (native-inputs '())                          ; no need for 'pkg-config'
     (inputs %bootstrap-inputs))))

(define diffutils-boot0
  (package-with-bootstrap-guile
   (let ((p (package-with-explicit-inputs diffutils
                                          `(("make" ,gnu-make-boot0)
                                            ,@%bootstrap-inputs)
                                          #:guile %bootstrap-guile)))
     (package (inherit p)
       (arguments `(#:tests? #f         ; the test suite needs diffutils
                    ,@(package-arguments p)))))))

(define findutils-boot0
  (package-with-bootstrap-guile
   (package-with-explicit-inputs findutils
                                 `(("make" ,gnu-make-boot0)
                                   ("diffutils" ,diffutils-boot0) ; for tests
                                   ,@%bootstrap-inputs)
                                 (current-source-location)
                                 #:guile %bootstrap-guile)))

(define file-boot0
  (package-with-bootstrap-guile
   (package-with-explicit-inputs file
                                 `(("make" ,gnu-make-boot0)
                                   ,@%bootstrap-inputs)
                                 (current-source-location)
                                 #:guile %bootstrap-guile)))


(define %boot0-inputs
  `(("make" ,gnu-make-boot0)
    ("diffutils" ,diffutils-boot0)
    ("findutils" ,findutils-boot0)
    ("file" ,file-boot0)
    ,@%bootstrap-inputs))

(define* (boot-triplet #:optional (system (%current-system)))
  ;; Return the triplet used to create the cross toolchain needed in the
  ;; first bootstrapping stage.
  (nix-system->gnu-triplet system "guix"))

;; Following Linux From Scratch, build a cross-toolchain in stage 0.  That
;; toolchain actually targets the same OS and arch, but it has the advantage
;; of being independent of the libc and tools in %BOOTSTRAP-INPUTS, since
;; GCC-BOOT0 (below) is built without any reference to the target libc.

(define binutils-boot0
  (package-with-bootstrap-guile
   (package (inherit binutils)
     (name "binutils-cross-boot0")
     (arguments
      `(#:guile ,%bootstrap-guile
        #:implicit-inputs? #f

        #:modules ((guix build gnu-build-system)
                   (guix build utils)
                   (ice-9 ftw))                    ; for 'scandir'
        #:phases (alist-cons-after
                  'install 'add-symlinks
                  (lambda* (#:key outputs #:allow-other-keys)
                    ;; The cross-gcc invokes 'as', 'ld', etc, without the
                    ;; triplet prefix, so add symlinks.
                    (let ((out (assoc-ref outputs "out"))
                          (triplet-prefix (string-append ,(boot-triplet) "-")))
                      (define (has-triplet-prefix? name)
                        (string-prefix? triplet-prefix name))
                      (define (remove-triplet-prefix name)
                        (substring name (string-length triplet-prefix)))
                      (with-directory-excursion (string-append out "/bin")
                        (for-each (lambda (name)
                                    (symlink name (remove-triplet-prefix name)))
                                  (scandir "." has-triplet-prefix?)))
                      #t))
                  %standard-phases)

        ,@(substitute-keyword-arguments (package-arguments binutils)
            ((#:configure-flags cf)
             `(cons ,(string-append "--target=" (boot-triplet))
                    ,cf)))))
     (inputs %boot0-inputs))))

(define gcc-boot0
  (package-with-bootstrap-guile
   (package (inherit gcc-4.9)
     (name "gcc-cross-boot0")
     (arguments
      `(#:guile ,%bootstrap-guile
        #:implicit-inputs? #f
        #:modules ((guix build gnu-build-system)
                   (guix build utils)
                   (ice-9 regex)
                   (srfi srfi-1)
                   (srfi srfi-26))
        ,@(substitute-keyword-arguments (package-arguments gcc-4.9)
            ((#:configure-flags flags)
             `(append (list ,(string-append "--target=" (boot-triplet))

                            ;; No libc yet.
                            "--without-headers"

                            ;; Disable features not needed at this stage.
                            "--disable-shared"
                            "--enable-languages=c,c++"

                            ;; libstdc++ cannot be built at this stage
                            ;; ("Link tests are not allowed after
                            ;; GCC_NO_EXECUTABLES.").
                            "--disable-libstdc++-v3"

                            "--disable-threads"
                            "--disable-libmudflap"
                            "--disable-libatomic"
                            "--disable-libsanitizer"
                            "--disable-libitm"
                            "--disable-libgomp"
                            "--disable-libcilkrts"
                            "--disable-libvtv"
                            "--disable-libssp"
                            "--disable-libquadmath"
                            "--disable-decimal-float")
                      (remove (cut string-match "--enable-languages.*" <>)
                              ,flags)))
            ((#:phases phases)
             `(alist-cons-after
               'unpack 'unpack-gmp&co
               (lambda* (#:key inputs #:allow-other-keys)
                 (let ((gmp  (assoc-ref %build-inputs "gmp-source"))
                       (mpfr (assoc-ref %build-inputs "mpfr-source"))
                       (mpc  (assoc-ref %build-inputs "mpc-source")))

                   ;; To reduce the set of pre-built bootstrap inputs, build
                   ;; GMP & co. from GCC.
                   (for-each (lambda (source)
                               (or (zero? (system* "tar" "xvf" source))
                                   (error "failed to unpack tarball"
                                          source)))
                             (list gmp mpfr mpc))

                   ;; Create symlinks like `gmp' -> `gmp-x.y.z'.
                   ,@(map (lambda (lib)
                            ;; Drop trailing letters, as gmp-6.0.0a unpacks
                            ;; into gmp-6.0.0.
                            `(symlink ,(string-trim-right
                                        (package-full-name lib)
                                        char-set:letter)
                                      ,(package-name lib)))
                          (list gmp mpfr mpc))))
               (alist-cons-after
                'install 'symlink-libgcc_eh
                (lambda* (#:key outputs #:allow-other-keys)
                  (let ((out (assoc-ref outputs "lib")))
                    ;; Glibc wants to link against libgcc_eh, so provide
                    ;; it.
                    (with-directory-excursion
                        (string-append out "/lib/gcc/"
                                       ,(boot-triplet)
                                       "/" ,(package-version gcc-4.9))
                      (symlink "libgcc.a" "libgcc_eh.a"))))
                ,phases))))))

     (inputs `(("gmp-source" ,(package-source gmp))
               ("mpfr-source" ,(package-source mpfr))
               ("mpc-source" ,(package-source mpc))
               ("binutils-cross" ,binutils-boot0)

               ;; Call it differently so that the builder can check whether
               ;; the "libc" input is #f.
               ("libc-native" ,@(assoc-ref %boot0-inputs "libc"))
               ,@(alist-delete "libc" %boot0-inputs)))

     ;; No need for Texinfo at this stage.
     (native-inputs (alist-delete "texinfo"
                                  (package-native-inputs gcc-4.9))))))

(define perl-boot0
  (package-with-bootstrap-guile
   (package-with-explicit-inputs perl
                                 %boot0-inputs
                                 (current-source-location)
                                 #:guile %bootstrap-guile)))

(define (linux-libre-headers-boot0)
  "Return Linux-Libre header files for the bootstrap environment."
  ;; Note: this is wrapped in a thunk to nicely handle circular dependencies
  ;; between (gnu packages linux) and this module.
  (package-with-bootstrap-guile
   (package (inherit linux-libre-headers)
     (arguments `(#:guile ,%bootstrap-guile
                  #:implicit-inputs? #f
                  ,@(package-arguments linux-libre-headers)))
     (native-inputs
      `(("perl" ,perl-boot0)
        ,@%boot0-inputs)))))

(define texinfo-boot0
  ;; Texinfo used to build libc's manual.
  ;; We build without ncurses because it fails to build at this stage, and
  ;; because we don't need the stand-alone Info reader.
  ;; Also, use %BOOT0-INPUTS to avoid building Perl once more.
  (let ((texinfo (package (inherit texinfo)
                   (inputs (alist-delete "ncurses" (package-inputs texinfo))))))
    (package-with-bootstrap-guile
     (package-with-explicit-inputs texinfo %boot0-inputs
                                   (current-source-location)
                                   #:guile %bootstrap-guile))))

(define %boot1-inputs
  ;; 2nd stage inputs.
  `(("gcc" ,gcc-boot0)
    ("binutils-cross" ,binutils-boot0)
    ,@(alist-delete "binutils" %boot0-inputs)))

(define glibc-final-with-bootstrap-bash
  ;; The final libc, "cross-built".  If everything went well, the resulting
  ;; store path has no dependencies.  Actually, the really-final libc is
  ;; built just below; the only difference is that this one uses the
  ;; bootstrap Bash.
  (package-with-bootstrap-guile
   (package (inherit glibc)
     (name "glibc-intermediate")
     (arguments
      `(#:guile ,%bootstrap-guile
        #:implicit-inputs? #f

        ,@(substitute-keyword-arguments (package-arguments glibc)
            ((#:configure-flags flags)
             `(append (list ,(string-append "--host=" (boot-triplet))
                            ,(string-append "--build="
                                            (nix-system->gnu-triplet))

                            ;; Build Sun/ONC RPC support.  In particular,
                            ;; install rpc/*.h.
                            "--enable-obsolete-rpc")
                      ,flags))
            ((#:phases phases)
             `(alist-cons-before
               'configure 'pre-configure
               (lambda* (#:key inputs #:allow-other-keys)
                 ;; Don't clobber CPATH with the bootstrap libc.
                 (setenv "NATIVE_CPATH" (getenv "CPATH"))
                 (unsetenv "CPATH")

                 ;; 'rpcgen' needs native libc headers to be built.
                 (substitute* "sunrpc/Makefile"
                   (("sunrpc-CPPFLAGS =.*" all)
                    (string-append "CPATH = $(NATIVE_CPATH)\n"
                                   "export CPATH\n"
                                   all "\n"))))
               ,phases)))))
     (propagated-inputs `(("linux-headers" ,(linux-libre-headers-boot0))))
     (native-inputs
      `(("texinfo" ,texinfo-boot0)
        ("perl" ,perl-boot0)))
     (inputs
      `(;; The boot inputs.  That includes the bootstrap libc.  We don't want
        ;; it in $CPATH, hence the 'pre-configure' phase above.
        ,@%boot1-inputs

        ;; A native GCC is needed to build `cross-rpcgen'.
        ("native-gcc" ,@(assoc-ref %boot0-inputs "gcc"))

        ;; Here, we use the bootstrap Bash, which is not satisfactory
        ;; because we don't want to depend on bootstrap tools.
        ("static-bash" ,@(assoc-ref %boot0-inputs "bash")))))))

(define (cross-gcc-wrapper gcc binutils glibc bash)
  "Return a wrapper for the pseudo-cross toolchain GCC/BINUTILS/GLIBC
that makes it available under the native tool names."
  (package (inherit gcc-4.9)
    (name (string-append (package-name gcc) "-wrapped"))
    (source #f)
    (build-system trivial-build-system)
    (outputs '("out"))
    (arguments
     `(#:guile ,%bootstrap-guile
       #:modules ((guix build utils))
       #:builder (begin
                   (use-modules (guix build utils))

                   (let* ((binutils (assoc-ref %build-inputs "binutils"))
                          (gcc      (assoc-ref %build-inputs "gcc"))
                          (libc     (assoc-ref %build-inputs "libc"))
                          (bash     (assoc-ref %build-inputs "bash"))
                          (out      (assoc-ref %outputs "out"))
                          (bindir   (string-append out "/bin"))
                          (triplet  ,(boot-triplet)))
                     (define (wrap-program program)
                       ;; GCC-BOOT0 is a libc-less cross-compiler, so it
                       ;; needs to be told where to find the crt files and
                       ;; the dynamic linker.
                       (call-with-output-file program
                         (lambda (p)
                           (format p "#!~a/bin/bash
exec ~a/bin/~a-~a -B~a/lib -Wl,-dynamic-linker -Wl,~a/~a \"$@\"~%"
                                   bash
                                   gcc triplet program
                                   libc libc
                                   ,(glibc-dynamic-linker))))

                       (chmod program #o555))

                     (mkdir-p bindir)
                     (with-directory-excursion bindir
                       (for-each (lambda (tool)
                                   (symlink (string-append binutils "/bin/"
                                                           triplet "-" tool)
                                            tool))
                                 '("ar" "ranlib"))
                       (for-each wrap-program '("gcc" "g++")))))))
    (native-inputs
     `(("binutils" ,binutils)
       ("gcc" ,gcc)
       ("libc" ,glibc)
       ("bash" ,bash)))
    (inputs '())))

(define bison-boot1
  ;; XXX: This Bison is needed to rebuild Bash's parser, which is modified by
  ;; its CVE patches.  Remove it when it's no longer needed.
  (let* ((m4    (package-with-bootstrap-guile
                 (package-with-explicit-inputs m4 %boot0-inputs
                                               (current-source-location)
                                               #:guile %bootstrap-guile)))
         (bison (package (inherit bison)
                  (native-inputs `(("perl" ,perl-boot0)))
                  (propagated-inputs `(("m4" ,m4)))
                  (inputs '())                    ;remove Flex...
                  (arguments '(#:tests? #f)))))   ;... and thus disable tests
   (package-with-bootstrap-guile
    (package-with-explicit-inputs bison %boot0-inputs
                                  (current-source-location)
                                  #:guile %bootstrap-guile))))

(define static-bash-for-glibc
  ;; A statically-linked Bash to be embedded in GLIBC-FINAL, for use by
  ;; system(3) & co.
  (let* ((gcc  (cross-gcc-wrapper gcc-boot0 binutils-boot0
                                  glibc-final-with-bootstrap-bash
                                  (car (assoc-ref %boot1-inputs "bash"))))
         (bash (package (inherit bash-light)
                 (native-inputs `(("bison" ,bison-boot1)))
                 (arguments
                  `(#:guile ,%bootstrap-guile
                    ,@(package-arguments bash-light))))))
    (package-with-bootstrap-guile
     (package-with-explicit-inputs (static-package bash)
                                   `(("gcc" ,gcc)
                                     ("libc" ,glibc-final-with-bootstrap-bash)
                                     ,@(fold alist-delete %boot1-inputs
                                             '("gcc" "libc")))
                                   (current-source-location)))))

(define gettext-boot0
  ;; A minimal gettext used during bootstrap.
  (let ((gettext-minimal
         (package (inherit gnu-gettext)
           (name "gettext-boot0")
           (inputs '())                           ;zero dependencies
           (arguments
            (substitute-keyword-arguments
                `(#:tests? #f
                  ,@(package-arguments gnu-gettext))
              ((#:phases phases)
               `(modify-phases ,phases
                  ;; Build only the tools.
                  (add-after 'unpack 'chdir
                             (lambda _
                               (chdir "gettext-tools")))

                  ;; Some test programs require pthreads, which we don't have.
                  (add-before 'configure 'no-test-programs
                              (lambda _
                                (substitute* "tests/Makefile.in"
                                  (("^PROGRAMS =.*$")
                                   "PROGRAMS =\n"))
                                #t))

                  ;; Don't try to link against libexpat.
                  (delete 'link-expat)
                  (delete 'patch-tests))))))))
    (package-with-bootstrap-guile
     (package-with-explicit-inputs gettext-minimal
                                   %boot1-inputs
                                   (current-source-location)
                                   #:guile %bootstrap-guile))))

(define-public glibc-final
  ;; The final glibc, which embeds the statically-linked Bash built above.
  (package (inherit glibc-final-with-bootstrap-bash)
    (name "glibc")
    (inputs `(("static-bash" ,static-bash-for-glibc)
              ,@(alist-delete
                 "static-bash"
                 (package-inputs glibc-final-with-bootstrap-bash))))

    ;; This time we need 'msgfmt' to install all the libc.mo files.
    (native-inputs `(,@(package-native-inputs glibc-final-with-bootstrap-bash)
                     ("gettext" ,gettext-boot0)))

    ;; The final libc only refers to itself, but the 'debug' output contains
    ;; references to GCC-BOOT0 and to the Linux headers.  XXX: Would be great
    ;; if 'allowed-references' were per-output.
    (arguments
     `(#:allowed-references
       ,(cons* `(,gcc-boot0 "lib") (linux-libre-headers-boot0)
               (package-outputs glibc-final-with-bootstrap-bash))

       ,@(package-arguments glibc-final-with-bootstrap-bash)))))

(define gcc-boot0-wrapped
  ;; Make the cross-tools GCC-BOOT0 and BINUTILS-BOOT0 available under the
  ;; non-cross names.
  (cross-gcc-wrapper gcc-boot0 binutils-boot0 glibc-final
                     (car (assoc-ref %boot1-inputs "bash"))))

(define %boot2-inputs
  ;; 3rd stage inputs.
  `(("libc" ,glibc-final)
    ("gcc" ,gcc-boot0-wrapped)
    ,@(fold alist-delete %boot1-inputs '("libc" "gcc"))))

(define binutils-final
  (package-with-bootstrap-guile
   (package (inherit binutils)
     (arguments
      `(#:guile ,%bootstrap-guile
        #:implicit-inputs? #f
        #:allowed-references ("out" ,glibc-final)
        ,@(package-arguments binutils)))
     (inputs %boot2-inputs))))

(define libstdc++
  ;; Intermediate libstdc++ that will allow us to build the final GCC
  ;; (remember that GCC-BOOT0 cannot build libstdc++.)
  (package-with-bootstrap-guile
   (package (inherit gcc-4.9)
     (name "libstdc++")
     (arguments
      `(#:guile ,%bootstrap-guile
        #:implicit-inputs? #f

        #:out-of-source? #t
        #:phases (alist-cons-before
                  'configure 'chdir
                  (lambda _
                    (chdir "libstdc++-v3"))
                  %standard-phases)
        #:configure-flags `("--disable-shared"
                            "--disable-libstdcxx-threads"
                            "--disable-libstdcxx-pch"
                            ,(string-append "--with-gxx-include-dir="
                                            (assoc-ref %outputs "out")
                                            "/include"
                                            ;; "/include/c++/"
                                            ;; ,(package-version gcc-4.9)
                                            ))))
     (outputs '("out"))
     (inputs %boot2-inputs)
     (native-inputs '())
     (propagated-inputs '())
     (synopsis "GNU C++ standard library (intermediate)"))))

(define-public gcc-final
  ;; The final GCC.
  (package (inherit gcc-boot0)
    (name "gcc")
<<<<<<< HEAD
    (location (source-properties->location (current-source-location)))

    ;; XXX: Currently #:allowed-references applies to all the outputs but the
    ;; "debug" output contains disallowed references, notably
    ;; linux-libre-headers.  Disable the debugging output to work around that.
    (outputs (delete "debug" (package-outputs gcc-boot0)))

=======
>>>>>>> 7871724d
    (arguments
     `(#:guile ,%bootstrap-guile
       #:implicit-inputs? #f

       #:allowed-references ("out" "lib" ,glibc-final)

       ;; Things like libasan.so and libstdc++.so NEED ld.so for some
       ;; reason, but it is not in their RUNPATH.  This is a false
       ;; positive, so turn it off.
       #:validate-runpath? #f

       ;; Build again GMP & co. within GCC's build process, because it's hard
       ;; to do outside (because GCC-BOOT0 is a cross-compiler, and thus
       ;; doesn't honor $LIBRARY_PATH, which breaks `gnu-build-system'.)
       ,@(substitute-keyword-arguments (package-arguments gcc-boot0)
           ((#:configure-flags boot-flags)
            (let loop ((args (package-arguments gcc-4.9)))
              (match args
                ((#:configure-flags normal-flags _ ...)
                 normal-flags)
                ((_ rest ...)
                 (loop rest)))))
           ((#:make-flags flags)
            ;; Since $LIBRARY_PATH and $CPATH are not honored, add the
            ;; relevant flags.
            `(cons (string-append "CPPFLAGS=-I"
                                  (assoc-ref %build-inputs "libstdc++")
                                  "/include")
                   (map (lambda (flag)
                          (if (string-prefix? "LDFLAGS=" flag)
                              (string-append flag " -L"
                                             (assoc-ref %build-inputs "libstdc++")
                                             "/lib")
                              flag))
                        ,flags)))
           ((#:phases phases)
            `(alist-delete 'symlink-libgcc_eh ,phases)))))

    ;; This time we want Texinfo, so we get the manual.
    (native-inputs `(("texinfo" ,texinfo-boot0)
                     ,@(package-native-inputs gcc-boot0)))

    (inputs `(("gmp-source" ,(bootstrap-origin (package-source gmp)))
              ("mpfr-source" ,(package-source mpfr))
              ("mpc-source" ,(package-source mpc))
              ("binutils" ,binutils-final)
              ("libstdc++" ,libstdc++)
              ,@%boot2-inputs))))

(define ld-wrapper-boot3
  ;; A linker wrapper that uses the bootstrap Guile.
  (make-ld-wrapper "ld-wrapper-boot3"
                   #:binutils binutils-final
                   #:guile %bootstrap-guile
                   #:bash (car (assoc-ref %boot2-inputs "bash"))))

(define %boot3-inputs
  ;; 4th stage inputs.
  `(("gcc" ,gcc-final)
    ("ld-wrapper" ,ld-wrapper-boot3)
    ,@(alist-delete "gcc" %boot2-inputs)))

(define bash-final
  ;; Link with `-static-libgcc' to make sure we don't retain a reference
  ;; to the bootstrap GCC.
  (package-with-bootstrap-guile
   (package-with-explicit-inputs (static-libgcc-package bash)
                                 %boot3-inputs
                                 (current-source-location)
                                 #:guile %bootstrap-guile)))

(define %boot4-inputs
  ;; Now use the final Bash.
  `(("bash" ,bash-final)
    ,@(alist-delete "bash" %boot3-inputs)))

(define-public guile-final
  (package-with-bootstrap-guile
   (package-with-explicit-inputs guile-2.0/fixed
                                 %boot4-inputs
                                 (current-source-location)
                                 #:guile %bootstrap-guile)))

(define-public glibc-utf8-locales-final
  ;; Now that we have GUILE-FINAL, build the UTF-8 locales.  They are needed
  ;; by the build processes afterwards so their 'scm_to_locale_string' works
  ;; with the full range of Unicode codepoints (remember
  ;; 'scm_to_locale_string' is called every time a string is passed to a C
  ;; function.)
  (package
    (inherit glibc-utf8-locales)
    (inputs `(("glibc" ,glibc-final)
              ("gzip"
               ,(package-with-explicit-inputs gzip %boot4-inputs
                                              (current-source-location)
                                              #:guile %bootstrap-guile))))))

(define %boot5-inputs
  ;; Now with UTF-8 locale.
  `(("locales" ,glibc-utf8-locales-final)
    ,@%boot4-inputs))

(define gnu-make-final
  ;; The final GNU Make, which uses the final Guile.
  (package-with-bootstrap-guile
   (package-with-explicit-inputs gnu-make
                                 `(("guile" ,guile-final)
                                   ,@%boot5-inputs)
                                 (current-source-location))))

(define-public ld-wrapper
  ;; The final `ld' wrapper, which uses the final Guile.
  (package (inherit ld-wrapper-boot3)
    (name "ld-wrapper")
    (inputs `(("guile" ,guile-final)
              ("bash"  ,bash-final)
              ,@(fold alist-delete (package-inputs ld-wrapper-boot3)
                      '("guile" "bash"))))))

(define coreutils-final
  ;; The final Coreutils.  Treat them specially because some packages, such as
  ;; Findutils, keep a reference to the Coreutils they were built with.
  (package-with-bootstrap-guile
   (package-with-explicit-inputs coreutils
                                 %boot5-inputs
                                 (current-source-location)

                                 ;; Use the final Guile, linked against the
                                 ;; final libc with working iconv, so that
                                 ;; 'substitute*' works well when touching
                                 ;; test files in Gettext.
                                 #:guile guile-final)))

(define grep-final
  ;; The final grep.  Gzip holds a reference to it (via zgrep), so it must be
  ;; built before gzip.
  (package-with-bootstrap-guile
   (package-with-explicit-inputs grep
                                 %boot5-inputs
                                 (current-source-location)
                                 #:guile guile-final)))

(define %boot6-inputs
  ;; Now use the final Coreutils.
  `(("coreutils" ,coreutils-final)
    ("grep" ,grep-final)
    ,@%boot5-inputs))

(define-public %final-inputs
  ;; Final derivations used as implicit inputs by 'gnu-build-system'.  We
  ;; still use 'package-with-bootstrap-guile' so that the bootstrap tools are
  ;; used for origins that have patches, thereby avoiding circular
  ;; dependencies.
  (let ((finalize (compose package-with-bootstrap-guile
                           (cut package-with-explicit-inputs <> %boot6-inputs
                                (current-source-location)))))
    `(,@(map (match-lambda
              ((name package)
               (list name (finalize package))))
             `(("tar" ,tar)
               ("gzip" ,gzip)
               ("bzip2" ,bzip2)
               ("xz" ,xz)
               ("file" ,file)
               ("diffutils" ,diffutils)
               ("patch" ,patch)
               ("sed" ,sed)
               ("findutils" ,findutils)
               ("gawk" ,gawk)))
      ("grep" ,grep-final)
      ("coreutils" ,coreutils-final)
      ("make" ,gnu-make-final)
      ("bash" ,bash-final)
      ("ld-wrapper" ,ld-wrapper)
      ("binutils" ,binutils-final)
      ("gcc" ,gcc-final)
      ("libc" ,glibc-final)
      ("locales" ,glibc-utf8-locales-final))))

(define-public canonical-package
  (let ((name->package (fold (lambda (input result)
                               (match input
                                 ((_ package)
                                  (vhash-cons (package-full-name package)
                                              package result))))
                             vlist-null
                             `(("guile" ,guile-final)
                               ,@%final-inputs))))
    (lambda (package)
      "Return the 'canonical' variant of PACKAGE---i.e., if PACKAGE is one of
the implicit inputs of 'gnu-build-system', return that one, otherwise return
PACKAGE.

The goal is to avoid duplication in cases like GUILE-FINAL vs. GUILE-2.0,
COREUTILS-FINAL vs. COREUTILS, etc."
      ;; XXX: This doesn't handle dependencies of the final inputs, such as
      ;; libunistring, GMP, etc.
      (match (vhash-assoc (package-full-name package) name->package)
        ((_ . canon)
         ;; In general we want CANON, except if we're cross-compiling: CANON
         ;; uses explicit inputs, so it is "anchored" in the bootstrapped
         ;; process, with dependencies on things that cannot be
         ;; cross-compiled.
         (if (%current-target-system)
             package
             canon))
        (_ package)))))


;;;
;;; GCC toolchain.
;;;

(define (gcc-toolchain gcc)
  "Return a complete toolchain for GCC."
  (package
    (name "gcc-toolchain")
    (version (package-version gcc))
    (source #f)
    (build-system trivial-build-system)
    (arguments
     '(#:modules ((guix build union))
       #:builder (begin
                   (use-modules (ice-9 match)
                                (srfi srfi-26)
                                (guix build union))

                   (let ((out (assoc-ref %outputs "out")))

                     (match %build-inputs
                       (((names . directories) ...)
                        (union-build out directories)))

                     ;; Remove the 'sh' and 'bash' binaries that come with
                     ;; libc to avoid polluting the user's profile (these are
                     ;; statically-linked binaries with no locale support and
                     ;; so on.)
                     (for-each (lambda (file)
                                 (delete-file (string-append out "/bin/" file)))
                               '("sh" "bash"))

                     (union-build (assoc-ref %outputs "debug")
                                  (list (assoc-ref %build-inputs
                                                   "libc-debug")))))))

    (native-search-paths (package-native-search-paths gcc))
    (search-paths (package-search-paths gcc))

    (license (package-license gcc))
    (synopsis "Complete GCC tool chain for C/C++ development")
    (description
     "This package provides a complete GCC tool chain for C/C++ development to
be installed in user profiles.  This includes GCC, as well as libc (headers
and binaries, plus debugging symbols in the 'debug' output), and Binutils.")
    (home-page "http://gcc.gnu.org/")
    (outputs '("out" "debug"))

    ;; The main raison d'être of this "meta-package" is (1) to conveniently
    ;; install everything that we need, and (2) to make sure ld-wrapper comes
    ;; before Binutils' ld in the user's profile.
    (inputs `(("gcc" ,gcc)
              ("ld-wrapper" ,(car (assoc-ref %final-inputs "ld-wrapper")))
              ("binutils" ,binutils-final)
              ("libc" ,glibc-final)
              ("libc-debug" ,glibc-final "debug")))))

(define-public gcc-toolchain-4.8
  (gcc-toolchain gcc-final))

(define-public gcc-toolchain-4.9
  (gcc-toolchain gcc-4.9))

(define-public gcc-toolchain-5.1
  (gcc-toolchain gcc-5.1))

;;; commencement.scm ends here<|MERGE_RESOLUTION|>--- conflicted
+++ resolved
@@ -550,16 +550,12 @@
   ;; The final GCC.
   (package (inherit gcc-boot0)
     (name "gcc")
-<<<<<<< HEAD
-    (location (source-properties->location (current-source-location)))
 
     ;; XXX: Currently #:allowed-references applies to all the outputs but the
     ;; "debug" output contains disallowed references, notably
     ;; linux-libre-headers.  Disable the debugging output to work around that.
     (outputs (delete "debug" (package-outputs gcc-boot0)))
 
-=======
->>>>>>> 7871724d
     (arguments
      `(#:guile ,%bootstrap-guile
        #:implicit-inputs? #f
