--- conflicted
+++ resolved
@@ -7,13 +7,8 @@
 ;;; Copyright © 2015 Eric Bavier <bavier@member.fsf.org>
 ;;; Copyright © 2015 Sou Bunnbu <iyzsong@gmail.com>
 ;;; Copyright © 2015 Leo Famulari <leo@famulari.name>
-<<<<<<< HEAD
 ;;; Copyright © 2016, 2017 Efraim Flashner <efraim@flashner.co.il>
-;;; Copyright © 2016 ng0 <ng0@we.make.ritual.n0.is>
-=======
-;;; Copyright © 2016 Efraim Flashner <efraim@flashner.co.il>
 ;;; Copyright © 2016, 2017 ng0 <contact.ng0@cryptolab.net>
->>>>>>> 9ec2a4d3
 ;;; Copyright © 2016 Roel Janssen <roel@gnu.org>
 ;;; Copyright © 2016 David Craven <david@craven.ch>
 ;;; Copyright © 2016 Jan Nieuwenhuizen <janneke@gnu.org>
