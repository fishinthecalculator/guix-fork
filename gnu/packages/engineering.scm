;;; GNU Guix --- Functional package management for GNU
;;; Copyright © 2015, 2016, 2017, 2018, 2019, 2020 Ricardo Wurmus <rekado@elephly.net>
;;; Copyright © 2015 Federico Beffa <beffa@fbengineering.ch>
;;; Copyright © 2016, 2018, 2020 Efraim Flashner <efraim@flashner.co.il>
;;; Copyright © 2016 David Thompson <davet@gnu.org>
;;; Copyright © 2016, 2017, 2018, 2019 Ludovic Courtès <ludo@gnu.org>
;;; Copyright © 2016, 2017, 2018 Theodoros Foradis <theodoros@foradis.org>
;;; Copyright © 2017 Julien Lepiller <julien@lepiller.eu>
;;; Copyright © 2018, 2019, 2020 Tobias Geerinckx-Rice <me@tobias.gr>
;;; Copyright © 2018 Clément Lassieur <clement@lassieur.org>
;;; Copyright © 2018, 2019 Jonathan Brielmaier <jonathan.brielmaier@web.de>
;;; Copyright © 2018, 2019 Arun Isaac <arunisaac@systemreboot.net>
;;; Copyright © 2019 Tim Stahel <swedneck@swedneck.xyz>
;;; Copyright © 2019 Jovany Leandro G.C <bit4bit@riseup.net>
;;; Copyright © 2019 Steve Sprang <scs@stevesprang.com>
;;; Copyright © 2019 John Soo <jsoo1@asu.edu>
;;; Copyright © 2020 Brice Waegeneire <brice@waegenei.re>
;;; Copyright © 2020 Vincent Legoll <vincent.legoll@gmail.com>
;;; Copyright © 2020 Marius Bakke <mbakke@fastmail.com>
;;; Copyright © 2020 Ekaitz Zarraga <ekaitz@elenq.tech>
;;;
;;; This file is part of GNU Guix.
;;;
;;; GNU Guix is free software; you can redistribute it and/or modify it
;;; under the terms of the GNU General Public License as published by
;;; the Free Software Foundation; either version 3 of the License, or (at
;;; your option) any later version.
;;;
;;; GNU Guix is distributed in the hope that it will be useful, but
;;; WITHOUT ANY WARRANTY; without even the implied warranty of
;;; MERCHANTABILITY or FITNESS FOR A PARTICULAR PURPOSE.  See the
;;; GNU General Public License for more details.
;;;
;;; You should have received a copy of the GNU General Public License
;;; along with GNU Guix.  If not, see <http://www.gnu.org/licenses/>.

(define-module (gnu packages engineering)
  #:use-module (guix packages)
  #:use-module (guix download)
  #:use-module (guix gexp)
  #:use-module (guix git-download)
  #:use-module (guix svn-download)
  #:use-module (guix monads)
  #:use-module (guix store)
  #:use-module (guix utils)
  #:use-module ((srfi srfi-1) #:hide (zip))
  #:use-module ((guix licenses) #:prefix license:)
  #:use-module (guix build-system ant)
  #:use-module (guix build-system cmake)
  #:use-module (guix build-system gnu)
  #:use-module (guix build-system python)
  #:use-module (guix build-system qt)
  #:use-module (gnu packages)
  #:use-module (gnu packages algebra)
  #:use-module (gnu packages autotools)
  #:use-module (gnu packages base)
  #:use-module (gnu packages bison)
  #:use-module (gnu packages boost)
  #:use-module (gnu packages check)
  #:use-module (gnu packages cmake)
  #:use-module (gnu packages commencement)
  #:use-module (gnu packages compression)
  #:use-module (gnu packages curl)
  #:use-module (gnu packages digest)
  #:use-module (gnu packages documentation)
  #:use-module (gnu packages flex)
  #:use-module (gnu packages fontutils)
  #:use-module (gnu packages fpga)
  #:use-module (gnu packages freedesktop)
  #:use-module (gnu packages gcc)
  #:use-module (gnu packages gd)
  #:use-module (gnu packages gettext)
  #:use-module (gnu packages ghostscript)
  #:use-module (gnu packages gl)
  #:use-module (gnu packages glib)
  #:use-module (gnu packages gnome)
  #:use-module (gnu packages gperf)
  #:use-module (gnu packages graphics)
  #:use-module (gnu packages graphviz)
  #:use-module (gnu packages groff)
  #:use-module (gnu packages gtk)
  #:use-module (gnu packages guile)
  #:use-module (gnu packages image)
  #:use-module (gnu packages image-processing)
  #:use-module (gnu packages imagemagick)
  #:use-module (gnu packages libevent)
  #:use-module (gnu packages linux)               ;FIXME: for pcb
  #:use-module (gnu packages m4)
  #:use-module (gnu packages maths)
  #:use-module (gnu packages multiprecision)
  #:use-module (gnu packages mpi)
  #:use-module (gnu packages ncurses)
  #:use-module (gnu packages perl)
  #:use-module (gnu packages pkg-config)
  #:use-module (gnu packages python)
  #:use-module (gnu packages python-xyz)
  #:use-module (gnu packages qt)
  #:use-module (gnu packages readline)
  #:use-module (gnu packages swig)
  #:use-module (gnu packages tbb)
  #:use-module (gnu packages tcl)
  #:use-module (gnu packages texinfo)
  #:use-module (gnu packages tls)
  #:use-module (gnu packages tex)
  #:use-module (gnu packages version-control)
  #:use-module (gnu packages wxwidgets)
  #:use-module (gnu packages xml)
  #:use-module (gnu packages openkinect)
  #:use-module (gnu packages xorg))

(define-public librecad
  (package
    (name "librecad")
    (version "2.1.3")
    (source (origin
              (method url-fetch)
              (uri (string-append
                    "https://github.com/LibreCAD/LibreCAD/archive/"
                    version ".tar.gz"))
              (file-name (string-append name "-" version ".tar.gz"))
              (sha256
               (base32
                "01nvc1g3si05r5np1pzn62ah9w84p8nxa32wqrjh6gdi17jfvi3l"))))
    (build-system gnu-build-system)
    (arguments
     '(#:phases
       (modify-phases %standard-phases
         ;; Without this patch boost complains that "make_array" is not a
         ;; member of "boost::serialization".
         (add-after 'unpack 'patch-boost-error
           (lambda _
             (substitute* "librecad/src/lib/math/lc_quadratic.h"
               (("#include \"rs_vector.h\"" line)
                (string-append line
                               "\n#include <boost/serialization/array_wrapper.hpp>")))
             (substitute* "librecad/src/lib/math/rs_math.cpp"
               (("#include <boost/numeric/ublas/matrix.hpp>" line)
                (string-append "#include <boost/serialization/array_wrapper.hpp>\n"
                               line)))
             #t))
         ;; Fix build against Qt 5.11.
         (add-after 'unpack 'add-missing-headers
           (lambda _
             (substitute* "librecad/src/ui/generic/widgetcreator.cpp"
               (("#include <QPushButton>") "#include <QPushButton>
#include <QActionGroup>"))
             #t))
         (add-after 'unpack 'patch-paths
           (lambda* (#:key outputs #:allow-other-keys)
             (let ((out (assoc-ref outputs "out")))
               (substitute* "librecad/src/lib/engine/rs_system.cpp"
                 (("/usr/share") (string-append out "/share"))))))
         (replace 'configure
           (lambda* (#:key inputs #:allow-other-keys)
             (system* "qmake" (string-append "BOOST_DIR="
                                             (assoc-ref inputs "boost")))))
         (replace 'install
           (lambda* (#:key outputs #:allow-other-keys)
             (let* ((out   (assoc-ref outputs "out"))
                    (bin   (string-append out "/bin"))
                    (share (string-append out "/share/librecad")))
               (mkdir-p bin)
               (install-file "unix/librecad" bin)
               (mkdir-p share)
               (copy-recursively "unix/resources" share))
             #t))
         ;; Ensure that icons are found at runtime
         (add-after 'install 'wrap-executable
           (lambda* (#:key inputs outputs #:allow-other-keys)
             (let* ((out (assoc-ref outputs "out"))
                    (qt '("qtbase" "qtsvg")))
               (wrap-program (string-append out "/bin/librecad")
                 `("QT_PLUGIN_PATH" ":" prefix
                   ,(map (lambda (label)
                           (string-append (assoc-ref inputs label)
                                          "/lib/qt5/plugins/"))
                         qt)))
               #t))))))
    (inputs
     `(("boost" ,boost)
       ("muparser" ,muparser)
       ("freetype" ,freetype)
       ("qtbase" ,qtbase)
       ("qtsvg" ,qtsvg)))
    (native-inputs
     `(("pkg-config" ,pkg-config)
       ("which" ,which)))
    (home-page "https://librecad.org/")
    (synopsis "Computer-aided design (CAD) application")
    (description
     "LibreCAD is a 2D Computer-aided design (CAD) application for creating
plans and designs.")
    (license license:gpl2)))

(define-public geda-gaf
  (package
    (name "geda-gaf")
    (version "1.10.0")
    (source (origin
              (method url-fetch)
              (uri (string-append
                    "http://ftp.geda-project.org/geda-gaf/stable/v"
                    (version-major+minor version) "/"
                    version "/geda-gaf-" version ".tar.gz"))
              (sha256
               (base32
                "06ivgarvwbzjz2wigxzzkm8iszldi2p6x3a6jnlczjyrz4csddsy"))))
    (build-system gnu-build-system)
    (arguments
     '(#:phases
       (modify-phases %standard-phases
         ;; tests require a writable HOME
         (add-before 'check 'set-home
           (lambda _
             (setenv "HOME" (getenv "TMPDIR"))
             #t))
         (add-after 'unpack 'disable-failing-tests
           (lambda _
             (substitute* "xorn/tests/Makefile.in"
               (("-Werror") ""))
             ;; This test returns its correct result in an unexpected order.
             (substitute* "libgeda/scheme/unit-tests/t0402-config.scm"
               (("\\(begin-config-test 'config-keys" m)
                (string-append "#;" m)))
             #t)))
       #:configure-flags
       (let ((pcb (assoc-ref %build-inputs "pcb")))
         (list (string-append "--with-pcb-datadir=" pcb "/share")
               (string-append "--with-pcb-lib-path="
                              pcb "/share/pcb/pcblib-newlib:"
                              pcb "/share/pcb/newlib")))))
    (inputs
     `(("gamin" ,gamin)
       ("glib" ,glib)
       ("gtk" ,gtk+-2)
       ("guile" ,guile-2.0)
       ("shared-mime-info" ,shared-mime-info)
       ("m4" ,m4)
       ("pcb" ,pcb)
       ("python" ,python-2))) ; for xorn
    (native-inputs
     `(("pkg-config" ,pkg-config)
       ("desktop-file-utils" ,desktop-file-utils)
       ("perl" ,perl))) ; for tests
    (home-page "http://geda-project.org/")
    (synopsis "Schematic capture, netlister, symbols, symbol checker, and utils")
    (description
     "Gaf stands for “gschem and friends”.  It is a subset of the entire tool
suite grouped together under the gEDA name.  gEDA/gaf is a collection of tools
which currently includes: gschem, a schematic capture program; gnetlist, a
netlist generation program; gsymcheck, a syntax checker for schematic symbols;
gattrib, a spreadsheet programm that manipulates the properties of symbols of
a schematic; libgeda, libraries for gschem gnetlist and gsymcheck; gsch2pcb, a
tool to forward annotation from your schematic to layout using PCB; some minor
utilities.")
    (license license:gpl2+)))

(define-public lepton-eda
  ;; This is a fork of gEDA/gaf started in late 2016.  One of its goal is to
  ;; keep and to extend Guile support.
  (package
    (inherit geda-gaf)
    (name "lepton-eda")
    (version "1.9.9-20191003")
    (home-page "https://github.com/lepton-eda/lepton-eda")
    (source (origin
              (method git-fetch)
              (uri (git-reference (url home-page) (commit version)))
              (sha256
               (base32
                "08cc3zfk84qq9mrkc9pp4r9jlavvm01wwy0yd9frql68w2zw6mip"))
              (file-name (git-file-name name version))))
    (native-inputs
     `(("autoconf" ,autoconf)
       ("automake" ,automake)
       ("desktop-file-utils" ,desktop-file-utils)
       ("libtool" ,libtool)
       ("gettext" ,gettext-minimal)
       ("texinfo" ,texinfo)
       ("groff" ,groff)
       ("which" ,which)
       ,@(package-native-inputs geda-gaf)))
    (inputs
     `(("glib" ,glib)
       ("gtk" ,gtk+-2)
       ("guile" ,guile-2.2)
       ("shared-mime-info" ,shared-mime-info)
       ("m4" ,m4)
       ("pcb" ,pcb)))
    (arguments
     (substitute-keyword-arguments (package-arguments geda-gaf)
       ((#:configure-flags flags ''())
        ;; When running "make", the POT files are built with the build time as
        ;; their "POT-Creation-Date".  Later on, "make" notices that .pot
        ;; files were updated and goes on to run "msgmerge"; as a result, the
        ;; non-deterministic POT-Creation-Date finds its way into .po files,
        ;; and then in .gmo files.  To avoid that, simply make sure 'msgmerge'
        ;; never runs.  See <https://bugs.debian.org/792687>.
        `(cons "ac_cv_path_MSGMERGE=true" ,flags))
       ((#:phases phases '%standard-phases)
        `(modify-phases %standard-phases
           (add-before 'bootstrap 'prepare
             (lambda _
               ;; Some of the scripts there are invoked by autogen.sh.
               (for-each patch-shebang (find-files "build-tools"))

               ;; Make sure 'msgmerge' can modify the PO files.
               (for-each (lambda (po)
                           (chmod po #o666))
                         (find-files "." "\\.po$"))

               ;; This would normally be created by invoking 'git', but it
               ;; doesn't work here.
               (call-with-output-file "version.h"
                 (lambda (port)
                   (format port "#define PACKAGE_DATE_VERSION \"~a\"~%"
                           ,(string-drop version
                                         (+ 1 (string-index version #\-))))
                   (format port "#define PACKAGE_DOTTED_VERSION \"~a\"~%"
                           ,(string-take version
                                         (string-index version #\-)))
                   (format port "#define PACKAGE_GIT_COMMIT \"cabbag3\"~%")))
               #t))
           (add-after 'install 'compile-scheme-files
             (lambda* (#:key outputs #:allow-other-keys)
               (invoke "make" "precompile")
               (for-each (lambda (program)
                           (wrap-program program
                             `("GUILE_LOAD_COMPILED_PATH" ":" prefix
                               (,(string-append (assoc-ref outputs "out")
                                                "/share/lepton-eda/ccache/")))))
                         (find-files (string-append (assoc-ref outputs "out") "/bin")
                                     ".*"))
               #t))))))
    (description
     "Lepton EDA ia an @dfn{electronic design automation} (EDA) tool set
forked from gEDA/gaf in late 2016.  EDA tools are used for electrical circuit
design, schematic capture, simulation, prototyping, and production.  Lepton
EDA includes tools for schematic capture, attribute management, bill of
materials (BOM) generation, netlisting into over 20 netlist formats, analog
and digital simulation, and printed circuit board (PCB) layout, and many other
features.")))

(define-public pcb
  (package
    (name "pcb")
    (version "4.0.2")
    (source (origin
              (method url-fetch)
              (uri (string-append "mirror://sourceforge/pcb/pcb/pcb-" version
                                  "/pcb-" version ".tar.gz"))
              (sha256
               (base32
                "1a7rilp75faidny0r4fdwdxkflyrqp6svxv9lbg7h868293962iz"))))
    (build-system gnu-build-system)
    (arguments
     `(#:phases
       (modify-phases %standard-phases
         (add-after 'unpack 'use-wish8.6
           (lambda _
             (substitute* "configure"
               (("wish85") "wish8.6"))
             #t))
         ;; It checks for "xhost", which we don't have.  This shouldn't
         ;; matter, because the test is supposed to be skipped, but it causes
         ;; "run_tests.sh" (and thus the "check" phase) to fail.
         (add-after 'unpack 'fix-check-for-display
           (lambda _
             (substitute* "tests/run_tests.sh"
               (("have_display=no") "have_display=yes"))
             #t))
         (add-after 'install 'wrap
           (lambda* (#:key inputs outputs #:allow-other-keys)
             ;; FIXME: Mesa tries to dlopen libudev.so.0 and fails.  Pending a
             ;; fix of the mesa package we wrap the pcb executable such that
             ;; Mesa can find libudev.so.0 through LD_LIBRARY_PATH.
             (let* ((out (assoc-ref outputs "out"))
                    (path (string-append (assoc-ref inputs "udev") "/lib")))
               (wrap-program (string-append out "/bin/pcb")
                 `("LD_LIBRARY_PATH" ":" prefix (,path))))
             #t))
         (add-before 'check 'pre-check
           (lambda _
             (system "Xvfb :1 &")
             (setenv "DISPLAY" ":1")
             #t)))))
    (inputs
     `(("dbus" ,dbus)
       ("mesa" ,mesa)
       ("udev" ,eudev) ;FIXME: required by mesa
       ("glu" ,glu)
       ("gd" ,gd)
       ("gtk" ,gtk+-2)
       ("gtkglext" ,gtkglext)
       ("shared-mime-info" ,shared-mime-info)
       ("tk" ,tk)))
    (native-inputs
     `(("pkg-config" ,pkg-config)
       ("intltool" ,intltool)
       ("bison" ,bison)
       ("desktop-file-utils" ,desktop-file-utils)
       ("flex" ,flex)
       ;; For tests
       ("imagemagick" ,imagemagick)
       ("gerbv" ,gerbv)
       ("ghostscript" ,ghostscript)
       ("xvfb" ,xorg-server-for-tests)))
    (home-page "http://pcb.geda-project.org/")
    (synopsis "Design printed circuit board layouts")
    (description
     "GNU PCB is an interactive tool for editing printed circuit board
layouts.  It features a rats-nest implementation, schematic/netlist import,
and design rule checking.  It also includes an autorouter and a trace
optimizer; and it can produce photorealistic and design review images.")
    (license license:gpl2+)))

(define-public pcb-rnd
  (package (inherit pcb)
    (name "pcb-rnd")
    (version "1.1.3")
    (source (origin
              (method url-fetch)
              (uri (string-append "http://repo.hu/projects/pcb-rnd/releases/"
                                  "pcb-rnd-" version ".tar.gz"))
              (sha256
               (base32
                "0pycynla60b96jkb6fh6f4sx663pqbzjwnixhw5ym8sym2absm09"))))
    (arguments
     `(#:tests? #f ; no check target
       #:phases
       (modify-phases %standard-phases
         (add-after 'unpack 'cc-is-gcc
           (lambda _ (setenv "CC" "gcc") #t))
         (replace 'configure
           ;; The configure script doesn't tolerate most of our configure flags.
           (lambda* (#:key outputs #:allow-other-keys)
             (invoke "sh" "configure"
                     (string-append "--prefix="
                                    (assoc-ref outputs "out"))))))))
    (home-page "http://repo.hu/projects/pcb-rnd/")
    (description "PCB RND is a fork of the GNU PCB circuit board editing tool
featuring various improvements and bug fixes.")))

(define-public fastcap
  (package
    (name "fastcap")
    (version "2.0-18Sep92")
    (source (origin
              (method url-fetch/tarbomb)
              (uri (string-append "http://www.rle.mit.edu/cpg/codes/"
                                  name "-" version ".tgz"))
              (sha256
               (base32
                "0x37vfp6k0d2z3gnig0hbicvi0jp8v267xjnn3z8jdllpiaa6p3k"))
              (snippet
               ;; Remove a non-free file.
               '(begin
                  (delete-file "doc/psfig.sty")
                  #t))
              (patches (search-patches "fastcap-mulSetup.patch"
                                       "fastcap-mulGlobal.patch"))))
    (build-system gnu-build-system)
    (native-inputs
     ;; FIXME: with texlive-tiny citation references are rendered as question
     ;; marks.  During the build warnings like these are printed:
     ;; LaTeX Warning: Citation `nabors91' on page 2 undefined on input line 3.
     `(("texlive" ,(texlive-union (list texlive-fonts-amsfonts)))
       ("ghostscript" ,ghostscript)))
    (arguments
     `(#:make-flags '("CC=gcc" "RM=rm" "SHELL=sh" "all")
       #:parallel-build? #f
       #:tests? #f ;; no tests-suite
       #:modules ((srfi srfi-1)
                  ,@%gnu-build-system-modules)
       #:phases
       (modify-phases %standard-phases
         (add-after 'build 'make-doc
           (lambda _
             (invoke "make" "CC=gcc" "RM=rm" "SHELL=sh" "manual")))
         (add-before 'make-doc 'fix-doc
           (lambda _
             (substitute* "doc/Makefile" (("/bin/rm") (which "rm")))
             (substitute* (find-files "doc" "\\.tex")
               (("\\\\special\\{psfile=([^,]*),.*scale=([#0-9.]*).*\\}"
                 all file scale)
                (string-append "\\includegraphics[scale=" scale "]{"
                               file "}"))
               (("\\\\psfig\\{figure=([^,]*),.*width=([#0-9.]*in).*\\}"
                 all file width)
                (string-append "\\includegraphics[width=" width "]{"
                               file "}"))
               (("\\\\psfig\\{figure=([^,]*),.*height=([#0-9.]*in).*\\}"
                 all file height)
                (string-append "\\includegraphics[height=" height "]{"
                               file "}"))
               (("\\\\psfig\\{figure=([^,]*)\\}" all file)
                (string-append "\\includegraphics{" file "}")))
             (substitute* '("doc/mtt.tex" "doc/tcad.tex" "doc/ug.tex")
               (("^\\\\documentstyle\\[(.*)\\]\\{(.*)\\}"
                 all options class)
                (string-append "\\documentclass[" options "]{"
                               class "}\n"
                               "\\usepackage{graphicx}\n"
                               "\\usepackage{robinspace}"))
               (("\\\\setlength\\{\\\\footheight\\}\\{.*\\}" all)
                (string-append "%" all))
               (("\\\\setstretch\\{.*\\}" all)
                (string-append "%" all)))
             #t))
         (delete 'configure)
         (add-before 'install 'clean-bin
           (lambda _
             (delete-file (string-append (getcwd) "/bin/README"))
             #t))
         (add-before 'install 'make-pdf
           (lambda _
             (setenv "HOME" "/tmp")     ; FIXME: for texlive font cache
             (with-directory-excursion "doc"
               (and
                (for-each (lambda (file)
                            (invoke "dvips" file "-o"))
                          (find-files "." "\\.dvi"))
                (for-each (lambda (file)
                            (invoke "ps2pdf" file))
                          '("mtt.ps" "ug.ps" "tcad.ps"))
                (invoke "make" "clean")))))
         (replace 'install
           (lambda* (#:key outputs #:allow-other-keys)
             (let* ((out (assoc-ref outputs "out"))
                    (data (string-append out "/share"))
                    (bin (string-append out "/bin"))
                    (doc (string-append data "/doc/" ,name "-" ,version))
                    (examples (string-append doc "/examples")))
               (with-directory-excursion "bin"
                 (for-each (lambda (f)
                             (install-file f bin))
                           (find-files "." ".*")))
               (copy-recursively "doc" doc)
               (copy-recursively "examples" examples)
               #t))))))
    (home-page "https://www.rle.mit.edu/cpg/research_codes.htm")
    (synopsis "Multipole-accelerated capacitance extraction program")
    (description
     "Fastcap is a capacitance extraction program based on a
multipole-accelerated algorithm.")
    (license (license:non-copyleft #f "See fastcap.c."))))

(define-public fasthenry
  (package
    (name "fasthenry")
    (version "3.0-12Nov96")
    (source (origin
              (method url-fetch)
              (file-name (string-append name "-" version ".tar.gz"))
              (uri (string-append
                    "http://www.rle.mit.edu/cpg/codes/" name
                    "-" version ".tar.z"))
              (sha256
               (base32 "1a06xyyd40zhknrkz17xppl2zd5ig4w9g1grc8qrs0zqqcl5hpzi"))
              (patches (search-patches "fasthenry-spAllocate.patch"
                                       "fasthenry-spBuild.patch"
                                       "fasthenry-spUtils.patch"
                                       "fasthenry-spSolve.patch"
                                       "fasthenry-spFactor.patch"))))
    (build-system gnu-build-system)
    (arguments
     `(#:make-flags '("CC=gcc" "RM=rm" "SHELL=sh" "all")
       #:parallel-build? #f
       #:tests? #f ;; no tests-suite
       #:modules ((srfi srfi-1)
                  ,@%gnu-build-system-modules)
       #:phases
       (modify-phases %standard-phases
         (delete 'configure)
         (replace 'install
                  (lambda* (#:key outputs #:allow-other-keys)
                    (let* ((out (assoc-ref outputs "out"))
                           (data (string-append out "/share"))
                           (bin (string-append out "/bin"))
                           (doc (string-append data "/doc/" ,name "-" ,version))
                           (examples (string-append doc "/examples")))
                      (with-directory-excursion "bin"
                        (for-each (lambda (f)
                                    (install-file f bin))
                                  (find-files "." ".*")))
                      (copy-recursively "doc" doc)
                      (copy-recursively "examples" examples)
                      #t))))))
    (home-page "https://www.rle.mit.edu/cpg/research_codes.htm")
    (synopsis "Multipole-accelerated inductance analysis program")
    (description
     "Fasthenry is an inductance extraction program based on a
multipole-accelerated algorithm.")
    (license (license:non-copyleft #f "See induct.c."))))

(define-public fritzing
  (package
    (name "fritzing")
    (version "0.9.3b")
    (source (origin
              (method git-fetch)
              (uri (git-reference
                    (url "https://github.com/fritzing/fritzing-app.git")
                    (commit version)))
              (file-name (git-file-name name version))
              (sha256
               (base32
                "0hpyc550xfhr6gmnc85nq60w00rm0ljm0y744dp0z88ikl04f4s3"))))
    (build-system gnu-build-system)
    (arguments
     `(#:phases
       (modify-phases %standard-phases
         (replace 'configure
           (lambda* (#:key inputs outputs #:allow-other-keys)
             (copy-recursively (assoc-ref inputs "fritzing-parts-db")
                               "parts")
             ;; Make compatible with libgit2 > 0.24
             (substitute* "src/version/partschecker.cpp"
               (("error = git_remote_connect\\(remote, GIT_DIRECTION_FETCH, &callbacks\\)")
                "error = git_remote_connect(remote, GIT_DIRECTION_FETCH, &callbacks, NULL, NULL)"))

             ;; Use system libgit2 and boost.
             (substitute* "phoenix.pro"
               (("^LIBGIT2INCLUDE =.*")
                (string-append "LIBGIT2INCLUDE="
                               (assoc-ref inputs "libgit2") "/include\n"))
               (("^    LIBGIT2LIB =.*")
                (string-append "    LIBGIT2LIB="
                               (assoc-ref inputs "libgit2") "/lib\n")))
             ;; This file checks for old versions of Boost, insisting on
             ;; having us download the boost sources and placing them in the
             ;; build directory.
             (substitute* "pri/utils.pri"
               (("error\\(") "message("))

             (let ((out (assoc-ref outputs "out")))
               (invoke "qmake"
                       (string-append "QMAKE_LFLAGS_RPATH=-Wl,-rpath," out "/lib")
                       (string-append "PREFIX=" out)
                       "phoenix.pro")))))))
    (inputs
     `(("qtbase" ,qtbase)
       ("qtserialport" ,qtserialport)
       ("qtsvg" ,qtsvg)
       ("libgit2" ,libgit2)
       ("boost" ,boost)
       ("zlib" ,zlib)
       ("fritzing-parts-db"
        ,(origin
           (method git-fetch)
           (uri (git-reference
                 (url "https://github.com/fritzing/fritzing-parts.git")
                 (commit version)))
           (file-name (git-file-name "fritzing-parts" version))
           (sha256
            (base32
             "1d2v8k7p176j0lczx4vx9n9gbg3vw09n2c4b6w0wj5wqmifywhc1"))))))
    (home-page "https://fritzing.org")
    (synopsis "Electronic circuit design")
    (description
     "The Fritzing application is @dfn{Electronic Design Automation} (EDA)
software with a low entry barrier, suited for the needs of makers and
hobbyists.  It offers a unique real-life \"breadboard\" view, and a parts
library with many commonly used high-level components.  Fritzing makes it very
easy to communicate about circuits, as well as to turn them into PCB layouts
ready for production.")
    ;; Documentation and parts are released under CC-BY-SA 3.0; source code is
    ;; released under GPLv3+.
    (license (list license:gpl3+ license:cc-by-sa3.0))))

(define-public gerbv
  (package
    (name "gerbv")
    (version "2.7.0")
    (source (origin
              (method url-fetch)
              (uri (string-append "mirror://sourceforge/gerbv/gerbv/gerbv-"
                                  version "/gerbv-" version ".tar.gz"))
              (sha256
               (base32
                "1d2k43k7i4yvbpi4sw1263a8d0q98z2n7aqhmpinpkih8a681vn5"))))
    (build-system gnu-build-system)
    (native-inputs
     `(("glib:bin" ,glib "bin")         ; for glib-compile-schemas, etc.
       ("desktop-file-utils" ,desktop-file-utils)
       ("pkg-config" ,pkg-config)))
    (inputs
     `(("cairo" ,cairo)
       ("gtk" ,gtk+-2)))
    (home-page "http://gerbv.geda-project.org/")
    (synopsis "Gerber file viewer")
    (description
     "Gerbv is a viewer for files in the Gerber format (RS-274X only), which
is commonly used to represent printed circuit board (PCB) layouts.  Gerbv lets
you load several files on top of each other, do measurements on the displayed
image, etc.  Besides viewing Gerbers, you may also view Excellon drill files
as well as pick-place files.")
    (license license:gpl2+)))

(define-public translate2geda
  ;; There has been no formal release yet.
  (let ((commit "4c19e7eefa338cea8f1ee999ea8b37f8d0698169")
        (revision "1"))
    (package
      (name "translate2geda")
      (version (git-version "0" revision commit))
      (source (origin
                (method git-fetch)
                (uri (git-reference
                      (url "https://github.com/erichVK5/translate2geda.git")
                      (commit commit)))
                (file-name (git-file-name name version))
                (sha256
                 (base32
                  "1h062bbpw8nk0jamkya1k4lsgaia796jyviiz2gkdi6k1bxhwgpa"))))
      (build-system ant-build-system)
      (arguments
       `(#:tests? #f ; there are no tests
         #:jar-name "translate2geda.jar"
         #:source-dir "."
         #:main-class "translate2geda"
         #:phases
         (modify-phases %standard-phases
           (add-after 'install 'install-bin
             (lambda* (#:key inputs outputs #:allow-other-keys)
               (let* ((out (assoc-ref outputs "out"))
                      (bin (string-append out "/bin"))
                      (wrapper (string-append bin "/translate2geda")))
                 (mkdir-p bin)
                 (with-output-to-file wrapper
                   (lambda _
                     (format #t "#!/bin/sh~%exec ~a -jar ~a/share/java/translate2geda.jar"
                             (which "java") out)))
                 (chmod wrapper #o555))
               #t)))))
      (home-page "https://github.com/erichVK5/translate2geda")
      (synopsis "Utility for converting symbol and footprint formats to gEDA")
      (description
       "This package provides a utility for converting Kicad (@file{.mod},
@file{.lib}), Eagle (@file{.lbr}), gerber (@file{.gbr}, etc..),
BXL (@file{.bxl}), IBIS (@file{.ibs}), symdef, LT-Spice (@file{.asc}),
QUCS (@file{.sch}), and BSDL (@file{.bsd}) symbols and footprints and EggBot
fonts to gEDA.")
      (license license:gpl2+))))

(define-public libfive
  (let ((commit "6e39254e57c179459bb929df49ae96a6017a0ed6")
        (revision "3"))
    (package
      (name "libfive")
      (version (git-version "0" revision commit))
      (source (origin
                (method git-fetch)
                (uri (git-reference
                      (url "https://github.com/libfive/libfive")
                      (commit commit)))
                (sha256
                 (base32
                  "0ryv2hcbrwqc087w7rrs4a2irkcpmqync00g4dh8n7jn10w2jkim"))
                (file-name (git-file-name name version))
                (snippet
                 ;; Remove bundled catch since we provide our own.
                 '(begin
                    (delete-file "libfive/test/catch.hpp")
                    #t))))
      (build-system cmake-build-system)
      (arguments
       `(#:test-target "libfive-test"
         #:phases
         (modify-phases %standard-phases
           (add-after 'unpack 'remove-native-compilation
             (lambda _
               (substitute* "CMakeLists.txt" (("-march=native") ""))
               #t))
           (add-after 'unpack 'find-catch
             (lambda* (#:key inputs #:allow-other-keys)
               (setenv "CPLUS_INCLUDE_PATH"
                       (string-append (assoc-ref inputs "catch")
                                      "/include/catch:"
                                      (or (getenv "CPLUS_INCLUDE_PATH") "")))
               #t)))))
      (native-inputs
       `(("pkg-config" ,pkg-config)))
      (inputs
       `(("boost" ,boost)
         ("catch" ,catch-framework2)
         ("libpng" ,libpng)
         ("qtbase" ,qtbase)
         ("eigen" ,eigen)
         ("guile" ,guile-2.2)))
      (home-page "https://libfive.com")
      (synopsis "Tool for programmatic computer-aided design")
      (description
       "Libfive is a tool for programmatic computer-aided design (CAD).  In
libfive, solid models are defined as Scheme scripts, and there are no opaque
function calls into the geometry kernel: everything is visible to the user.
Even fundamental, primitive shapes are represented as code in the user-level
language.")
      (license (list license:mpl2.0               ;library
                     license:gpl2+)))))           ;Guile bindings and GUI

;; TODO Add doc https://gitlab.com/kicad/services/kicad-doc/-/tree/master
(define-public kicad
  (package
    (name "kicad")
    (version "5.1.6")
    (source
     (origin
       (method git-fetch)
       (uri (git-reference
             (url "https://gitlab.com/kicad/code/kicad.git")
             (commit version)))
       (sha256
        (base32 "1pa3z0h0679jmgxlzc833h6q85b5paxdp69kf2h93vkaryj58622"))
       (file-name (git-file-name name version))))
    (build-system cmake-build-system)
    (arguments
     `(#:out-of-source? #t
       #:tests? #f                      ; no tests
       #:build-type "Release"
       #:configure-flags
       (list "-DKICAD_SCRIPTING_PYTHON3=ON"
             "-DKICAD_SCRIPTING_WXPYTHON_PHOENIX=ON"
             "-DCMAKE_BUILD_WITH_INSTALL_RPATH=TRUE")
       #:phases
       (modify-phases %standard-phases
         (add-after 'install 'install-translations
           (lambda* (#:key inputs outputs #:allow-other-keys)
             (copy-recursively (assoc-ref inputs "kicad-i18n")
                               (assoc-ref outputs "out"))
             #t))
         (add-after 'install 'wrap-program
           ;; Ensure correct Python at runtime.
           (lambda* (#:key inputs outputs #:allow-other-keys)
             (let* ((out (assoc-ref outputs "out"))
                    (python (assoc-ref inputs "python"))
                    (file (string-append out "/bin/kicad"))
                    (path (string-append
                           out
                           "/lib/python"
                           ,(version-major+minor
                             (package-version python))
                           "/site-packages:"
                           (getenv "PYTHONPATH"))))
               (wrap-program file
                 `("PYTHONPATH" ":" prefix (,path))
                 `("PATH" ":" prefix
                   (,(string-append python "/bin:")))))
             #t)))))
    (native-search-paths
     (list (search-path-specification
            (variable "KICAD_TEMPLATE_DIR")
            (files '("share/kicad/template")))
           (search-path-specification
            (variable "KICAD_SYMBOL_DIR") ; symbol path
            (files '("share/kicad/library")))
           (search-path-specification
            (variable "KISYSMOD")       ; footprint path
            (files '("share/kicad/modules")))
           (search-path-specification
            (variable "KISYS3DMOD")     ; 3D model path
            (files '("share/kicad/modules/packages3d")))))
    (native-inputs
     `(("boost" ,boost)
       ("desktop-file-utils" ,desktop-file-utils)
       ("gettext" ,gettext-minimal)
       ("kicad-i18n" ,kicad-i18n)
       ("pkg-config" ,pkg-config)
       ("swig" ,swig)
       ("zlib" ,zlib)))
    (inputs
     `(("cairo" ,cairo)
       ("curl" ,curl)
       ("glew" ,glew)
       ("glm" ,glm)
       ("hicolor-icon-theme" ,hicolor-icon-theme)
       ("libngspice" ,libngspice)
       ("libsm" ,libsm)
       ("mesa" ,mesa)
       ("opencascade-oce" ,opencascade-oce)
       ("openssl" ,openssl)
       ("python" ,python-wrapper)
       ("wxwidgets" ,wxwidgets)
       ("wxpython" ,python-wxpython)))
    (home-page "https://kicad-pcb.org/")
    (synopsis "Electronics Design Automation Suite")
    (description "Kicad is a program for the formation of printed circuit
boards and electrical circuits.  The software has a number of programs that
perform specific functions, for example, pcbnew (Editing PCB), eeschema (editing
electrical diagrams), gerbview (viewing Gerber files) and others.")
    (license license:gpl3+)))

(define kicad-i18n
  (package
    (name "kicad-i18n")
    (version (package-version kicad))
    (source (origin
              (method git-fetch)
              (uri (git-reference
                    (url "https://gitlab.com/kicad/code/kicad-i18n.git")
                    (commit version)))
              (file-name (git-file-name name version))
              (sha256
               (base32
                "0qryi8xjm23ka363zfl7bbga0v5c31fr3d4nyxp3m168vkv9zhha"))))
    (build-system cmake-build-system)
    (arguments
     `(#:phases
       (modify-phases %standard-phases
         (delete 'build)
         (delete 'check))))
    (native-inputs
     `(("gettext" ,gettext-minimal)))
    (home-page (package-home-page kicad))
    (synopsis "KiCad GUI translations")
    (description "This package contains the po files that are used for the GUI
translations for KiCad.")
    (license license:gpl3+)))

(define-public kicad-i18l
  (deprecated-package "kicad-i18l" kicad-i18n))

(define-public kicad-symbols
  (package
    (name "kicad-symbols")
    (version (package-version kicad))
    (source (origin
              (method git-fetch)
              (uri (git-reference
                    (url "https://github.com/KiCad/kicad-symbols.git")
                    (commit version)))
              (file-name (git-file-name name version))
              (sha256
               (base32
                "12w3rdy085drlikkpb27n9ni7cyg9l0pqy7hnr86cxjcw3l5wcx6"))))
    (build-system cmake-build-system)
    (arguments
     `(#:tests? #f))                    ; no tests exist
    (home-page (package-home-page kicad))
    (synopsis "Official KiCad schematic symbol libraries")
    (description "This package contains the official KiCad schematic symbol
libraries.")
    ;; TODO: Exception: "To the extent that the creation of electronic designs
    ;; that use 'Licensed Material' can be considered to be 'Adapted Material',
    ;; then the copyright holder waives article 3 of the license with respect to
    ;; these designs and any generated files which use data provided as part of
    ;; the 'Licensed Material'."
    ;; See <https://github.com/KiCad/kicad-symbols/blob/master/LICENSE.md>.
    (license license:cc-by-sa4.0)))

(define-public kicad-footprints
  (package
    (inherit kicad-symbols)
    (name "kicad-footprints")
    (version (package-version kicad))
    (source (origin
              (method git-fetch)
              (uri (git-reference
                    (url "https://github.com/KiCad/kicad-footprints.git")
                    (commit version)))
              (file-name (git-file-name name version))
              (sha256
               (base32
                "1kmf91a5mmvj9izrv40mkaw1w36yjgn8daczd9rq2wlmd0rdp1zx"))))
    (synopsis "Official KiCad footprint libraries")
    (description "This package contains the official KiCad footprint libraries.")))

(define-public kicad-packages3d
  (package
    (inherit kicad-symbols)
    (name "kicad-packages3d")
    (version (package-version kicad))
    (source (origin
              (method git-fetch)
              (uri (git-reference
                    (url "https://github.com/KiCad/kicad-packages3d.git")
                    (commit version)))
              (file-name (git-file-name name version))
              (sha256
               (base32
                "0b9jglf77fy0n0r8xs4yqkv6zvipyfvp0z5dnqlzp32csy5aqpi1"))))
    (synopsis "Official KiCad 3D model libraries")
    (description "This package contains the official KiCad 3D model libraries.")))

(define-public kicad-templates
  (package
    (inherit kicad-symbols)
    (name "kicad-templates")
    (version (package-version kicad))
    (source (origin
              (method git-fetch)
              (uri (git-reference
                    (url "https://github.com/KiCad/kicad-templates.git")
                    (commit version)))
              (file-name (git-file-name name version))
              (sha256
               (base32
                "1hppcsrkn4dk6ggby6ckh0q65qxkywrbyxa4lwpaf7pxjyv498xg"))))
    (synopsis "Official KiCad project and worksheet templates")
    (description "This package contains the official KiCad project and
worksheet templates.")))

(define-public linsmith
  (package
    (name "linsmith")
    (version "0.99.31")
    (source (origin
              (method url-fetch)
              (uri (string-append
                    "mirror://sourceforge/linsmith/linsmith/linsmith-"
                    version "/linsmith-" version ".tar.gz"))
              (sha256
               (base32
                "13qj7n9826qc9shkkgd1p6vcpj78v4h9d67wbg45prg7rbnzkzds"))))
    (build-system gnu-build-system)
    (native-inputs
     `(("pkg-config" ,pkg-config)
       ("gtk" ,gtk+-2)
       ("libgnome" ,libgnomeui)))
    (home-page "https://jcoppens.com/soft/linsmith/index.en.php")
    (synopsis "Smith Charting program")
    (description "LinSmith is a Smith Charting program, mainly designed for
educational use.  As such, there is an emphasis on capabilities that improve
the 'showing the effect of'-style of operation.")
    (license license:gpl2+)))

(define-public volk
  (package
    (name "volk")
    (version "2.2.1")
    (source
     (origin
       (method url-fetch)
       (uri (string-append "https://www.libvolk.org/releases/volk-"
                           version ".tar.gz"))
       (sha256
        (base32
         "1wz5nhmw6np8ka30pgy1qnima3rk2ksln4klfhrj7wah3fian0k9"))))
    (build-system cmake-build-system)
    (arguments
     `(#:phases
       (modify-phases %standard-phases
         (add-after 'install 'wrap-pythonpath
           (lambda* (#:key inputs outputs #:allow-other-keys)
             (let* ((out (assoc-ref outputs "out"))
                    (python (assoc-ref inputs "python"))
                    (file (string-append out "/bin/volk_modtool"))
                    (path (string-append
                           out
                           "/lib/python"
                           ,(version-major+minor
                             (package-version python))
                           "/site-packages:"
                           (getenv "PYTHONPATH"))))
               (wrap-program file
                 `("PYTHONPATH" ":" prefix (,path))
                 `("PATH" ":" prefix
                   (,(string-append python "/bin:")))))
             #t)))))
    (inputs
     `(("boost" ,boost)))
    (native-inputs
     `(("python" ,python-wrapper)
       ("python-mako" ,python-mako)))
    (home-page "https://www.libvolk.org/")
    (synopsis "Vector-Optimized Library of Kernels")
    (description
     "@code{volk} contains procedures with machine-specific optimizations
for mathematical functions.  It also provides an machine-independent
interface to select the best such procedures to use on a given system.")
    (license license:gpl3+)))

(define-public minicom
  (package
    (name "minicom")
    (version "2.7.1")
    (source
     (origin
       (method url-fetch)
       (uri (string-append "https://alioth.debian.org/frs/download.php/"
                           "file/4215/" name "-" version ".tar.gz"))
       (sha256
        (base32
         "1wa1l36fa4npd21xa9nz60yrqwkk5cq713fa3p5v0zk7g9mq6bsk"))))
    (build-system gnu-build-system)
    (arguments
     `(#:configure-flags '("--enable-lock-dir=/var/lock")
       #:phases
       (modify-phases %standard-phases
         (add-after 'unpack 'patch-lock-check
           (lambda _
             (substitute* "configure"
               (("test -d [$]UUCPLOCK") "true"))
             #t)))))
    (inputs
     `(("ncurses" ,ncurses)))
    (home-page "https://alioth.debian.org/projects/minicom/")
    (synopsis "Serial terminal emulator")
    (description "@code{minicom} is a serial terminal emulator.")
    (license license:gpl2+)))

(define-public harminv
  (package
    (name "harminv")
    (version "1.4.1")
    (source (origin
              (method url-fetch)
              (uri
               (string-append "https://github.com/stevengj/harminv/"
                              "releases/download/v" version "/"
                              name "-" version ".tar.gz"))
              (sha256
               (base32
                "0w1n4d249vlpda0hi6z1v13qp21vlbp3ykn0m8qg4rd5132j7fg1"))))
    (build-system gnu-build-system)
    (arguments
     `(#:configure-flags '("--enable-shared")
       #:phases
       (modify-phases %standard-phases
         (add-before 'configure 'fix-tests
           (lambda _
             (substitute* "./sines-test.sh"
               ; change test frequency range - default fails
               (("0\\.15") "0.16"))
             #t)))))
    (native-inputs
     `(("fortran" ,gfortran)))
    (inputs
     `(("lapack" ,lapack)))
    (home-page "https://github.com/stevengj/harminv")
    (synopsis "Harmonic inversion solver")
    (description
     "Harminv is a free program (and accompanying library) to solve the problem of
harmonic inversion — given a discrete-time, finite-length signal that consists of a sum
of finitely-many sinusoids (possibly exponentially decaying) in a given bandwidth, it
determines the frequencies, decay constants, amplitudes, and phases of those sinusoids.")
    (license license:gpl2+)))

(define-public guile-libctl
  (package
    (name "guile-libctl")
    (version "4.2.0")
    (source (origin
              (method url-fetch)
              (uri
               (string-append
                "https://github.com/NanoComp/libctl/releases/download/v"
                version "/libctl-" version ".tar.gz"))
              (sha256
               (base32
                "0x8r56lpfq83kfbq28vr25icl19xpfd6fjrxzcpdmv30l9pash83"))))
    (build-system gnu-build-system)
    (arguments
      `(#:configure-flags '("--enable-shared")))
    (native-inputs
     `(("fortran" ,gfortran)))
    (inputs
     `(("guile" ,guile-2.2)))
    (home-page "http://ab-initio.mit.edu/wiki/index.php/Libctl")
    (synopsis "Flexible control files implementation for scientific simulations")
    (description
     "Libctl is a Guile-based library implementing flexible control files
for scientific simulations.")
    (license license:gpl2+)))

(define-public mpb
  (package
    (name "mpb")
    (version "1.8.0")
    (source (origin
              (method url-fetch)
              (uri
               (string-append
                "https://github.com/NanoComp/mpb/releases/download/v"
                version "/mpb-" version ".tar.gz"))
              (sha256
               (base32
                "1jgrb7dd6qs6j6y1gnxmdgrh79l2bvqa6nk60a4pw1annsks4brd"))))
    (build-system gnu-build-system)
    (arguments
     `(#:configure-flags
       (list (string-append "--with-libctl="
                            (assoc-ref %build-inputs "libctl")
                            "/share/libctl")
             "--enable-shared")))
    (native-inputs
     `(("fortran" ,gfortran)
       ("pkg-config" ,pkg-config)
       ("swig" ,swig)))
    (inputs
     `(("fftw" ,fftw)
       ("gsl" ,gsl)
       ("guile" ,guile-2.2)
       ("hdf5" ,hdf5)
       ("lapack" ,lapack)
       ("libctl" ,guile-libctl)
       ("readline" ,readline)
       ("zlib" ,zlib)))
    (home-page "http://ab-initio.mit.edu/wiki/index.php/MIT_Photonic_Bands")
    (synopsis "Computes band structures and electromagnetic modes of dielectric
structures")
    (description
     "MIT Photonic-Bands (MPB) computes definite-frequency eigenstates (harmonic modes)
of Maxwell's equations in periodic dielectric structures for arbitrary wavevectors, using
fully-vectorial and three-dimensional methods.")
    (license license:gpl2+)))

(define-public meep
  (package
    (name "meep")
    (version "1.8.0")
    (source (origin
              (method url-fetch)
              (uri
               (string-append
                "https://github.com/NanoComp/meep/releases/download/v"
                version "/meep-" version ".tar.gz"))
              (sha256
               (base32
                "14zyxmm3p80j5fz5b89sl7hgkgcisqjny5hjh4pi274ziqjqz8bm"))))
    (build-system gnu-build-system)
    (arguments
     `(#:configure-flags
       (list (string-append "--with-libctl="
                            (assoc-ref %build-inputs "libctl")
                            "/share/libctl"))))
    (native-inputs
     `(("fortran" ,gfortran)
       ("pkg-config" ,pkg-config)
       ("swig" ,swig)))
    (inputs
     `(("fftw" ,fftw)
       ("gsl" ,gsl)
       ("guile" ,guile-2.2)
       ("harminv" ,harminv)
       ("hdf5" ,hdf5)
       ("lapack" ,lapack)
       ("libctl" ,guile-libctl)
       ("mpb" ,mpb)
       ("zlib" ,zlib)))
    (home-page "http://ab-initio.mit.edu/wiki/index.php/Meep")
    (synopsis "Finite-difference time-domain (FDTD) simulation software")
    (description
     "Meep is a finite-difference time-domain (FDTD) simulation software package
developed at MIT to model electromagnetic systems.")
    (license license:gpl2+)))

(define-public adms
  (package
    (name "adms")
    (version "2.3.6")
    (source (origin
              (method url-fetch)
              (uri
               (string-append
                "mirror://sourceforge/mot-adms/adms-source/"
                (version-major+minor version) "/adms-" version ".tar.gz"))
              (sha256
               (base32
                "1rn98l6jxcjhi6ai5f7p588khra9z80m0m0lql4n4sb7773fh1vk"))))
    (build-system gnu-build-system)
    (native-inputs
     `(("flex" ,flex)
       ("bison" ,bison)))
    (home-page "https://sourceforge.net/projects/mot-adms")
    (synopsis "Automatic device model synthesizer")
    (description
     "ADMS is a code generator that converts electrical compact device models
specified in high-level description language into ready-to-compile C code for
the API of spice simulators.  Based on transformations specified in XML
language, ADMS transforms Verilog-AMS code into other target languages.")
    (license license:gpl3)))

(define-public capstone
  (package
    (name "capstone")
    (version "3.0.5")
    (source (origin
              (method git-fetch)
              (uri (git-reference
                     (url "https://github.com/aquynh/capstone")
                     (commit version)))
              (file-name (git-file-name name version))
              (sha256
               (base32
                "0dgf82kxj4rs45d6s8sr984c38sll1n5scpypjlyh21gh2yl4qfw"))))
    (build-system gnu-build-system)
    (arguments
     `(#:tests? #f
       #:make-flags (list (string-append "PREFIX=" (assoc-ref %outputs "out"))
                          "CC=gcc")
       #:phases
       (modify-phases %standard-phases
         (delete 'configure)            ; no configure script
         ;; cstool's Makefile ‘+=’s LDFLAGS, so we cannot pass it as a make flag.
         (add-before 'build 'fix-cstool-ldflags
           (lambda* (#:key outputs #:allow-other-keys)
             (setenv "LDFLAGS"  (string-append "-Wl,-rpath="
                                               (assoc-ref outputs "out") "/lib"))
             #t)))))
    (home-page "https://www.capstone-engine.org")
    (synopsis "Lightweight multi-platform, multi-architecture disassembly framework")
    (description
     "Capstone is a lightweight multi-platform, multi-architecture disassembly
framework.  Capstone can disassemble machine code for many supported architectures
such as x86, x86_64, arm, arm64, mips, ppc, sparc, sysz and xcore.  It provides
bindings for Python, Java, OCaml and more.")
    (license license:bsd-3)))

;; FIXME: This package has a timestamp embedded in
;; lib/python3.5/site-packages/capstone/__pycache__/__iti__.cpython-35.pyc
(define-public python-capstone
  (package
    (inherit capstone)
    (name "python-capstone")
    (propagated-inputs
     `(("capstone" ,capstone)))
    (build-system python-build-system)
    (arguments
     `(#:phases
       (modify-phases %standard-phases
         (add-after 'unpack 'chdir-and-fix-setup-py
           (lambda _
             (chdir "bindings/python")
             ;; Do not build the library again, because we already have it.
             (substitute* "setup.py" ((".*   build_libraries.*") ""))
             ;; This substitution tells python-capstone where to find the
             ;; library.
             (substitute* "capstone/__init__.py"
               (("pkg_resources.resource_filename.*")
                (string-append "'" (assoc-ref %build-inputs "capstone") "/lib',\n")))
             #t)))))))

(define-public python2-capstone
  (package-with-python2 python-capstone))

(define-public radare2
  (package
    (name "radare2")
    (version "4.4.0")
    (source (origin
              (method git-fetch)
              (uri (git-reference
                    (url "https://github.com/radareorg/radare2")
                    (commit version)))
              (sha256
               (base32
                "0gwdnrnk7wdgkajp2qwg4fyplh7nsbmf01bzx07px6xmiscd9z2s"))
              (file-name (git-file-name name version))))
    (build-system gnu-build-system)
    (arguments
     '(#:tests? #f                      ; tests require git and network access
       #:phases
       (modify-phases %standard-phases
         (add-before 'configure 'mklibdir
           (lambda* (#:key inputs outputs #:allow-other-keys)
             (mkdir-p (string-append (assoc-ref outputs "out") "/lib"))
             #t)))
       #:configure-flags
       (list "--with-openssl"
             "--with-rpath"
             "--with-syscapstone"
             "--with-sysmagic"
             "--with-syszip"
             "--with-sysxxhash")
       #:make-flags
       (list "CC=gcc")))
    ;; TODO: Add gmp and libzip and make the build system actually find them.
    (inputs
     `(("capstone" ,capstone)
       ("libuv" ,libuv)
       ("openssl" ,openssl)
       ("zip" ,zip)))
    (native-inputs
     `(("pkg-config" ,pkg-config)))
    (propagated-inputs
     ;; In the Libs: section of r_hash.pc.
     `(("xxhash" ,xxhash)))
    (home-page "https://radare.org/")
    (synopsis "Reverse engineering framework")
    (description
     "Radare2 is a complete framework for reverse-engineering, debugging, and
analyzing binaries.  It is composed of a set of small utilities that can be
used together or independently from the command line.

Radare2 is built around a scriptable disassembler and hexadecimal editor that
support a variety of executable formats for different processors and operating
systems, through multiple back ends for local and remote files and disk
images.

It can also compare (@dfn{diff}) binaries with graphs and extract information
like relocation symbols.  It is able to deal with malformed binaries, making
it suitable for security research and analysis.")
    (license license:lgpl3)))

(define-public asco
  (package
    (name "asco")
    (version "0.4.10")
    (source (origin
              (method url-fetch)
              (uri (string-append "mirror://sourceforge/asco/asco/" version "/ASCO-"
                                  version ".tar.gz"))
              (sha256
               (base32
                "119rbc2dc8xzwxvykgji0v0nrzvymjmlizr1bc2mihspj686kxsl"))))
    (build-system gnu-build-system)
    (arguments
     `(#:tests? #f                                ; no tests
       #:make-flags '("all" "asco-mpi")
       #:phases
       (modify-phases %standard-phases
         (delete 'configure)
         (add-before 'build 'fix-paths
           (lambda* (#:key inputs #:allow-other-keys)
             (let ((coreutils (assoc-ref inputs "coreutils-minimal")))
               (substitute* '("errfunc.c" "asco.c")
                 (("cp ")
                  (string-append coreutils "/bin/cp "))
                 (("nice")
                  (string-append coreutils "/bin/nice")))
               (substitute* "Makefile"
                 (("<FULL_PATH_TO_MPICH>/bin/mpicc") (which "mpicc")))
               #t)))
         (replace 'install                        ; no install target
           (lambda* (#:key outputs #:allow-other-keys)
             (for-each (lambda (file)
                         (install-file file (string-append
                                             (assoc-ref outputs "out")
                                             "/bin")))
                       '("asco" "asco-mpi" "asco-test"
                         "tools/alter/alter" "tools/log/log"))
             #t)))))
    (native-inputs
     `(("mpi" ,openmpi)))
    (inputs
     `(("coreutils-minimal" ,coreutils-minimal)))
    (home-page "http://asco.sourceforge.net/")
    (synopsis "SPICE circuit optimizer")
    (description
     "ASCO brings circuit optimization capabilities to existing SPICE simulators using a
high-performance parallel differential evolution (DE) optimization algorithm.")
    (license license:gpl2+)))

(define-public libngspice
  ;; Note: The ngspice's build system does not allow us to build both the
  ;; library and the executables in one go.  Thus, we have two packages.
  ;; See <https://debbugs.gnu.org/cgi/bugreport.cgi?bug=27344#236>.
  (package
    (name "libngspice")
    (version "28")
    (source (origin
              (method url-fetch)
              (uri (string-append "mirror://sourceforge/ngspice/ng-spice-rework/"
                                  version "/ngspice-" version ".tar.gz"))
              (sha256
               (base32
                "0rnz2rdgyav16w7wfn3sfrk2lwvvgz1fh0l9107zkcldijklz04l"))
              (modules '((guix build utils)))
              ;; We remove the non-free cider and build without it.
              (snippet
               '(begin
                  (delete-file-recursively "src/ciderlib")
                  (delete-file "src/ciderinit")
                  (substitute* "configure"
                    (("src/ciderlib/Makefile") "")
                    (("src/ciderlib/input/Makefile") "")
                    (("src/ciderlib/support/Makefile") "")
                    (("src/ciderlib/oned/Makefile") "")
                    (("src/ciderlib/twod/Makefile") ""))
                  #t))))
    (build-system gnu-build-system)
    (arguments
     `(;; No tests for libngspice exist.
       ;; The transient tests for ngspice fail.
       #:tests? #f
       #:phases
       (modify-phases %standard-phases
         (add-after 'unpack 'patch-timestamps
           (lambda _
             (substitute* "configure"
               (("`date`") "Thu Jan  1 00:00:01 UTC 1970"))
             #t))
         (add-after 'unpack 'delete-program-manuals
           (lambda _
             (substitute* "man/man1/Makefile.in"
               (("^man_MANS = ngspice\\.1 ngnutmeg\\.1 ngsconvert\\.1 ngmultidec\\.1")
                "man_MANS = "))
             #t))
         (add-after 'install 'delete-script-files
           (lambda* (#:key outputs #:allow-other-keys)
             (delete-file-recursively
              (string-append (assoc-ref outputs "out")
                             "/share/ngspice/scripts")))))
       #:configure-flags
       (list "--enable-openmp"
             "--enable-xspice"
             "--with-ngshared"
             "--with-readline=yes")))
    (native-inputs
     `(("bison" ,bison)
       ("flex" ,flex)))
    (inputs
     `(("libxaw" ,libxaw)
       ("mpi" ,openmpi)
       ("readline" ,readline)))
    (home-page "http://ngspice.sourceforge.net/")
    (synopsis "Mixed-level/mixed-signal circuit simulator")
    (description
     "Ngspice is a mixed-level/mixed-signal circuit simulator.  It includes
@code{Spice3f5}, a circuit simulator, and @code{Xspice}, an extension that
provides code modeling support and simulation of digital components through
an embedded event driven algorithm.")
    (license (list license:lgpl2.0+ ; code in frontend/numparam
                   (license:non-copyleft "file:///COPYING") ; spice3 bsd-style
                   license:public-domain)))) ; xspice

(define-public ngspice
  ;; The ngspice executables (see libngpsice above.)
  (package (inherit libngspice)
    (name "ngspice")
    (arguments
     (substitute-keyword-arguments (package-arguments libngspice)
       ((#:configure-flags flags)
        `(delete "--with-ngshared" ,flags))
       ((#:phases phases)
        `(modify-phases ,phases
           (add-after 'unpack 'delete-include-files
             (lambda _
               (substitute* "src/Makefile.in"
                 (("^SUBDIRS = misc maths frontend spicelib include/ngspice")
                  "SUBDIRS = misc maths frontend spicelib"))
               #t))
           (add-after 'install 'delete-cmpp-dlmain
             (lambda* (#:key outputs #:allow-other-keys)
               (for-each (lambda (file)
                           (delete-file
                            (string-append (assoc-ref outputs "out")
                                           file)))
                         '("/bin/cmpp" "/share/ngspice/dlmain.c"))
               #t))
           (delete 'delete-program-manuals)
           (delete 'delete-script-files)))))
    (inputs
     `(("libngspice" ,libngspice)
       ("readline" ,readline)))))

(define trilinos-serial-xyce
  ;; Note: This is a Trilinos containing only the packages Xyce needs, so we
  ;; keep it private.  See
  ;; <https://debbugs.gnu.org/cgi/bugreport.cgi?bug=27344#248>.
  ;; TODO: Remove when we have modular Trilinos packages?
  (package
    (name "trilinos-serial-xyce")
    (version "12.12.1")
    (source
     (origin (method url-fetch)
             (uri (string-append "https://trilinos.org/oldsite/download/files/trilinos-"
                                 version "-Source.tar.gz"))
             (sha256
              (base32
               "1zgrcksrcbmyy79mbdv0j4j4sh0chpigxk8vcrrwgaxyxwxxhrvw"))))
    (build-system cmake-build-system)
    (arguments
     `(#:out-of-source? #t
       #:phases
       (modify-phases %standard-phases
         ;; Delete unneeded tribits(build system) directory which makes validate-runpath
         ;; phase to fail.
         (add-before 'validate-runpath 'delete-tribits
           (lambda* (#:key outputs #:allow-other-keys)
             (delete-file-recursively
              (string-append (assoc-ref outputs "out")
                             "/lib/cmake/tribits"))
             #t)))
       #:configure-flags
       (list "-DCMAKE_CXX_FLAGS=-O3 -fPIC"
             "-DCMAKE_C_FLAGS=-O3 -fPIC"
             "-DCMAKE_Fortran_FLAGS=-O3 -fPIC"
             "-DTrilinos_ENABLE_NOX=ON"
             "-DNOX_ENABLE_LOCA=ON"
             "-DTrilinos_ENABLE_EpetraExt=ON"
             "-DEpetraExt_BUILD_BTF=ON"
             "-DEpetraExt_BUILD_EXPERIMENTAL=ON"
             "-DEpetraExt_BUILD_GRAPH_REORDERINGS=ON"
             "-DTrilinos_ENABLE_TrilinosCouplings=ON"
             "-DTrilinos_ENABLE_Ifpack=ON"
             "-DTrilinos_ENABLE_Isorropia=ON"
             "-DTrilinos_ENABLE_AztecOO=ON"
             "-DTrilinos_ENABLE_Belos=ON"
             "-DTrilinos_ENABLE_Teuchos=ON"
             "-DTeuchos_ENABLE_COMPLEX=ON"
             "-DTrilinos_ENABLE_Amesos=ON"
             "-DAmesos_ENABLE_KLU=ON"
             "-DAmesos_ENABLE_UMFPACK=ON"
             "-DTrilinos_ENABLE_Sacado=ON"
             "-DTrilinos_ENABLE_Kokkos=OFF"
             "-DTrilinos_ENABLE_ALL_OPTIONAL_PACKAGES=OFF"
             "-DTPL_ENABLE_AMD=ON"
             "-DTPL_ENABLE_UMFPACK=ON"
             "-DTPL_ENABLE_BLAS=ON"
             "-DTPL_ENABLE_LAPACK=ON")))
    (native-inputs
     `(("fortran" ,gfortran)
       ("swig" ,swig)))
    (inputs
     `(("boost" ,boost)
       ("lapack" ,lapack)
       ("suitesparse" ,suitesparse)))
    (home-page "https://trilinos.org")
    (synopsis "Engineering and scientific problems algorithms")
    (description
     "The Trilinos Project is an effort to develop algorithms and enabling
technologies within an object-oriented software framework for the solution of
large-scale, complex multi-physics engineering and scientific problems.  A
unique design feature of Trilinos is its focus on packages.")
    (license (list license:lgpl2.1+
                   license:bsd-3))))

(define-public xyce-serial
  (package
    (name "xyce-serial")
    (version "6.8")
    (source
     (origin (method url-fetch)
             (uri (string-append "https://archive.org/download/Xyce-"
                                 version "/Xyce-" version ".tar.gz"))
             (sha256
              (base32
               "09flp1xywbb2laayd9rg8vd0fjsh115y6k1p71jacy0nrbdvvlcg"))))
    (build-system gnu-build-system)
    (arguments
     `(#:tests? #f
       #:configure-flags
       (list
        "CXXFLAGS=-O3"
        (string-append "ARCHDIR="
                       (assoc-ref %build-inputs "trilinos")))))
    (native-inputs
     `(("bison" ,bison-3.0)                  ;'configure' fails with Bison 3.4
       ("flex" ,flex)
       ("fortran" ,gfortran)))
    (inputs
     `(("fftw" ,fftw)
       ("suitesparse" ,suitesparse)
       ("lapack" ,lapack)
       ("trilinos" ,trilinos-serial-xyce)))
    (home-page "https://xyce.sandia.gov/")
    (synopsis "High-performance analog circuit simulator")
    (description
     "Xyce is a SPICE-compatible, high-performance analog circuit simulator,
capable of solving extremely large circuit problems by supporting large-scale
parallel computing platforms.  It also supports serial execution.")
    (license license:gpl3+)))

(define trilinos-parallel-xyce
  (package (inherit trilinos-serial-xyce)
    (name "trilinos-parallel-xyce")
    (arguments
     `(,@(substitute-keyword-arguments (package-arguments trilinos-serial-xyce)
           ((#:configure-flags flags)
            `(append (list "-DTrilinos_ENABLE_ShyLU=ON"
                           "-DTrilinos_ENABLE_Zoltan=ON"
                           "-DTPL_ENABLE_MPI=ON")
                     ,flags)))))
    (inputs
     `(("mpi" ,openmpi)
       ,@(package-inputs trilinos-serial-xyce)))))

(define-public xyce-parallel
  (package (inherit xyce-serial)
    (name "xyce-parallel")
    (arguments
     `(,@(substitute-keyword-arguments (package-arguments xyce-serial)
           ((#:configure-flags flags)
            `(list "CXXFLAGS=-O3"
                   "CXX=mpiCC"
                   "CC=mpicc"
                   "F77=mpif77"
                   "--enable-mpi"
                   (string-append
                    "ARCHDIR="
                    (assoc-ref %build-inputs "trilinos")))))))
    (propagated-inputs
     `(("mpi" ,openmpi)))
    (inputs
     `(("trilinos" ,trilinos-parallel-xyce)
       ,@(alist-delete "trilinos"
                       (package-inputs xyce-serial))))))

(define-public freehdl
  (package
    (name "freehdl")
    (version "0.0.8")
    (source (origin
              (method url-fetch)
              (uri (string-append "http://downloads.sourceforge.net/qucs/freehdl-"
                                  version ".tar.gz"))
              (sha256
               (base32
                "117dqs0d4pcgbzvr3jn5ppra7n7x2m6c161ywh6laa934pw7h2bz"))
              (patches
               (list (origin
                       ;; Fix build with GCC 7.  Patch taken from Arch Linux:
                       ;; https://git.archlinux.org/svntogit/community.git/tree/trunk?h=packages/freehdl
                       (method url-fetch)
                       (uri "https://git.archlinux.org/svntogit/community.git\
/plain/trunk/build-fix.patch?h=packages/freehdl\
&id=3bb90d64dfe6883e26083cd1fa96226d0d59175a")
                       (file-name "freehdl-c++-namespace.patch")
                       (sha256
                        (base32
                         "09df3c70rx81rnhlhry1wpdhji274nx9jb74rfprk06l4739zm08")))))))
    (build-system gnu-build-system)
    (arguments
     `(#:phases
       (modify-phases %standard-phases
         (add-before 'configure 'patch-pkg-config
           (lambda* (#:key inputs #:allow-other-keys)
             (substitute* "freehdl/freehdl-config"
               (("pkg-config")
                (string-append (assoc-ref inputs "pkg-config")
                               "/bin/pkg-config"))
               (("cat")
                (string-append (assoc-ref inputs "coreutils")
                               "/bin/cat")))
             #t))
         (add-after 'patch-pkg-config 'setenv
           (lambda* (#:key inputs #:allow-other-keys)
             (setenv "CXX" (string-append (assoc-ref inputs "gcc")
                                          "/bin/g++"))
             (setenv "SYSTEM_LIBTOOL" (string-append (assoc-ref inputs "libtool")
                                                     "/bin/libtool"))
             #t))
         (add-after 'setenv 'patch-gvhdl
           (lambda _
             (substitute* "v2cc/gvhdl.in"
               (("--mode=link") "--mode=link --tag=CXX")
               (("-lm") "-lm FREEHDL/lib/freehdl/libieee.la"))
             #t))
         (add-after 'patch-gvhdl 'patch-freehdl-gennodes
           (lambda* (#:key inputs #:allow-other-keys)
             (substitute* "freehdl/freehdl-gennodes.in"
               (("guile")
                (string-append (assoc-ref inputs "guile") "/bin/guile"))
               (("\\(debug") ";(debug")
               (("\\(@ ") "(apply-emit")
               (("\\(@@ ") "(apply-mini-format"))
             #t))
         (add-after 'configure 'patch-freehdl-pc
           (lambda* (#:key inputs #:allow-other-keys)
             (substitute* "freehdl.pc"
               (("=g\\+\\+")
                (string-append "=" (assoc-ref inputs "gcc-toolchain")
                               "/bin/g++"))
               (("=libtool")
                (string-append "=" (assoc-ref inputs "libtool")
                               "/bin/libtool")))
             #t))
         (add-after 'install-scripts 'make-wrapper
           (lambda* (#:key inputs outputs #:allow-other-keys)
             (let ((out (assoc-ref outputs "out")))
               ;; 'gvhdl' invokes the C compiler directly, so hard-code its
               ;; file name.
               (wrap-program (string-append out "/bin/gvhdl")
                 `("CPLUS_INCLUDE_PATH" ":" prefix
                   (,(string-append (assoc-ref inputs "gcc-toolchain")
                                    "/include")))
                 `("LIBRARY_PATH" ":" prefix
                   (,(string-append (assoc-ref inputs "gcc-toolchain")
                                    "/lib")))
                 `("PATH" ":" prefix
                   (,(string-append (assoc-ref inputs "gcc-toolchain")
                                    "/bin")
                    ,(string-append (assoc-ref inputs "coreutils")
                                    "/bin"))))
               (wrap-program (string-append out "/bin/freehdl-config")
                 `("PKG_CONFIG_PATH" ":" prefix (,(string-append out "/lib/pkgconfig")))))
             #t)))))
    (inputs
     `(("coreutils" ,coreutils)
       ("gcc-toolchain" ,gcc-toolchain)
       ("guile" ,guile-2.2)
       ("perl" ,perl)
       ("pkg-config" ,pkg-config)
       ("libtool" ,libtool)))
    (native-inputs
     `(("pkg-config-native" ,pkg-config)
       ("libtool-native" ,libtool)))
    (home-page "http://www.freehdl.seul.org/")
    (synopsis "VHDL simulator")
    (description
     "FreeHDL is a compiler/simulator suite for the hardware description language VHDL.
  VHDL'93 as well as VHDL'87 standards are supported.")
    (license (list license:gpl2+
                   license:lgpl2.0+)))) ; freehdl's libraries

(define-public qucs
  ;; Qucs 0.0.19 segfaults when using glibc-2.26. Temporarily build from git.
  ;; TODO: When qucs-0.0.20 is released, revert the commit that introduced this
  ;; comment and update the package.
  (let ((commit "b4f27d9222568066cd59e4c387c51a35056c99d8")
        (revision "0"))
    (package
      (name "qucs")
      (version (git-version "0.0.19" revision commit))
      (source (origin
                (method git-fetch)
                (uri (git-reference
                      (url "https://github.com/Qucs/qucs")
                      (commit commit)))
                (sha256
                 (base32 "10bclay9xhkffmsh4j4l28kj1qpxx0pnxja5vx6305cllnq4r3gb"))
                (file-name (string-append name "-" version "-checkout"))))
      (build-system gnu-build-system)
      (arguments
       `(#:phases
         (modify-phases %standard-phases
           (add-before 'bootstrap 'patch-bootstrap
             (lambda _
               (for-each patch-shebang
                         '("bootstrap"
                           "qucs/bootstrap"
                           "qucs-doc/bootstrap"
                           "qucs-core/bootstrap"))
               #t))
           (add-before 'configure 'patch-configure
             (lambda* (#:key inputs #:allow-other-keys)
               (substitute* "qucs/configure"
                 (("\\$QTDIR") (assoc-ref inputs "qt4")))
               #t))
           (add-after 'patch-configure 'patch-scripts
             (lambda* (#:key inputs outputs #:allow-other-keys)
               (substitute* '("qucs/qucs/qucsdigi"
                              "qucs/qucs/qucsdigilib"
                              "qucs/qucs/qucsveri")
                 (("\\$BINDIR")
                  (string-append (assoc-ref outputs "out") "/bin"))
                 (("freehdl-config")
                  (string-append (assoc-ref inputs "freehdl") "/bin/freehdl-config"))
                 (("freehdl-v2cc")
                  (string-append (assoc-ref inputs "freehdl") "/bin/freehdl-v2cc"))
                 (("cp ")
                  (string-append (assoc-ref inputs "coreutils") "/bin/cp "))
                 (("glibtool")
                  (string-append (assoc-ref inputs "libtool") "/bin/libtool"))
                 (("sed")
                  (string-append (assoc-ref inputs "sed") "/bin/sed"))
                 (("iverilog")
                  (string-append (assoc-ref inputs "iverilog") "/bin/iverilog"))
                 (("vvp")
                  (string-append (assoc-ref inputs "iverilog") "/bin/vvp")))
               #t))
           (add-before 'check 'pre-check
             (lambda _
               ;; The test suite requires a running X server.
               (system "Xvfb :1 &")
               (setenv "DISPLAY" ":1")
               #t))
           (add-after 'install 'make-wrapper
             (lambda* (#:key inputs outputs #:allow-other-keys)
               (let ((out (assoc-ref outputs "out")))
                 ;; 'qucs' directly invokes gcc, hence this wrapping.
                 (wrap-program (string-append out "/bin/qucs")
                   `("CPLUS_INCLUDE_PATH" ":" prefix
                     (,(string-append (assoc-ref inputs "gcc-toolchain")
                                      "/include")))
                   `("PATH" ":" prefix
                     (,(string-append (assoc-ref inputs "gcc-toolchain")
                                      "/bin")))
                   `("LIBRARY_PATH" ":" prefix
                     (,(string-append (assoc-ref inputs "gcc-toolchain")
                                      "/lib")))
                   `("ADMSXMLBINDIR" ":" prefix
                     (,(string-append (assoc-ref inputs "adms") "/bin")))
                   `("ASCOBINDIR" ":" prefix
                     (,(string-append (assoc-ref inputs "asco") "/bin")))
                   `("QUCS_OCTAVE" ":" prefix
                     (,(string-append (assoc-ref inputs "octave") "/bin/octave")))))
               #t)))
         #:parallel-build? #f ; race condition
         #:configure-flags '("--disable-doc"))) ; we need octave-epstk
      (native-inputs
       `(("autoconf" ,autoconf)
         ("automake" ,automake)
         ("bison" ,bison)
         ("flex" ,flex)
         ("gperf" ,gperf)
         ("libtool-native" ,libtool)
         ("pkg-config" ,pkg-config)
         ("python" ,python-2) ; for tests
         ("matplotlib" ,python2-matplotlib) ; for tests
         ("numpy" ,python2-numpy) ; for tests
         ("xorg-server" ,xorg-server-for-tests))) ; for tests
      (inputs
       `(("adms" ,adms)
         ("asco" ,asco)
         ("coreutils" ,coreutils)
         ("freehdl" ,freehdl)
         ("gcc-toolchain" ,gcc-toolchain)
         ("iverilog" ,iverilog)
         ("libtool" ,libtool)
         ("octave" ,octave-cli)
         ("qt4" ,qt-4)
         ("sed" ,sed)))
      (home-page "http://qucs.sourceforge.net/")
      (synopsis "Circuit simulator with graphical user interface")
      (description
       "Qucs is a circuit simulator with graphical user interface.  The software
aims to support all kinds of circuit simulation types---e.g. DC, AC,
S-parameter, transient, noise and harmonic balance analysis.  Pure digital
simulations are also supported.")
      (license license:gpl2+))))

(define-public qucs-s
  (package
    (name "qucs-s")
    (version "0.0.21")
    (source (origin
              (method url-fetch)
              (uri (string-append "https://github.com/ra3xdh/qucs_s/archive/"
                                  version ".tar.gz"))
              (file-name (string-append name "-" version ".tar.gz"))
              (sha256
               (base32
                "12m1jwhb9qwvb141qzyskbxnw3wn1x22d02z4b4862p7xvccl5h7"))))
    (build-system cmake-build-system)
    (arguments
     `(#:tests? #f ; no tests
       #:phases
       (modify-phases %standard-phases
         (add-before 'configure 'patch-scripts
           (lambda* (#:key inputs #:allow-other-keys)
             (substitute* '("qucs/qucsdigi"
                            "qucs/qucsdigilib"
                            "qucs/qucsveri")
               (("\\$BINDIR")
                (string-append (assoc-ref inputs "qucs") "/bin"))
               (("freehdl-config")
                (string-append (assoc-ref inputs "freehdl") "/bin/freehdl-config"))
               (("freehdl-v2cc")
                (string-append (assoc-ref inputs "freehdl") "/bin/freehdl-v2cc"))
               (("cp ")
                (string-append (assoc-ref inputs "coreutils") "/bin/cp "))
               (("glibtool")
                (string-append (assoc-ref inputs "libtool") "/bin/libtool"))
               (("sed")
                (string-append (assoc-ref inputs "sed") "/bin/sed"))
               (("iverilog")
                (string-append (assoc-ref inputs "iverilog") "/bin/iverilog"))
               (("vvp")
                (string-append (assoc-ref inputs "iverilog") "/bin/vvp")))
             #t))
         (add-after 'patch-scripts 'patch-paths
           (lambda* (#:key inputs #:allow-other-keys)
             (substitute* "qucs/main.cpp"
               (((string-append "QucsSettings\\.Qucsator = QucsSettings\\.BinDir "
                                "\\+ \"qucsator\" \\+ executableSuffix"))
                (string-append "}{ QucsSettings.Qucsator = \""
                               (assoc-ref inputs "qucs") "/bin/qucsator\""))
               (((string-append "QucsSettings\\.XyceExecutable = "
                                "\"/usr/local/Xyce-Release-6.8.0-OPENSOURCE/bin/Xyce"))
                (string-append "}{ QucsSettings.XyceExecutable = \""
                               (assoc-ref inputs "xyce-serial") "/bin/Xyce"))
               (((string-append "else QucsSettings\\.XyceParExecutable = "
                                "\"mpirun -np %p /usr/local"
                                "/Xyce-Release-6.8.0-OPENMPI-OPENSOURCE/bin/Xyce"))
                (string-append "QucsSettings.XyceParExecutable = \""
                               (assoc-ref inputs "mpi") "/bin/mpirun -np %p "
                               (assoc-ref inputs "xyce-parallel") "/bin/Xyce"))
               (("else QucsSettings\\.NgspiceExecutable = \"ngspice\"")
                (string-append "QucsSettings.NgspiceExecutable = " "\""
                               (assoc-ref inputs "ngspice") "/bin/ngspice\"")))
             (substitute* "qucs/extsimkernels/ngspice.cpp"
               (("share/qucs/xspice_cmlib") "share/qucs-s/xspice_cmlib"))
             (substitute* "qucs/qucs_actions.cpp"
               (("qucstrans")
                (string-append (assoc-ref inputs "qucs") "/bin/qucstrans"))
               (("qucsattenuator")
                (string-append (assoc-ref inputs "qucs") "/bin/qucsattenuator"))
               (("qucsrescodes")
                (string-append (assoc-ref inputs "qucs") "/bin/qucsrescodes")))
             #t))
         (add-after 'install 'install-scripts
           (lambda* (#:key inputs outputs #:allow-other-keys)
             (for-each
              (lambda (script)
                (let ((file (string-append "../qucs_s-" ,version
                                           "/qucs/" script))
                      (out (assoc-ref outputs "out")))
                  (install-file file (string-append out "/bin"))
                  (chmod (string-append out "/bin/" script) #o555)))
              '("qucsdigi" "qucsdigilib" "qucsveri"))
             #t))
         (add-after 'install-scripts 'make-wrapper
           (lambda* (#:key inputs outputs #:allow-other-keys)
             (let* ((out (assoc-ref outputs "out"))
                    (file (string-append out "/bin/qucs-s"))
                    (qucs (assoc-ref inputs "qucs"))
                    (qucsator (string-append qucs "/bin/qucsator")))
               (wrap-program file
                 `("CPLUS_INCLUDE_PATH" ":" prefix
                   (,(string-append (assoc-ref inputs "gcc-toolchain")
                                    "/include")))
                 `("PATH" ":" prefix
                   (,(string-append (assoc-ref inputs "gcc-toolchain")
                                    "/bin")))
                 `("LIBRARY_PATH" ":" prefix
                   (,(string-append (assoc-ref inputs "gcc-toolchain")
                                    "/lib")))
                 `("QUCSATOR" ":" prefix (,qucsator))
                 `("QUCSCONV" ":" prefix (,(string-append qucsator "/bin/qucsconv")))
                 `("ADMSXMLBINDIR" ":" prefix (,(string-append (assoc-ref inputs "adms")
                                                               "/bin")))
                 `("ASCOBINDIR" ":" prefix (,(string-append (assoc-ref inputs "asco")
                                                            "/bin")))
                 `("QUCS_OCTAVE" ":" prefix (,(string-append (assoc-ref inputs "octave")
                                                             "/bin/octave"))))
               (symlink qucsator (string-append out "/bin/qucsator"))
               #t))))))
    (native-inputs
     `(("libtool-native" ,libtool)))
    (inputs
     `(("adms" ,adms)
       ("asco" ,asco)
       ("coreutils" ,coreutils)
       ("freehdl" ,freehdl)
       ("gcc-toolchain" ,gcc-toolchain)
       ("iverilog" ,iverilog)
       ("libtool" ,libtool)
       ("mpi" ,openmpi)
       ("ngspice" ,ngspice)
       ("octave" ,octave-cli)
       ("qt4" ,qt-4)
       ("qucs" ,qucs)
       ("sed" ,sed)
       ("xyce-serial" ,xyce-serial)
       ("xyce-parallel" ,xyce-parallel)))
    (home-page "https://ra3xdh.github.io/")
    (synopsis "Circuit simulator with graphical user interface")
    (description
     "Qucs-S is a spin-off of the Qucs cross-platform circuit simulator.
The S letter indicates SPICE.  The purpose of the Qucs-S subproject is to use
free SPICE circuit simulation kernels with the Qucs GUI.  It provides the
simulator backends @code{Qucsator}, @code{ngspice} and @code{Xyce}.")
    (license license:gpl2+)))

(define-public librepcb
  (package
    (name "librepcb")
    (version "0.1.4")
    (source
     (origin
       (method url-fetch)
       (uri (string-append "https://download.librepcb.org/releases/"
                           version "/librepcb-" version "-source.zip"))
       (sha256
        (base32 "1b5dkanz3q0y5ag80w0l85hn7axrachb5m9zvyv4zvzrfy09wa88"))))
    (build-system gnu-build-system)
    (inputs
     `(("qtbase" ,qtbase)
       ("qtsvg" ,qtsvg)
       ("zlib" ,zlib)))
    (native-inputs
     `(("qttools" ,qttools)             ; for lrelease
       ("unzip" ,unzip)))
    (arguments
     `(#:phases
       (modify-phases %standard-phases
         (replace 'configure
           (lambda* (#:key inputs outputs #:allow-other-keys)
             (mkdir-p "build")
             (chdir "build")
             (let ((lrelease (string-append (assoc-ref inputs "qttools")
                                            "/bin/lrelease"))
                   (out (assoc-ref outputs "out")))
               (invoke "qmake"
                       (string-append "QMAKE_LRELEASE=" lrelease)
                       (string-append "PREFIX=" out)
                       "../librepcb.pro")))))))
    (home-page "https://librepcb.org/")
    (synopsis "Electronic Design Automation tool")
    (description "LibrePCB is @dfn{Electronic Design Automation} (EDA)
software to develop printed circuit boards.  It features human readable file
formats and complete project management with library, schematic and board
editors.")
    (license (list license:gpl3+
                   license:boost1.0 ; libs/clipper,
                                    ; libs/optional/tests/catch.hpp,
                                    ; libs/sexpresso/tests/catch.hpp
                   license:expat ; libs/delaunay-triangulation,
                                 ; libs/parseagle, libs/type_safe
                   license:asl2.0 ; libs/fontobene, libs/googletest,
                                  ; libs/parseagle
                   license:isc ; libs/hoedown
                   license:cc0 ; libs/optional, libs/sexpresso
                   license:bsd-2 ; libs/optional/tests/catch.hpp
                   license:lgpl2.1+)))) ; libs/quazip

(define-public gpx
  (package
    (name "gpx")
    (version "2.5.2")
    (source (origin
              (method git-fetch)
              (uri (git-reference
                    (url "https://github.com/markwal/GPX.git")
                    (commit version)))
              (file-name (git-file-name name version))
              (sha256
               (base32
                "1yab269x8qyf7rd04vaxyqyjv4pzz9lp4sc4dwh927k23avr3rw5"))))
    (build-system gnu-build-system)
    (home-page "https://github.com/markwal/GPX")
    (synopsis "Converting gcode to x3g files for 3D printing")
    (description
     "GPX is a post processing utility for converting gcode output from 3D
slicing software to x3g files for standalone 3D printing on common 3D
printers.")
    (license license:gpl2+)))

(define-public gnucap
  (package
    (name "gnucap")
    (version "20171003")
    (source
     (origin
       (method url-fetch)
       (uri (string-append "https://git.savannah.gnu.org/cgit/gnucap.git/snapshot/gnucap-"
                           version ".tar.gz"))
       (sha256
        (base32
         "16m09xa685qhj5fqq3bcgakrwnb74xhf5f7rpqkkf9fg8plzbb1g"))))
    (build-system gnu-build-system)
    (inputs
     `(("readline" ,readline)))
    (arguments
     `(#:phases
       (modify-phases %standard-phases
         (replace 'configure
           (lambda* (#:key outputs #:allow-other-keys)
             (let ((out (assoc-ref outputs "out")))
               ;; Set correct rpath so that gnucap finds libgnucap.so.
               (substitute* (list "apps/configure" "lib/configure"
                                  "main/configure" "modelgen/configure")
                 (("LDFLAGS =")
                  (string-append "LDFLAGS = -Wl,-rpath=" out "/lib")))
               ;; gnucap uses a hand-written configure script that expects the
               ;; --prefix argument to be the first argument passed to it.
               (invoke "./configure" (string-append "--prefix=" out)))))
         (replace 'check
           (lambda* (#:key outputs #:allow-other-keys)
             (let ((out (assoc-ref outputs "out"))
                   (libpath "../lib/O:../apps/O"))
               (with-directory-excursion "tests"
                 ;; Make test return non-zero exit code when a test fails.
                 (substitute* "test"
                   (("/bin/sh") "/bin/sh -e")
                   (("\\|\\| echo \"\\*\\*\\*\\* \\$ii fails \\*\\*\\*\\*\"") ""))
                 ;; Fix expected plugin search path for test c_attach.1.gc
                 (substitute* "==out/c_attach.1.gc.out"
                   (("/usr/local/lib/gnucap")
                    (string-append libpath ":" out "/lib/gnucap")))
                 ;; Set library path so that gnucap can find libgnucap.so
                 ;; while running the tests.
                 (setenv "LD_LIBRARY_PATH" libpath)
                 (invoke "./test" "../main/O/gnucap" "" "test-output" "==out"))))))))
    (home-page "https://www.gnu.org/software/gnucap/")
    (synopsis "Mixed analog and digital circuit simulator")
    (description "GNUcap is a circuit analysis package.  It offers a general
purpose circuit simulator and can perform DC and transient analyses, fourier
analysis and AC analysis.  The engine is designed to do true mixed-mode
simulation.")
    (license license:gpl3+)))

(define-public cutter
  (package
    (name "cutter")
    (version "1.10.3")
    (source
     (origin
       (method git-fetch)
       (uri (git-reference
             (url "https://github.com/radareorg/cutter")
             (commit (string-append "v" version))))
       (file-name (git-file-name name version))
       (sha256
        (base32 "0qj8jyij02nif4jpirl09ygwnv8a9zi3vkb5sf5s8mg7qwlpnvyk"))))
    (build-system gnu-build-system)
    (arguments
     `(#:phases
       (modify-phases %standard-phases
         (replace 'configure
           (lambda* (#:key inputs outputs #:allow-other-keys)
             (let ((out (assoc-ref outputs "out"))
                   (radare2 (assoc-ref inputs "radare2")))
               ;; Fix pkg-config detection ./src/lib_radare2.pri:PREFIX=/usr/lib
               ;; override `qmake PREFIX=`.
               (substitute* "./src/lib_radare2.pri"
                 (("PREFIX") "R2PREFIX")
                 (("R2PREFIX=/usr") (string-append "R2PREFIX=" radare2)))
               (invoke "qmake"
                       (string-append "PREFIX=" out)
                       "./src/Cutter.pro")))))))
    (native-inputs
     `(("pkg-config" ,pkg-config)))
    (inputs
     `(("qtbase" ,qtbase)
       ("qtsvg" ,qtsvg)
       ("openssl" ,openssl)
       ("radare2" ,radare2)))
    (home-page "https://github.com/radareorg/cutter")
    (synopsis "GUI for radare2 reverse engineering framework")
    (description "Cutter is a GUI for radare2 reverse engineering framework.
Its goal is making an advanced andcustomizable reverse-engineering platform
while keeping the user experience at mind.  Cutter is created by reverse
engineers for reverse engineers.")
    (license (list license:cc-by-sa3.0  ;the "Iconic" icon set
                   license:gpl3+))))    ;everything else

(define-public lib3mf
  (package
    (name "lib3mf")
    (version "1.8.1")
    (source
     (origin
      (method git-fetch)
      (uri (git-reference (url "https://github.com/3MFConsortium/lib3mf.git")
                          (commit (string-append "v" version))))
      (file-name (git-file-name name version))
      (sha256
       (base32
        "11wpk6n9ga2p57h1dcrp37w77mii0r7r6mlrgmykf7rvii1rzgqd"))))
    (build-system cmake-build-system)
    (native-inputs
     `(("googletest-source" ,(package-source googletest))))
    (inputs
     `(("libuuid" ,util-linux "lib")))
    (arguments
     `(#:phases
       (modify-phases %standard-phases
         (add-after 'unpack 'unpack-googletest
           (lambda* (#:key inputs #:allow-other-keys)
             (copy-recursively (assoc-ref inputs "googletest-source")
                               "UnitTests/googletest")
             #t)))))
    (synopsis "Implementation of the 3D Manufacturing Format (3MF) file standard")
    (description
     "Lib3MF is a C++ implementation of the 3D Manufacturing Format (3MF) file
standard.  It offers a way to integrate 3MF reading and writing capabilities, as
well as conversion and validation tools for input and output data.  The
specification can be downloaded at @url{http://3mf.io/specification/}.")
    (home-page "https://3mf.io/")
    (license license:bsd-2)))

(define-public openscad
  (package
    (name "openscad")
    (version "2019.05")
    (source
     (origin
       (method url-fetch)
       (uri (string-append "https://files.openscad.org/openscad-" version
                           ".src.tar.gz"))
       (sha256
        (base32
         "0nbgk5q5pgnw53la0kccdcpz2f4xf6d6076rkn0q08z57hkc85ha"))
       (patches (search-patches
                 "openscad-parser-boost-1.72.patch"))))
    (build-system cmake-build-system)
    (inputs
     `(("boost" ,boost)
       ("cgal" ,cgal)
       ("double-conversion" ,double-conversion)
       ("eigen" ,eigen)
       ("fontconfig" ,fontconfig)
       ("glew" ,glew)
       ("gmp" ,gmp)
       ("harfbuzz" ,harfbuzz)
       ("lib3mf" ,lib3mf)
       ("libxml2" ,libxml2)
       ("libzip" ,libzip)
       ("mpfr" ,mpfr)
       ("opencsg" ,opencsg)
       ("qscintilla" ,qscintilla)
       ("qtbase" ,qtbase)
       ("qtmultimedia" ,qtmultimedia)))
    (native-inputs
     `(("bison" ,bison)
       ("flex" ,flex)
       ("gettext" ,gettext-minimal)
       ("pkg-config" ,pkg-config)
       ("which" ,which)
       ;; the following are only needed for tests
       ("imagemagick" ,imagemagick)
       ("ps" ,procps)
       ("python" ,python)
       ("xvfb" ,xorg-server-for-tests)))
    (arguments
     `(#:phases
       (modify-phases %standard-phases
         (replace 'configure
           (lambda* (#:key outputs #:allow-other-keys)
             (invoke "qmake"
                     (string-append "PREFIX=" (assoc-ref outputs "out")))
             #t))
         (replace 'check
           (lambda _
             (with-directory-excursion "tests"
               (invoke "cmake" ".")
               (invoke "make")
               (invoke "ctest"))
             ;; strip python test files since lib dir ends up in out/share
             (for-each delete-file
                       (find-files "libraries/MCAD" ".*\\.py"))
             #t)))))
    (synopsis "Script-based 3D modeling application")
    (description
     "OpenSCAD is a 3D Computer-aided Design (CAD) application.  Unlike an
interactive modeler, OpenSCAD generates 3D models from a script, giving you
full programmatic control over your models.")
    (home-page "https://www.openscad.org/")
    (license license:gpl2+)))

(define-public freecad
  (package
    (name "freecad")
    (version "0.18.4")
    (source
     (origin
       (method git-fetch)
       (uri (git-reference
             (url "https://github.com/FreeCAD/FreeCAD.git")
             (commit version)))
       (modules '((guix build utils)))
       (snippet
        '(begin
           ;; Fix build with Python 3.8, see
           ;; <https://tracker.freecadweb.org/view.php?id=4143>.
           (substitute* "src/Base/swigpyrun.inl"
             (("PyObject \\*modules = interp->modules;")
              "PyObject *modules = PyEval_GetBuiltins();"))
           #t))
       (file-name (git-file-name name version))
       (sha256
        (base32
         "170hk1kgrvsddrwykp24wyj0cha78zzmzbf50gn98x7ngqqs395s"))))
    (build-system qt-build-system)
    (native-inputs
     `(("doxygen" ,doxygen)
       ("graphviz" ,graphviz)
       ("qttools" ,qttools)
       ("pkg-config" ,pkg-config)
       ("swig" ,swig)))
    (inputs
     `(("boost" ,boost)
       ("coin3D" ,coin3D)
       ("eigen" ,eigen)
       ("freetype" ,freetype)
       ("glew" ,glew)
       ("hdf5" ,hdf5-1.10)
       ("libarea" ,libarea)
       ("libmedfile" ,libmedfile)
       ("libspnav" ,libspnav)
       ("libxi" ,libxi)
       ("libxmu" ,libxmu)
       ("openmpi" ,openmpi)
       ("opencascade-occt" ,opencascade-occt)
       ("python-matplotlib" ,python-matplotlib)
       ("python-pyside-2" ,python-pyside-2)
       ("python-pyside-2-tools" ,python-pyside-2-tools)
       ("python-shiboken-2" ,python-shiboken-2)
       ("python-wrapper" ,python-wrapper)
       ("qtbase" ,qtbase)
       ("qtsvg" ,qtsvg)
       ("qtx11extras" ,qtx11extras)
       ("qtxmlpatterns" ,qtxmlpatterns)
       ;; qtwebkit is optional. We remove it currently, because it takes
       ;; much time to compile and substitutes are often unavailable
       ;;("qtwebkit" ,qtwebkit)
       ("tbb" ,tbb)
       ("vtk" ,vtk)
       ("xerces-c" ,xerces-c)
       ("zlib" ,zlib)))
    (arguments
     `(#:tests? #f
       #:configure-flags
       (list
        "-DBUILD_QT5=ON"
        (string-append "-DCMAKE_INSTALL_LIBDIR="
                       (assoc-ref %outputs "out") "/lib"))
       #:phases
       (modify-phases %standard-phases
         (add-before 'configure 'restore-pythonpath
           (lambda _
             (substitute* "src/Main/MainGui.cpp"
               (("_?putenv\\(\"PYTHONPATH=\"\\);") ""))
             #t))
         (add-after 'install 'wrap-pythonpath
           (lambda* (#:key outputs #:allow-other-keys)
             (let ((out (assoc-ref outputs "out")))
               (wrap-program (string-append out "/bin/FreeCAD")
                 (list "PYTHONPATH"
                       'prefix (list (getenv "PYTHONPATH")))))
             #t)))))
    (home-page "https://www.freecadweb.org/")
    (synopsis "Your Own 3D Parametric Modeler")
    (description
     "FreeCAD is a general purpose feature-based, parametric 3D modeler for
CAD, MCAD, CAx, CAE and PLM, aimed directly at mechanical engineering and
product design but also fits a wider range of uses in engineering, such as
architecture or other engineering specialties.  It is 100% Open Source (LGPL2+
license) and extremely modular, allowing for very advanced extension and
customization.")
    (license
     (list
      license:lgpl2.1+
      license:lgpl2.0+
      license:gpl3+
      license:bsd-3))))

(define-public libmedfile
  (package
    (name "libmedfile")
    (version "4.0.0")
    (source
     (origin
       (method url-fetch)
       (uri (string-append
             "https://files.salome-platform.org/Salome/other/med-"
             version ".tar.gz"))
       (sha256
        (base32
         "017h9p0x533fm4gn6pwc8kmp72rvqmcn6vznx72nkkl2b05yjx54"))))
    (build-system cmake-build-system)
    (inputs `(("hdf5" ,hdf5-1.10)))
    (arguments
     `(#:phases
       (modify-phases %standard-phases
         (add-after 'install 'remove-test-output
           (lambda* (#:key outputs #:allow-other-keys)
             (let ((out (assoc-ref outputs "out")))
               (delete-file-recursively
                (string-append out "/bin/testc"))
               #t))))))
    (home-page "https://www.salome-platform.org")
    (synopsis "Library to read and write MED files")
    (description
     "The purpose of the MED module is to provide a standard for storing and
recovering computer data associated to numerical meshes and fields, and to
facilitate the exchange between codes and solvers.

The persistent data storage is based upon HDF format (like CGNS, a standard
developed by Boeing and NASA in the area of Computational Fluid Dynamic).

MED also provides structures to hold data on meshes and fields.  These
structures are exchanged between solvers, hide the communication level (CORBA
or MPI), and offer persistence (read/write in .med files).

The main benefit of a common exchange format is reduced complexity of code
coupling.  It also allows sharing such high level functionalities as
computation of nodal connectivity of sub-elements (faces and edges),
arithmetic operations on fields, entity location functionalities, and
interpolation toolkit.")
    (license license:gpl3+)))

(define-public libarea
  (let ((revision "1")
        (commit "8f8bac811c10f1f01fda0d742a18591f61dd76ee"))
    (package
      (name "libarea")
      (version (git-version "0" revision commit))
      (source
       (origin
         (method git-fetch)
         (uri (git-reference (url "https://github.com/Heeks/libarea.git")
                             (commit commit)))
         (file-name (git-file-name name version))
         (sha256
          (base32 "0pvqz6cabxqdz5y26wnj6alkn8v5d7gkx0d3h8xmg4lvy9r3kh3g"))))
      (build-system gnu-build-system)
      (inputs `(("boost" ,boost)
                ("python-wrapper" ,python-wrapper)))
      (native-inputs
       `(("cmake" ,cmake-minimal)))
      (arguments
       `(#:tests? #f
         #:phases
         (modify-phases %standard-phases
           (add-after 'configure 'cmake-configure
             (lambda* (#:key inputs outputs #:allow-other-keys)
               (let ((out (assoc-ref outputs "out"))
                     (cmake (assoc-ref inputs "cmake")))
                 (mkdir-p "build")
                 (invoke "cmake"
                         (string-append "-DCMAKE_INSTALL_PREFIX=" out)))))
           (delete 'configure))))
      (home-page "https://github.com/Heeks/libarea")
      (synopsis
       "Library and python module for pocketing and profiling operations")
      (description
       "Area is a CAM-related software for pocketing operation.

This project provides library and associated python-module to compute pocket
operations.")
      (license (list
                license:bsd-3
                license:gpl3+)))))

(define-public libspnav
  (package
    (name "libspnav")
    (version "0.2.3")
    (source (origin
              (method git-fetch)
              (uri (git-reference
                    (url "https://github.com/FreeSpacenav/libspnav.git")
                    (commit (string-append "libspnav-" version))))
              (sha256
               (base32
                "098h1jhlj87axpza5zgy58prp0zn94wyrbch6x0s7q4mzh7dc8ba"))
              (file-name (git-file-name name version))))
    (build-system gnu-build-system)
    (inputs
     `(("libx11" ,libx11)))
    (arguments `(#:tests? #f))
    (home-page "http://spacenav.sourceforge.net/")
    (synopsis
     "Library for communicating with spacenavd or 3dxsrv")
    (description
     "The libspnav library is provided as a replacement of the magellan
library.  It provides a cleaner, and more orthogonal interface.  libspnav
supports both the original X11 protocol for communicating with the driver, and
the new alternative non-X protocol.  Programs that choose to use the X11
protocol, are automatically compatible with either the free spacenavd driver
or the official 3dxserv, as if they were using the magellan SDK.

Also, libspnav provides a magellan API wrapper on top of the new API.  So, any
applications that were using the magellan library, can switch to libspnav
without any changes.  And programmers that are familiar with the magellan API
can continue using it with a free library without the restrictions of the
official SDK.")
    (license license:bsd-3)))

(define-public openctm
  (let ((revision 603))
    ;; Previous versions don't compile, they need to link libGL and libGLU.
    ;; Fixed in this revision.
    (package
      (name "openctm")
      (version (string-append "1.0.3." (number->string revision)))
      (source
       (origin
         (method svn-fetch)
         (uri (svn-reference
               (url "https://svn.code.sf.net/p/openctm/code/trunk")
               (revision revision)))
         (file-name (string-append name "-" version "-checkout"))
         (sha256
          (base32 "01wb70m48xh5gwhv60a5brv4sxl0i0rh038w32cgnlxn5x86s9f1"))))
      (build-system gnu-build-system)
      (native-inputs
       `(("pkg-config" ,pkg-config)))
      (inputs
       `(("mesa" ,mesa)
         ("glu" ,glu)
         ("glut" ,freeglut)
         ("gtk" ,gtk+-2)))
      (arguments
       `(#:tests? #f                              ;no tests
         #:phases
         (modify-phases %standard-phases
           (replace 'configure
             (lambda* (#:key outputs #:allow-other-keys)
               (rename-file "Makefile.linux" "Makefile")
               (let ((out (assoc-ref outputs "out")))
                 ;; Create output directories.
                 (mkdir-p (string-append out "/lib"))
                 (mkdir-p (string-append out "/include"))
                 (mkdir-p (string-append out "/bin"))
                 ;; Fix rpath.
                 (substitute* "tools/Makefile.linux"
                   (("-rpath,\\.")
                    (string-append "-rpath," out "/lib/"))
                   (("/usr/local")
                    out))
                 ;; Set right output.
                 (substitute* "Makefile"
                   (("/usr/lib")
                    (string-append out "/lib"))
                   (("\\/usr\\/local")
                    out))
                 #t))))))
      (synopsis "3D triangle mesh format and related tools and libraries")
      (description "OpenCTM is a file format, a software library and a tool set
for compression of 3D triangle meshes.  The geometry is compressed to a
fraction of comparable file formats (3DS, STL, COLLADA...), and the format is
accessible through a simple API")
      (license license:zlib)
      (home-page "http://openctm.sourceforge.net/"))))

(define-public lib3ds
  (package
    (name "lib3ds")
    (version "1.3.0")
    (source
     (origin
       (method url-fetch)
       (uri (string-append
             "https://storage.googleapis.com/google-code-archive-downloads"
             "/v2/code.google.com/lib3ds/lib3ds-" version ".zip"))
       (sha256
        (base32 "1qr9arfdkjf7q11xhvxwzmhxqz3nhcjkyb8zzfjpz9jm54q0rc7m"))))
    (build-system gnu-build-system)
    (native-inputs
     `(("unzip" ,unzip)))
    (home-page "https://code.google.com/archive/p/lib3ds")
    (synopsis "3DS format file toolkit")
    (description "Lib3ds is a toolkit for handling the 3DS format for 3D
model files.  Its main goal is to simplify the creation of 3DS import and
export filters.")
<<<<<<< HEAD
    (license license:lgpl2.1+)))
=======
    (license license:lgpl2.1+)))

(define-public meshlab
  (package
    (name "meshlab")
    (version "2020.05")
    (source (origin
              (method git-fetch)
              (uri (git-reference
                    (url "https://github.com/cnr-isti-vclab/meshlab")
                    (commit (string-append "Meshlab-" version))
                    (recursive? #t)))
              (file-name (git-file-name name version))
              (sha256
               (base32 "00sim20ka9vjwljixdj4cqd285j21mpaq05ari7nqq2w8yyglp5m"))))
    (build-system cmake-build-system)
    (inputs
     `(("qtbase" ,qtbase)
       ("qtscript" ,qtscript)
       ("qtxmlpatterns" ,qtxmlpatterns)
       ("mesa" ,mesa)
       ("glu" ,glu)
       ("glew" ,glew)
       ("muparser" ,muparser)
       ("gmp" ,gmp)
       ("eigen" ,eigen)
       ("libfreenect" ,libfreenect)
       ("lib3ds" ,lib3ds)
       ("openctm" ,openctm)
       ;; FIXME: Compilation fails with system qhull:
       ;; https://github.com/cnr-isti-vclab/meshlab/issues/678
       ;; ("qhull" ,qhull)
       ))
    (arguments
     `(#:tests? #f                                ; Has no tests
       #:phases
       (modify-phases %standard-phases
         (add-after 'unpack 'go-to-source-dir
           (lambda _ (chdir "src") #t))
         (add-after 'install 'move-files
           (lambda* (#:key outputs #:allow-other-keys)
             (let ((lib (string-append (assoc-ref outputs "out")
                                       "/lib")))
               (rename-file
                (string-append lib "/meshlab/libmeshlab-common.so")
                (string-append lib "/libmeshlab-common.so"))
               #t))))))
    (synopsis "3D triangular mesh processing and editing software")
    (home-page "https://www.meshlab.net/")
    (description "MeshLab is a system for the processing and
editing of unstructured large 3D triangular meshes.  It is aimed to help the
processing of the typical not-so-small unstructured models arising in 3D
scanning, providing a set of tools for editing, cleaning, healing, inspecting,
rendering and converting this kind of meshes.  These tools include MeshLab
proper, a versatile program with a graphical user interface, and meshlabserver,
a program that can perform mesh processing tasks in batch mode, without a
GUI.")
    (license license:gpl3+)))
>>>>>>> e88745a6
<|MERGE_RESOLUTION|>--- conflicted
+++ resolved
@@ -2619,9 +2619,6 @@
     (description "Lib3ds is a toolkit for handling the 3DS format for 3D
 model files.  Its main goal is to simplify the creation of 3DS import and
 export filters.")
-<<<<<<< HEAD
-    (license license:lgpl2.1+)))
-=======
     (license license:lgpl2.1+)))
 
 (define-public meshlab
@@ -2679,5 +2676,4 @@
 proper, a versatile program with a graphical user interface, and meshlabserver,
 a program that can perform mesh processing tasks in batch mode, without a
 GUI.")
-    (license license:gpl3+)))
->>>>>>> e88745a6
+    (license license:gpl3+)))