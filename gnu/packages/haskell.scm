;;; GNU Guix --- Functional package management for GNU
;;; Copyright © 2015, 2016 Federico Beffa <beffa@fbengineering.ch>
;;; Copyright © 2015 Siniša Biđin <sinisa@bidin.eu>
;;; Copyright © 2015 Paul van der Walt <paul@denknerd.org>
;;; Copyright © 2015, 2019 Eric Bavier <bavier@member.fsf.org>
;;; Copyright © 2016, 2018, 2019, 2021 Ludovic Courtès <ludo@gnu.org>
;;; Copyright © 2016, 2017 Nikita <nikita@n0.is>
;;; Copyright © 2016, 2022 Efraim Flashner <efraim@flashner.co.il>
;;; Copyright © 2015, 2016, 2017, 2018, 2019, 2020, 2022 Ricardo Wurmus <rekado@elephly.net>
;;; Copyright © 2016, 2017 David Craven <david@craven.ch>
;;; Copyright © 2017 Danny Milosavljevic <dannym@scratchpost.org>
;;; Copyright © 2017 Peter Mikkelsen <petermikkelsen10@gmail.com>
;;; Copyright © 2017, 2018 Alex Vong <alexvong1995@gmail.com>
;;; Copyright © 2017 rsiddharth <s@ricketyspace.net>
;;; Copyright © 2017, 2018, 2019 Tobias Geerinckx-Rice <me@tobias.gr>
;;; Copyright © 2018 Tonton <tonton@riseup.net>
;;; Copyright © 2018, 2019, 2020 Timothy Sample <samplet@ngyro.com>
;;; Copyright © 2018 Arun Isaac <arunisaac@systemreboot.net>
;;; Copyright © 2018, 2019 Gabriel Hondet <gabrielhondet@gmail.com>
;;; Copyright © 2019 Robert Vollmert <rob@vllmrt.net>
;;; Copyright © 2019 Jacob MacDonald <jaccarmac@gmail.com>
;;; Copyright © 2020 Marius Bakke <mbakke@fastmail.com>
;;; Copyright © 2021 Matthew James Kraai <kraai@ftbfs.org>
;;; Copyright © 2021 Xinglu Chen <public@yoctocell.xyz>
;;; Copyright © 2021 Simon Tournier <zimon.toutoune@gmail.com>
;;;
;;; This file is part of GNU Guix.
;;;
;;; GNU Guix is free software; you can redistribute it and/or modify it
;;; under the terms of the GNU General Public License as published by
;;; the Free Software Foundation; either version 3 of the License, or (at
;;; your option) any later version.
;;;
;;; GNU Guix is distributed in the hope that it will be useful, but
;;; WITHOUT ANY WARRANTY; without even the implied warranty of
;;; MERCHANTABILITY or FITNESS FOR A PARTICULAR PURPOSE.  See the
;;; GNU General Public License for more details.
;;;
;;; You should have received a copy of the GNU General Public License
;;; along with GNU Guix.  If not, see <http://www.gnu.org/licenses/>.

(define-module (gnu packages haskell)
  #:use-module (gnu packages)
  #:use-module (gnu packages autotools)
  #:use-module (gnu packages base)
  #:use-module (gnu packages bash)
  #:use-module (gnu packages bison)
  #:use-module (gnu packages bootstrap)
  #:use-module (gnu packages compression)
  #:use-module (gnu packages elf)
  #:use-module (gnu packages file)
  #:use-module (gnu packages flex)
  #:use-module (gnu packages gawk)
  #:use-module (gnu packages gcc)
  #:use-module (gnu packages ghostscript)
  #:use-module (gnu packages libffi)
  #:use-module (gnu packages linux)
  #:use-module (gnu packages lisp)
  #:use-module (gnu packages m4)
  #:use-module (gnu packages multiprecision)
  #:use-module (gnu packages ncurses)
  #:use-module (gnu packages perl)
  #:use-module (gnu packages python)
  #:use-module (gnu packages version-control)
  #:use-module (guix build-system gnu)
  #:use-module (guix build-system haskell)
  #:use-module (guix download)
  #:use-module (guix git-download)
  #:use-module (guix gexp)
  #:use-module ((guix licenses) #:prefix license:)
  #:use-module (guix packages)
  #:use-module (guix utils)
  #:use-module (ice-9 match)
  #:use-module (ice-9 regex))

(define-public cl-yale-haskell
  (let ((commit "85f94c72a16c5f70301dd8db04cde9de2d7dd270")
        (revision "1"))
    (package
      (name "cl-yale-haskell")
      (version (string-append "2.0.5-" revision "." (string-take commit 9)))
      (source (origin
                (method git-fetch)
                (uri (git-reference
                      (url "https://git.elephly.net/software/yale-haskell.git")
                      (commit commit)))
                (file-name (string-append "yale-haskell-" commit "-checkout"))
                (sha256
                 (base32
                  "0bal3m6ryrjamz5p93bhs9rp5msk8k7lpcqr44wd7xs9b9k8w74g"))))
      (build-system gnu-build-system)
      (arguments
       `(#:tests? #f                    ; no tests
         ;; Stripping binaries leads to a broken executable lisp system image.
         #:strip-binaries? #f
         #:make-flags
         (list (string-append "PREFIX=" (assoc-ref %outputs "out")))
         #:phases
         (modify-phases %standard-phases
           (replace 'configure
             (lambda _
               (setenv "PRELUDE" "./progs/prelude")
               (setenv "HASKELL_LIBRARY" "./progs/lib")
               (setenv "PRELUDEBIN" "./progs/prelude/clisp")
               (setenv "HASKELLPROG" "./bin/clisp-haskell")
               #t)))))
      (inputs
       (list clisp))
      (home-page "https://git.elephly.net/software/yale-haskell.git")
      (synopsis "Port of the Yale Haskell system to CLISP")
      (description "This package provides the Yale Haskell system running on
top of CLISP.")
      (license license:bsd-4))))

;; This package contains lots of generated .hc files containing C code to
;; bootstrap the compiler without a Haskell compiler.  The included .hc files
;; cover not just the compiler sources but also all Haskell libraries.
(define-public nhc98
  (package
    (name "nhc98")
    (version "1.22")
    (source
     (origin
       (method url-fetch)
       (uri (string-append "https://www.haskell.org/nhc98/nhc98src-"
                           version ".tar.gz"))
       (sha256
        (base32
         "0fkgxgsd2iqxvwcgnad1702kradwlbcal6rxdrgb22vd6dnc3i8l"))
       (patches (search-patches "nhc98-c-update.patch"))))
    (build-system gnu-build-system)
    (supported-systems '("i686-linux" "x86_64-linux"))
    (arguments
     (list
      #:tests? #false                   ;there is no test target
      #:system "i686-linux"
      #:parallel-build? #false          ;not supported
      #:strip-binaries? #false          ;doesn't work
      #:make-flags '(list "all-gcc")
      #:phases
      #~(modify-phases %standard-phases
          (replace 'configure
            (lambda _
              (setenv "SHELL" (which "sh"))
              (setenv "CPATH" (string-append
                               (getcwd) "/src/runtime/Kernel:"
                               (or (getenv "C_INCLUDE_PATH") "")))
              (substitute* "configure"
                (("echo '#!/bin/sh'")
                 (string-append "echo '#!" (which "sh") "'")))
              (with-fluids ((%default-port-encoding #f))
                (substitute* '("script/greencard.inst"
                               "script/harch.inst"
                               "script/hi.inst"
                               "script/hmake-config.inst"
                               ;; TODO: can't fix this with substitute*
                                        ;"script/hmake.inst"
                               "script/hood.inst"
                               "script/hsc2hs.inst"
                               "script/nhc98-pkg.inst"
                               "script/nhc98.inst")
                  (("^MACHINE=.*") "MACHINE=ix86-Linux\n")))
              (invoke "sh" "configure"
                      (string-append "--prefix=" #$output)
                      ;; Remove -m32 from compiler/linker invocation
                      "--ccoption="
                      "--ldoption=")))
          (replace 'install
            (lambda _
              (invoke "sh" "configure"
                      (string-append "--prefix=" #$output)
                      ;; Remove -m32 from compiler/linker invocation
                      "--ccoption="
                      "--ldoption="
                      "--install"))))))
    (home-page "https://www.haskell.org/nhc98")
    (synopsis "Nearly a Haskell Compiler")
    (description
     "nhc98 is a small, standards-compliant compiler for Haskell 98, the lazy
functional programming language.  It aims to produce small executables that
run in small amounts of memory.  It produces medium-fast code, and compilation
is itself quite fast.")
    (license
     (license:non-copyleft
      "https://www.haskell.org/nhc98/copyright.html"))))

(define-public ghc-4
  (package
    (name "ghc")
    (version "4.08.2")
    (source
     (origin
       (method url-fetch)
       (uri (string-append "https://www.haskell.org/ghc/dist/"
                           version "/" name "-" version "-src.tar.bz2"))
       (sha256
        (base32
         "0ar4nxy4cr5vwvfj71gmc174vx0n3lg9ka05sa1k60c8z0g3xp1q"))))
    (build-system gnu-build-system)
    (supported-systems '("i686-linux" "x86_64-linux"))
    (arguments
     (list
      #:system "i686-linux"
      #:strip-binaries? #f
      #:parallel-build? #f
      #:implicit-inputs? #f
      #:modules '((guix build gnu-build-system)
                  (guix build utils)
                  (srfi srfi-1)
                  (ice-9 match))
      #:phases
      #~(modify-phases %standard-phases
          (add-after 'unpack 'unpack-generated-c-code
            (lambda* (#:key inputs #:allow-other-keys)
              (let ((tarball
                     (match inputs
                       (((_ . locations) ...)
                        (let ((suffix (string-append "ghc-"
                                                     #$(package-version this-package)
                                                     "-x86-hc.tar.bz2")))
                          (find (lambda (location)
                                  (string-suffix? suffix location))
                                locations))))))
                (invoke "tar" "-xvf" tarball
                        "--strip-components=1"))))
          (replace 'bootstrap
            (lambda* (#:key inputs #:allow-other-keys)
              (delete-file "configure")
              (delete-file "config.sub")
              (install-file (search-input-file inputs
                                               "/bin/config.sub")
                            ".")

              ;; Avoid dependency on "happy"
              (substitute* "configure.in"
                (("FPTOOLS_HAPPY") "echo sure\n"))

              (let ((bash (which "bash")))
                (substitute* '("configure.in"
                               "ghc/configure.in"
                               "ghc/rts/gmp/mpn/configure.in"
                               "ghc/rts/gmp/mpz/configure.in"
                               "ghc/rts/gmp/configure.in"
                               "distrib/configure-bin.in")
                  (("`/bin/sh") (string-append "`" bash))
                  (("SHELL=/bin/sh") (string-append "SHELL=" bash))
                  (("^#! /bin/sh") (string-append "#! " bash)))

                (substitute* '("mk/config.mk.in"
                               "ghc/rts/gmp/mpz/Makefile.in"
                               "ghc/rts/gmp/Makefile.in")
                  (("^SHELL.*=.*/bin/sh") (string-append "SHELL = " bash)))
                (substitute* "aclocal.m4"
                  (("SHELL=/bin/sh") (string-append "SHELL=" bash)))
                (substitute* '("ghc/lib/std/cbits/system.c"
                               "hslibs/posix/cbits/execvpe.c")
                  (("/bin/sh") bash)
                  (("\"sh\"") (string-append "\"" bash "\"")))

                (setenv "CONFIG_SHELL" bash)
                (setenv "SHELL" bash))

              ;; The 'hscpp' script invokes GCC 2.95's 'cpp' (RAWCPP), which
              ;; segfaults unless passed '-x c'.
              (substitute* "mk/config.mk.in"
                (("-traditional")
                 "-traditional -x c"))

              (setenv "CPP" (which "cpp"))
              (invoke "autoreconf" "--verbose" "--force")))
          (add-before 'configure 'configure-gmp
            (lambda _
              (with-directory-excursion "ghc/rts/gmp"
                (invoke "./configure"))))
          (replace 'configure
            (lambda* (#:key build #:allow-other-keys)
              (call-with-output-file "config.cache"
                (lambda (port)
                  ;; GCC 2.95 fails to deal with anonymous unions in glibc's
                  ;; 'struct_rusage.h', so skip that.
                  (display "ac_cv_func_getrusage=no\n" port)))

              ;; CLK_TCK has been removed from recent libc.
              (substitute* "ghc/interpreter/nHandle.c"
                (("CLK_TCK") "sysconf (_SC_CLK_TCK)"))
              ;; Avoid duplicate definitions of execvpe
              (substitute* "ghc/lib/std/cbits/stgio.h"
                (("^int.*execvpe.*") ""))
              ;; gid_t is an undefined type
              (substitute* "hslibs/posix/PosixProcEnv.lhs"
                (("gid_t") "int"))

              ;; This is needed so that ghc/includes/Stg.h can see config.h,
              ;; which defines values that are important for
              ;; ghc/includes/StgTypes.h and others.
              (setenv "CPATH"
                      (string-append (getcwd) "/ghc/includes:"
                                     (getcwd) "/ghc/rts/gmp:"
                                     (getcwd) "/mk:"
                                     (or (getenv "CPATH") "")))

              (with-output-to-file "mk/build.mk"
                (lambda ()
                  (display "
ProjectsToBuild = glafp-utils hslibs ghc
GhcLibWays=
GhcHcOpts=-DDEBUG
GhcLibHcOpts= -O
GhcRtsHcOpts=-optc-D_GNU_SOURCE=1 -optc-DDEBUG
GhcRtsCcOpts=-optc-D_GNU_SOURCE=1 -optc-DDEBUG
SplitObjs=YES
GhcWithHscBuiltViaC=YES
")))
              (invoke "./configure"
                      "--enable-hc-boot" ; boot from C "source" files
                      ;; Embed the absolute file name of GCC 2.95 in the GHC
                      ;; driver script.
                      (string-append "--with-gcc=" (which "gcc"))
                      (string-append "--prefix=" #$output)
                      (string-append "--build=" build)
                      (string-append "--host=" build))))
          ;; Build hsc
          (add-before 'build 'make-boot
            (lambda _
              ;; Avoid calling happy
              (invoke "touch" "ghc/compiler/rename/ParseIface.hs")
              (invoke "touch" "ghc/compiler/parser/Parser.hs")
              (invoke "make" "boot" "all")))
          ;; Build libraries
          (replace 'build
            (lambda _
              ;; Build these from their Haskell sources.
              (invoke "sh" "-c" "echo GhcWithHscBuiltViaC=NO >>mk/build.mk")
              (with-directory-excursion "ghc/lib"
                (invoke "make" "clean" "boot" "all"))
              (with-directory-excursion "hslibs"
                (invoke "make" "clean" "boot" "all"))))
          (add-before 'install 'do-not-strip
            (lambda _
              (substitute* '("install-sh"
                             "ghc/rts/gmp/install.sh")
                (("^stripprog=.*") "stripprog=echo\n"))
              (substitute* "mk/opts.mk"
                (("^SRC_INSTALL_BIN_OPTS.*") "")))))))
    (native-inputs
     (modify-inputs (%final-inputs)
       (delete "binutils" "gcc")
       (prepend
           autoconf-2.13
           bison                        ;for parser.y
           config

           ;; Use an older assembler to work around this error in GMP:
           ;;   Error: `%edx' not allowed with `testb'
           binutils-2.33

           ;; Needed to support lvalue casts.
           gcc-2.95

           ;; Perl used to allow setting $* to enable multi-line matching.  If
           ;; we want to use a more recent Perl we need to patch all
           ;; expressions that require multi-line matching.  Hard to tell.
           perl-5.6

           ;; This is the secret sauce.  These files are macro-heavy C
           ;; "source" files that are used to build hsc from C.  They are
           ;; presumably the output of previous versions of GHC.  Note that
           ;; this is the "registerized" variant for x86.  An "unreg" variant
           ;; of the *.hc files also exists for building GHC for other
           ;; architectures.  The default "way" (see GhcLibWays above) to
           ;; build and link the GHC binaries, however, is not the
           ;; unregisterized variant.  Using the unregisterized *.hc files
           ;; with a standard build will result in segfaults.
           (origin
             (method url-fetch)
             (uri (string-append "http://downloads.haskell.org/~ghc/"
                                 version "/ghc-" version "-x86-hc.tar.bz2"))
             (sha256
              (base32
               "0fi60bj0ak391x31cq5wp1ffwavl5w9jffyf62yv9rhxa915596b"))))))
    (home-page "https://www.haskell.org/ghc")
    (synopsis "The Glasgow Haskell Compiler")
    (description
     "The Glasgow Haskell Compiler (GHC) is a state-of-the-art compiler and
interactive environment for the functional language Haskell.")
    (license license:bsd-3)))

(define-public ghc-6.0
  (package
    (name "ghc")
    (version "6.0")
    (source
     (origin
       (method url-fetch)
       (uri (string-append "https://downloads.haskell.org/~ghc/"
                           version "/" name "-" version "-src.tar.bz2"))
       (sha256
        (base32
         "06hpl8wyhhs1vz9dcdf0vbybwyzb5ifh27d59rx42q1vjs0m8zdv"))))
    (build-system gnu-build-system)
    (supported-systems '("i686-linux" "x86_64-linux"))
    (arguments
     (list
      #:system "i686-linux"
      #:tests? #false ;no check target
      #:implicit-inputs? #false
      #:parallel-build? #false ;not supported
      #:modules '((guix build gnu-build-system)
                  (guix build utils)
                  (srfi srfi-26)
                  (srfi srfi-1))
      #:phases
      #~(modify-phases %standard-phases
          (replace 'bootstrap
            (lambda* (#:key inputs #:allow-other-keys)
              (delete-file "configure")
              (delete-file "config.sub")
              (install-file (search-input-file inputs
                                               "/bin/config.sub")
                            ".")
              (let ((bash (which "bash")))
                (substitute* '("configure.in"
                               "ghc/configure.in"
                               "ghc/rts/gmp/configure.in"
                               "distrib/configure-bin.in")
                  (("`/bin/sh") (string-append "`" bash))
                  (("SHELL=/bin/sh") (string-append "SHELL=" bash))
                  (("^#! /bin/sh") (string-append "#! " bash)))
                (substitute* "glafp-utils/runstdtest/runstdtest.prl"
                  (("^#! /bin/sh") (string-append "#! " bash))
                  (("TimeCmd /bin/sh")
                   (string-append "TimeCmd " bash)))
                (substitute* '("mk/config.mk.in"
                               "ghc/rts/gmp/Makefile.in")
                  (("^SHELL.*=.*/bin/sh") (string-append "SHELL = " bash)))
                (substitute* "aclocal.m4"
                  (("SHELL=/bin/sh") (string-append "SHELL=" bash)))
                (substitute* '"ghc/compiler/Makefile"
                  (("#!/bin/sh") (string-append "#!" bash)))
                (substitute* '("libraries/base/cbits/system.c"
                               "libraries/unix/cbits/execvpe.c")
                  (("/bin/sh") bash)
                  (("\"sh\"") (string-append "\"" bash "\"")))

                (setenv "CONFIG_SHELL" bash)
                (setenv "SHELL" bash))
              (invoke "autoreconf" "--verbose" "--force")))
          (replace 'configure
            (lambda* (#:key build #:allow-other-keys)
              (setenv "CPATH"
                      (string-append (getcwd) "/ghc/includes:"
                                     (getcwd) "/ghc/rts/gmp:"
                                     (getcwd) "/mk:"
                                     (or (getenv "CPATH") "")))
              (call-with-output-file "config.cache"
                (lambda (port)
                  ;; GCC 2.95 fails to deal with anonymous unions in glibc's
                  ;; 'struct_rusage.h':
                  ;; Stats.c: In function `pageFaults':
                  ;; Stats.c:270: structure has no member named `ru_majflt'
                  ;; Stats.c:272: warning: control reaches end of non-void function
                  (display "ac_cv_func_getrusage=no\n" port)))

              ;; Socket.hsc:887: sizeof applied to an incomplete type
              ;; Socket.hsc:893: dereferencing pointer to incomplete type
              (substitute* "libraries/network/Network/Socket.hsc"
                (("ifdef SO_PEERCRED")
                 "ifdef SO_PEERCRED_NEVER"))
              (invoke "./configure"
                      "--enable-src-tree-happy"
                      (string-append "--with-gcc=" (which "gcc"))
                      (string-append "--prefix=" #$output)
                      (string-append "--build=" build)
                      (string-append "--host=" build)))))))
    (native-search-paths (list (search-path-specification
                                (variable "GHC_PACKAGE_PATH")
                                (files (list
                                        (string-append "lib/ghc-" version)))
                                (file-pattern ".*\\.conf\\.d$")
                                (file-type 'directory))))
    (native-inputs
     (modify-inputs (%final-inputs)
       (delete "gcc")
       (prepend autoconf-2.13
                config
                flex
                ;; Perl used to allow setting $* to enable multi-line matching.  If
                ;; we want to use a more recent Perl we need to patch all
                ;; expressions that require multi-line matching.  Hard to tell.
                perl-5.6
                ghc-4
                gcc-2.95)))
    (home-page "https://www.haskell.org/ghc")
    (synopsis "The Glasgow Haskell Compiler")
    (description
     "The Glasgow Haskell Compiler (GHC) is a state-of-the-art compiler and
interactive environment for the functional language Haskell.")
    (license license:bsd-3)))

(define-public ghc-6.6
  (package
    (name "ghc")
    (version "6.6")
    (source
     (origin
       (method url-fetch)
       (uri (string-append "https://downloads.haskell.org/~ghc/"
                           version "/" name "-" version "-src.tar.bz2"))
       (sha256
        (base32
         "0znc9myxyfg9zmvdlg09sf0dq11kc2bq4616llh82v6m6s8s5ckr"))))
    (build-system gnu-build-system)
    (supported-systems '("i686-linux" "x86_64-linux"))
    (arguments
     (list
      #:system "i686-linux"
      #:tests? #false ;no check target
      #:modules '((guix build gnu-build-system)
                  (guix build utils)
                  (srfi srfi-26)
                  (srfi srfi-1))
      #:phases
      #~(modify-phases %standard-phases
          (replace 'bootstrap
            (lambda* (#:key inputs #:allow-other-keys)
              (let ((bash (which "bash")))
                (substitute* '("configure"
                               "rts/gmp/configure"
                               "distrib/configure-bin.ac")
                  (("`/bin/sh") (string-append "`" bash))
                  (("SHELL=/bin/sh") (string-append "SHELL=" bash))
                  (("^#! /bin/sh") (string-append "#! " bash)))
                (substitute* "utils/runstdtest/runstdtest.prl"
                  (("^#! /bin/sh") (string-append "#! " bash))
                  (("TimeCmd /bin/sh")
                   (string-append "TimeCmd " bash)))
                (substitute* '("mk/config.mk.in"
                               "rts/gmp/Makefile.in")
                  (("^SHELL.*=.*/bin/sh") (string-append "SHELL = " bash)))
                (substitute* "aclocal.m4"
                  (("SHELL=/bin/sh") (string-append "SHELL=" bash)))
                (substitute* "compiler/Makefile"
                  (("#!/bin/sh") (string-append "#!" bash)))
                (substitute* '("libraries/base/cbits/execvpe.c"
                               "libraries/Cabal/Distribution/attic"
                               "libraries/Cabal/Distribution/Simple/Register.hs"
                               "libraries/base/System/Process/Internals.hs")
                  (("/bin/sh") bash)
                  (("\"sh\"") (string-append "\"" bash "\"")))

                (setenv "CONFIG_SHELL" bash)
                (setenv "SHELL" bash))))
          (replace 'configure
            (lambda* (#:key build #:allow-other-keys)
              (setenv "CPATH"
                      (string-append (getcwd) "/includes:"
                                     (getcwd) "/rts/gmp:"
                                     (getcwd) "/mk:"
                                     (or (getenv "CPATH") "")))
              (invoke "./configure"
                      (string-append "--with-hc=" (which "ghc"))
                      (string-append "--with-gcc=" (which "gcc"))
                      (string-append "--prefix=" #$output)
                      (string-append "--build=" build)
                      (string-append "--host=" build)))))))
    (native-search-paths (list (search-path-specification
                                (variable "GHC_PACKAGE_PATH")
                                (files (list
                                        (string-append "lib/ghc-" version)))
                                (file-pattern ".*\\.conf\\.d$")
                                (file-type 'directory))))
    (native-inputs
     (modify-inputs (%final-inputs)
       (delete "gcc")
       (prepend m4
                ;; Perl used to allow setting $* to enable multi-line matching.  If
                ;; we want to use a more recent Perl we need to patch all
                ;; expressions that require multi-line matching.  Hard to tell.
                perl-5.6
                ghc-6.0
                gcc-4.9)))
    (home-page "https://www.haskell.org/ghc")
    (synopsis "The Glasgow Haskell Compiler")
    (description
     "The Glasgow Haskell Compiler (GHC) is a state-of-the-art compiler and
interactive environment for the functional language Haskell.")
    (license license:bsd-3)))

(define-public ghc-6.10
  (package
    (name "ghc")
    (version "6.10.4")
    (source
     (origin
       (method url-fetch)
       (uri (string-append "https://downloads.haskell.org/~ghc/"
                           version "/" name "-" version "-src.tar.bz2"))
       (sha256
        (base32
         "0kakv05kqi92qbfgmhr57rvag10yvp338kjwzqczhkrgax98wsnn"))
       (modules '((guix build utils)))
       (snippet
        '(delete-file-recursively "libffi"))))
    (build-system gnu-build-system)
    (supported-systems '("i686-linux" "x86_64-linux"))
    (arguments
     (list
      #:system "i686-linux"
      #:tests? #false ;no check target
      #:parallel-build? #false ;fails when building libraries/*
      #:modules '((guix build gnu-build-system)
                  (guix build utils)
                  (srfi srfi-26)
                  (srfi srfi-1))
      #:configure-flags
      #~(list
         (string-append "--with-gmp-libraries="
                        (assoc-ref %build-inputs "gmp") "/lib")
         (string-append "--with-gmp-includes="
                        (assoc-ref %build-inputs "gmp") "/include"))
      #:phases
      #~(modify-phases %standard-phases
          (replace 'bootstrap
            (lambda* (#:key inputs #:allow-other-keys)
              (let ((bash (which "bash")))
                ;; Use our libffi package
                (substitute* "rts/Makefile"
                  (("-I../libffi/build/include")
                   (string-append "-I"#$(this-package-input "libffi") "/include"))
                  (("-L../libffi/build/include")
                   (string-append "-L"#$(this-package-input "libffi") "/lib")))
                (substitute* '("Makefile"
                               "distrib/Makefile")
                  (("SUBDIRS = gmp libffi")
                   "SUBDIRS = gmp")
                  (("\\$\\(MAKE\\) -C libffi.*") ""))
                (substitute* "compiler/ghc.cabal.in"
                  (("../libffi/build/include")
                   (string-append #$(this-package-input "libffi") "/include")))

                ;; Do not use libbfd, because it complicates the build and
                ;; requires more patching.  Disable all debug and profiling
                ;; builds.
                (substitute* "mk/config.mk.in"
                  (("GhcRTSWays \\+= debug") "")
                  (("GhcRTSWays \\+= debug_dyn thr_dyn thr_debug_dyn")
                   "GhcRTSWays += thr_dyn")
                  (("thr thr_p thr_debug") "thr")
                  (("GhcLibWays=p") "GhcLibWays="))

                ;; Replace /bin/sh.
                (substitute* '("configure"
                               "distrib/configure-bin.ac")
                  (("`/bin/sh") (string-append "`" bash))
                  (("SHELL=/bin/sh") (string-append "SHELL=" bash))
                  (("#! /bin/sh") (string-append "#! " bash)))
                (substitute* '("mk/config.mk.in")
                  (("^SHELL.*=.*/bin/sh") (string-append "SHELL = " bash)))
                (substitute* "aclocal.m4"
                  (("SHELL=/bin/sh") (string-append "SHELL=" bash)))
                (substitute* '("libraries/unix/cbits/execvpe.c"
                               "libraries/Cabal/Distribution/Simple/Register.hs"
                               "libraries/process/System/Process/Internals.hs")
                  (("/bin/sh") bash)
                  (("\"sh\"") (string-append "\"" bash "\"")))))))))
    (native-search-paths (list (search-path-specification
                                (variable "GHC_PACKAGE_PATH")
                                (files (list
                                        (string-append "lib/ghc-" version)))
                                (file-pattern ".*\\.conf\\.d$")
                                (file-type 'directory))))
    (inputs
     (list gmp libffi))
    (native-inputs
     (list perl ghc-6.6))
    (home-page "https://www.haskell.org/ghc")
    (synopsis "The Glasgow Haskell Compiler")
    (description
     "The Glasgow Haskell Compiler (GHC) is a state-of-the-art compiler and
interactive environment for the functional language Haskell.")
    (license license:bsd-3)))

(define ghc-bootstrap-x86_64-7.8.4
  (origin
    (method url-fetch)
    (uri
     "https://www.haskell.org/ghc/dist/7.8.4/ghc-7.8.4-x86_64-unknown-linux-deb7.tar.xz")
    (sha256
     (base32
      "13azsl53xgj20mi1hj9x0xb32vvcvs6cpmvwx6znxhas7blh0bpn"))))

(define ghc-bootstrap-i686-7.8.4
  (origin
    (method url-fetch)
    (uri
     "https://www.haskell.org/ghc/dist/7.8.4/ghc-7.8.4-i386-unknown-linux-deb7.tar.xz")
    (sha256
     (base32
      "0wj5s435j0zgww70bj1d3f6wvnnpzlxwvwcyh2qv4qjq5z8j64kg"))))

;; 43 tests out of 3965 fail.
;;
;; Most of them do not appear to be serious:
;;
;; - some tests generate files referring to "/bin/sh" and "/bin/ls". I've not
;;   figured out how these references are generated.
;;
;; - Some tests allocate more memory than expected (ca. 3% above upper limit)
;;
;; - Some tests try to load unavailable libriries: Control.Concurrent.STM,
;;   Data.Vector, Control.Monad.State.
;;
;; - Test posix010 tries to check the existence of a user on the system:
;;   getUserEntryForName: does not exist (no such user)
(define-public ghc-7
  (package
    (name "ghc")
    (version "7.10.3")
    (source
     (origin
      (method url-fetch)
      (uri (string-append "https://www.haskell.org/ghc/dist/"
                          version "/" name "-" version "-src.tar.xz"))
      (sha256
       (base32
        "1vsgmic8csczl62ciz51iv8nhrkm72lyhbz7p7id13y2w7fcx46g"))))
    (build-system gnu-build-system)
    (supported-systems '("i686-linux" "x86_64-linux"))
    (outputs '("out" "doc"))
    (inputs
     `(("gmp" ,gmp)
       ("ncurses" ,ncurses)

       ;; Use a LibFFI variant without static trampolines to work around
       ;; <https://gitlab.haskell.org/ghc/ghc/-/issues/20051>.
       ("libffi" ,libffi-sans-static-trampolines)

       ("ghc-testsuite"
        ,(origin
           (method url-fetch)
           (uri (string-append
                 "https://www.haskell.org/ghc/dist/"
                 version "/" name "-" version "-testsuite.tar.xz"))
           (sha256
            (base32
             "0fk4xjw1x5lk2ifvgqij06lrbf1vxq9qfix86h9r16c0bilm3hah"))))))
    (native-inputs
     `(("perl" ,perl)
       ("python" ,python-2)                ; for tests (fails with python-3)
       ("ghostscript" ,ghostscript)        ; for tests
       ("patchelf" ,patchelf)
       ;; GHC is built with GHC. Therefore we need bootstrap binaries.
       ("ghc-binary"
        ,(if (string-match "x86_64" (or (%current-target-system) (%current-system)))
             ghc-bootstrap-x86_64-7.8.4
             ghc-bootstrap-i686-7.8.4))))
    (arguments
     (list
       #:test-target "test"
       ;; We get a smaller number of test failures by disabling parallel test
       ;; execution.
       #:parallel-tests? #f

       ;; Don't pass --build=<triplet>, because the configure script
       ;; auto-detects slightly different triplets for --host and --target and
       ;; then complains that they don't match.
       #:build #f

       #:modules '((guix build gnu-build-system)
                   (guix build utils)
                   (srfi srfi-26)
                   (srfi srfi-1))
       #:configure-flags
       #~(list
           (string-append "--with-gmp-libraries="
                          (assoc-ref %build-inputs "gmp") "/lib")
           (string-append "--with-gmp-includes="
                          (assoc-ref %build-inputs "gmp") "/include")
           "--with-system-libffi"
           (string-append "--with-ffi-libraries="
                          (assoc-ref %build-inputs "libffi") "/lib")
           (string-append "--with-ffi-includes="
                          (assoc-ref %build-inputs "libffi") "/include"))
       ;; FIXME: The user-guide needs dblatex, docbook-xsl and docbook-utils.
       ;; Currently we do not have the last one.
       ;; #:make-flags
       ;; (list "BUILD_DOCBOOK_HTML = YES")
       #:phases
       #~(let* ((ghc-bootstrap-path
                  (string-append (getcwd) "/" #$name "-" #$version "/ghc-bin"))
                (ghc-bootstrap-prefix
                  (string-append ghc-bootstrap-path "/usr" )))
           (modify-phases %standard-phases
             (add-after 'unpack 'unpack-bin
               (lambda* (#:key inputs outputs #:allow-other-keys)
                (mkdir-p ghc-bootstrap-prefix)
                (with-directory-excursion ghc-bootstrap-path
                  (invoke "tar" "xvf" (assoc-ref inputs "ghc-binary")))))
             (add-after 'unpack-bin 'unpack-testsuite-and-fix-bins
               (lambda* (#:key inputs outputs #:allow-other-keys)
                 (with-directory-excursion ".."
                   (invoke "tar" "xvf" (assoc-ref inputs "ghc-testsuite")))
                 (substitute*
                   (list "testsuite/timeout/Makefile"
                         "testsuite/timeout/timeout.py"
                         "testsuite/timeout/timeout.hs"
                         "testsuite/tests/rename/prog006/Setup.lhs"
                         "testsuite/tests/programs/life_space_leak/life.test"
                         "libraries/process/System/Process/Internals.hs"
                         "libraries/unix/cbits/execvpe.c")
                   (("/bin/sh") (search-input-file inputs "/bin/sh"))
                   (("/bin/rm") "rm"))))
             (add-before 'configure 'install-bin
               (lambda* (#:key inputs outputs #:allow-other-keys)
                 (with-directory-excursion
                   (string-append ghc-bootstrap-path "/ghc-7.8.4")
                   (invoke "make" "install"))))
             (add-before 'install-bin 'configure-bin
               (lambda* (#:key inputs outputs #:allow-other-keys)
                 (let* ((binaries
                          (list
                            "./utils/ghc-pwd/dist-install/build/tmp/ghc-pwd"
                            "./utils/hpc/dist-install/build/tmp/hpc"
                            "./utils/haddock/dist/build/tmp/haddock"
                            "./utils/hsc2hs/dist-install/build/tmp/hsc2hs"
                            "./utils/runghc/dist-install/build/tmp/runghc"
                            "./utils/ghc-cabal/dist-install/build/tmp/ghc-cabal"
                            "./utils/hp2ps/dist/build/tmp/hp2ps"
                            "./utils/ghc-pkg/dist-install/build/tmp/ghc-pkg"
                            "./utils/unlit/dist/build/tmp/unlit"
                            "./ghc/stage2/build/tmp/ghc-stage2"))
                        (gmp (assoc-ref inputs "gmp"))
                        (gmp-lib (string-append gmp "/lib"))
                        (gmp-include (string-append gmp "/include"))
                        (ncurses-lib
                         (dirname (search-input-file inputs "/lib/libncurses.so")))
                        (ld-so (search-input-file inputs #$(glibc-dynamic-linker)))
                        (libtinfo-dir
                         (string-append ghc-bootstrap-prefix
                                        "/lib/ghc-7.8.4/terminfo-0.4.0.0")))
                   (with-directory-excursion
                     (string-append ghc-bootstrap-path "/ghc-7.8.4")
                     (setenv "CONFIG_SHELL" (which "bash"))
                     (setenv "LD_LIBRARY_PATH" gmp-lib)
                     ;; The binaries have "/lib64/ld-linux-x86-64.so.2" hardcoded.
                     (for-each
                      (cut invoke "patchelf" "--set-interpreter" ld-so <>)
                      binaries)
                     ;; The binaries include a reference to libtinfo.so.5 which
                     ;; is a subset of libncurses.so.5.  We create a symlink in a
                     ;; directory included in the bootstrap binaries rpath.
                     (mkdir-p libtinfo-dir)
                     (symlink
                      (string-append ncurses-lib "/libncursesw.so."
                                     ;; Extract "6.0" from "6.0-20170930" if a
                                     ;; dash-separated version tag exists.
                                     #$(let* ((v (package-version ncurses))
                                              (d (or (string-index v #\-)
                                                     (string-length v))))
                                         (version-major+minor (string-take v d))))
                      (string-append libtinfo-dir "/libtinfo.so.5"))

                     (setenv "PATH"
                             (string-append (getenv "PATH") ":"
                                            ghc-bootstrap-prefix "/bin"))
                     (invoke
                      (string-append (getcwd) "/configure")
                      (string-append "--prefix=" ghc-bootstrap-prefix)
                      (string-append "--with-gmp-libraries=" gmp-lib)
                      (string-append "--with-gmp-includes=" gmp-include))))))))))
    (native-search-paths (list (search-path-specification
                                (variable "GHC_PACKAGE_PATH")
                                (files (list
                                        (string-append "lib/ghc-" version)))
                                (file-pattern ".*\\.conf\\.d$")
                                (file-type 'directory))))
    (home-page "https://www.haskell.org/ghc")
    (synopsis "The Glasgow Haskell Compiler")
    (description
     "The Glasgow Haskell Compiler (GHC) is a state-of-the-art compiler and
interactive environment for the functional language Haskell.")
    (license license:bsd-3)))

(define-public ghc-8.0
  (package
    (name "ghc")
    (version "8.0.2")
    (source
     (origin
      (method url-fetch)
      (uri (string-append "https://www.haskell.org/ghc/dist/"
                          version "/" name "-" version "-src.tar.xz"))
      (sha256
       (base32 "1c8qc4fhkycynk4g1f9hvk53dj6a1vvqi6bklqznns6hw59m8qhi"))
      (patches
       (search-patches "ghc-8.0-fall-back-to-madv_dontneed.patch"))))
    (build-system gnu-build-system)
    (supported-systems '("i686-linux" "x86_64-linux"))
    (outputs '("out" "doc"))
    (inputs
     ;; Use a LibFFI variant without static trampolines to work around
     ;; <https://gitlab.haskell.org/ghc/ghc/-/issues/20051>.
     (list gmp ncurses libffi-sans-static-trampolines))
    (native-inputs
     `(("perl" ,perl)
       ("python" ,python-2)                ; for tests
       ("ghostscript" ,ghostscript)        ; for tests
       ;; GHC is built with GHC.
       ("ghc-bootstrap" ,ghc-7)
       ("ghc-testsuite"
        ,(origin
           (method url-fetch)
           (uri (string-append
                  "https://www.haskell.org/ghc/dist/"
                  version "/" name "-" version "-testsuite.tar.xz"))
           (sha256
            (base32 "1wjc3x68l305bl1h1ijd3yhqp2vqj83lkp3kqbr94qmmkqlms8sj")))) ))
    (arguments
     (list
       #:test-target "test"
       ;; We get a smaller number of test failures by disabling parallel test
       ;; execution.
       #:parallel-tests? #f

       ;; Don't pass --build=<triplet>, because the configure script
       ;; auto-detects slightly different triplets for --host and --target and
       ;; then complains that they don't match.
       #:build #f

       #:configure-flags
       #~(list
           (string-append "--with-gmp-libraries="
                          (assoc-ref %build-inputs "gmp") "/lib")
           (string-append "--with-gmp-includes="
                          (assoc-ref %build-inputs "gmp") "/include")
           "--with-system-libffi"
           (string-append "--with-ffi-libraries="
                          (assoc-ref %build-inputs "libffi") "/lib")
           (string-append "--with-ffi-includes="
                          (assoc-ref %build-inputs "libffi") "/include")
           (string-append "--with-curses-libraries="
                          (assoc-ref %build-inputs "ncurses") "/lib")
           (string-append "--with-curses-includes="
                          (assoc-ref %build-inputs "ncurses") "/include"))
       #:phases
       #~(modify-phases %standard-phases
           (add-after 'unpack 'unpack-testsuite
             (lambda* (#:key inputs #:allow-other-keys)
               (with-directory-excursion ".."
                 (invoke "tar" "xvf" (assoc-ref inputs "ghc-testsuite")))))
           (add-before 'build 'fix-lib-paths
             (lambda* (#:key inputs #:allow-other-keys)
               (substitute*
                 (list "libraries/process/System/Process/Posix.hs"
                       "libraries/process/tests/process001.hs"
                       "libraries/process/tests/process002.hs"
                       "libraries/unix/cbits/execvpe.c")
                 (("/bin/sh") (search-input-file inputs "/bin/sh"))
                 (("/bin/ls") (search-input-file inputs "/bin/ls")))))
           (add-before 'build 'fix-environment
             (lambda _
               (unsetenv "GHC_PACKAGE_PATH")
               (setenv "CONFIG_SHELL" (which "bash"))))
           (add-before 'check 'fix-testsuite
             (lambda _
               (substitute*
                 (list "testsuite/timeout/Makefile"
                       "testsuite/timeout/timeout.py"
                       "testsuite/timeout/timeout.hs"
                       "testsuite/tests/programs/life_space_leak/life.test")
                 (("/bin/sh") (which "sh"))
                 (("/bin/rm") "rm")))))))
    (native-search-paths (list (search-path-specification
                                (variable "GHC_PACKAGE_PATH")
                                (files (list
                                        (string-append "lib/ghc-" version)))
                                (file-pattern ".*\\.conf\\.d$")
                                (file-type 'directory))))
    (home-page "https://www.haskell.org/ghc")
    (synopsis "The Glasgow Haskell Compiler")
    (description
     "The Glasgow Haskell Compiler (GHC) is a state-of-the-art compiler and
interactive environment for the functional language Haskell.")
    (license license:bsd-3)))

(define-public ghc-8.4
  (package (inherit ghc-8.0)
    (name "ghc")
    (version "8.4.4")
    (source
     (origin
       (method url-fetch)
       (uri (string-append "https://www.haskell.org/ghc/dist/"
                           version "/" name "-" version "-src.tar.xz"))
       (sha256
        (base32 "1ch4j2asg7pr52ai1hwzykxyj553wndg7wq93i47ql4fllspf48i"))))
    (native-inputs
     `(("perl" ,perl)
       ("python" ,python)               ; for tests
       ("ghostscript" ,ghostscript)     ; for tests
       ;; GHC 8.4.4 is built with GHC >= 8.0.
       ("ghc-bootstrap" ,ghc-8.0)
       ("ghc-testsuite"
        ,(origin
           (method url-fetch)
           (uri (string-append
                 "https://www.haskell.org/ghc/dist/"
                 version "/" name "-" version "-testsuite.tar.xz"))
           (sha256
            (base32
             "0s8lf9sxj7n89pjagi58b3fahnp34qvmwhnn0j1fbg6955vbrfj6"))
           (modules '((guix build utils)))
           (snippet
            ;; collections.Iterable was moved to collections.abc in Python 3.10.
            '(substitute* "testsuite/driver/testlib.py"
               (("collections\\.Iterable")
                "collections.abc.Iterable")))))))
    (arguments
     (substitute-keyword-arguments (package-arguments ghc-8.0)
       ((#:phases phases)
        #~(modify-phases #$phases
            ;; This phase patches the 'ghc-pkg' command so that it sorts the list
            ;; of packages in the binary cache it generates.
            (add-before 'build 'fix-ghc-pkg-nondeterminism
              (lambda _
                (substitute* "utils/ghc-pkg/Main.hs"
                  (("confs = map \\(path </>\\) \\$ filter \\(\".conf\" `isSuffixOf`\\) fs")
                   "confs = map (path </>) $ filter (\".conf\" `isSuffixOf`) (sort fs)"))))
            (add-after 'unpack-testsuite 'fix-shell-wrappers
              (lambda _
                (substitute* '("driver/ghci/ghc.mk"
                               "utils/mkdirhier/ghc.mk"
                               "rules/shell-wrapper.mk")
                  (("echo '#!/bin/sh'")
                   (format #f "echo '#!~a'" (which "sh"))))))
            ;; This is necessary because the configure system no longer uses
            ;; “AC_PATH_” but “AC_CHECK_”, setting the variables to just the
            ;; plain command names.
            (add-before 'configure 'set-target-programs
              (lambda* (#:key inputs #:allow-other-keys)
                (let ((binutils (assoc-ref inputs "binutils"))
                      (gcc (assoc-ref inputs "gcc"))
                      (ld-wrapper (assoc-ref inputs "ld-wrapper")))
                  (setenv "CC" (string-append gcc "/bin/gcc"))
                  (setenv "CXX" (string-append gcc "/bin/g++"))
                  (setenv "LD" (string-append ld-wrapper "/bin/ld"))
                  (setenv "NM" (string-append binutils "/bin/nm"))
                  (setenv "RANLIB" (string-append binutils "/bin/ranlib"))
                  (setenv "STRIP" (string-append binutils "/bin/strip"))
                  ;; The 'ar' command does not follow the same pattern.
                  (setenv "fp_prog_ar" (string-append binutils "/bin/ar")))))))))
    (native-search-paths (list (search-path-specification
                                (variable "GHC_PACKAGE_PATH")
                                (files (list
                                        (string-append "lib/ghc-" version)))
                                (file-pattern ".*\\.conf\\.d$")
                                (file-type 'directory))))))

(define-public ghc-8.6
  (package (inherit ghc-8.4)
    (name "ghc")
    (version "8.6.5")
    (source
     (origin
       (method url-fetch)
       (uri (string-append "https://www.haskell.org/ghc/dist/"
                           version "/" name "-" version "-src.tar.xz"))
       (sha256
        (base32 "0qg3zsmbk4rkwkc3jpas3zs74qaxmw4sp4v1mhsbj0a0dzls2jjd"))))
    (native-inputs
     `(;; GHC 8.6.5 must be built with GHC >= 8.2.
       ("ghc-bootstrap" ,ghc-8.4)
       ("ghc-testsuite"
        ,(origin
           (method url-fetch)
           (uri (string-append
                 "https://www.haskell.org/ghc/dist/"
                 version "/" name "-" version "-testsuite.tar.xz"))
           (patches (search-patches "ghc-testsuite-dlopen-pie.patch"
                                    "ghc-testsuite-grep-compat.patch"))
           (sha256
            (base32
             "0pw9r91g2np3i806g2f4f8z4jfdd7mx226cmdizk4swa7av1qf91"))
           (modules '((guix build utils)))
           (snippet
            ;; collections.Iterable was moved to collections.abc in Python 3.10.
            '(substitute* "testsuite/driver/testlib.py"
               (("collections\\.Iterable")
                "collections.abc.Iterable")))))
       ,@(filter (match-lambda
                   (("ghc-bootstrap" . _) #f)
                   (("ghc-testsuite" . _) #f)
                   (_ #t))
                 (package-native-inputs ghc-8.4))))
    (arguments
     (substitute-keyword-arguments (package-arguments ghc-8.4)
       ((#:make-flags make-flags ''())
        #~(cons "EXTRA_RUNTEST_OPTS=--skip-perf-tests"
                #$make-flags))
       ((#:phases phases '%standard-phases)
        #~(modify-phases #$phases
           (add-after 'install 'remove-unnecessary-references
             (lambda* (#:key outputs #:allow-other-keys)
               (substitute* (find-files (string-append (assoc-ref outputs "out") "/lib/")
                                        "settings")
                 (("/gnu/store/.*/bin/(.*)" m program) program))

               ;; Remove references to "doc" output from "out" by rewriting
               ;; the "haddock-interfaces" fields and removing the optional
               ;; "haddock-html" field in the generated .conf files.
               (let ((doc (assoc-ref outputs "doc"))
                     (out (assoc-ref outputs "out")))
                 (with-fluids ((%default-port-encoding #f))
                   (for-each (lambda (config-file)
                               (substitute* config-file
                                 (("^haddock-html: .*") "\n")
                                 (((format #f "^haddock-interfaces: ~a" doc))
                                  (string-append "haddock-interfaces: " out))))
                             (find-files (string-append out "/lib") ".conf")))
                 ;; Move the referenced files to the "out" output.
                 (for-each (lambda (haddock-file)
                             (let* ((subdir (string-drop haddock-file (string-length doc)))
                                    (new    (string-append out subdir)))
                               (mkdir-p (dirname new))
                               (rename-file haddock-file new)))
                           (find-files doc "\\.haddock$")))))
           (add-after 'unpack-testsuite 'skip-tests
             (lambda _
               ;; These two tests refer to the root user, which doesn't exist
               ;; (see <https://bugs.gnu.org/36692>).
               (substitute* "libraries/unix/tests/all.T"
                 (("^test\\('T8108'") "# guix skipped: test('T8108'"))
               (substitute* "libraries/unix/tests/libposix/all.T"
                 (("^test\\('posix010'") "# guix skipped: test('posix010'"))))))))
    (native-search-paths (list (search-path-specification
                                (variable "GHC_PACKAGE_PATH")
                                (files (list
                                        (string-append "lib/ghc-" version)))
                                (file-pattern ".*\\.conf\\.d$")
                                (file-type 'directory))))))

(define-public ghc-8.8
  (package (inherit ghc-8.6)
    (name "ghc")
    (version "8.8.4")
    (source
     (origin
       (method url-fetch)
       (uri (string-append "https://www.haskell.org/ghc/dist/"
                           version "/ghc-" version "-src.tar.xz"))
       (sha256
        (base32 "0bgwbxxvdn56l91bp9p5d083gzcfdi6z8l8b17qzjpr3n8w5wl7h"))))
    (native-inputs
     `(("ghc-bootstrap" ,ghc-8.6)
       ("ghc-testsuite"
        ,(origin
           (method url-fetch)
           (uri (string-append
                 "https://www.haskell.org/ghc/dist/"
                 version "/ghc-" version "-testsuite.tar.xz"))
           (patches (search-patches "ghc-testsuite-dlopen-pie.patch"
                                    "ghc-testsuite-grep-compat.patch"))
           (sha256
            (base32
<<<<<<< HEAD
             "0c55pj2820q26rikhpf636sn4mjgqsxjrl94vsywrh79dxp3k14z"))
           (modules '((guix build utils)))
           (snippet
            ;; collections.Iterable was moved to collections.abc in Python 3.10.
            '(substitute* "testsuite/driver/testlib.py"
               (("collections\\.Iterable")
                "collections.abc.Iterable")))))
       ("git" ,git-minimal/fixed)                 ; invoked during tests
=======
             "0c55pj2820q26rikhpf636sn4mjgqsxjrl94vsywrh79dxp3k14z"))))
       ("git" ,git-minimal/pinned)                 ; invoked during tests
>>>>>>> af95f2d8
       ,@(filter (match-lambda
                   (("ghc-bootstrap" . _) #f)
                   (("ghc-testsuite" . _) #f)
                   (_ #t))
                 (package-native-inputs ghc-8.6))))
    (arguments
     (substitute-keyword-arguments (package-arguments ghc-8.6)
       ((#:phases phases '%standard-phases)
        #~(modify-phases #$phases
           (add-before 'build 'fix-cc-reference
             (lambda _
               (substitute* "utils/hsc2hs/Common.hs"
                 (("\"cc\"") "\"gcc\""))))
           (add-after 'unpack-testsuite 'skip-more-tests
             (lambda _
               ;; XXX: This test fails because our ld-wrapper script
               ;; mangles the response file passed to the linker.
               (substitute* "testsuite/tests/hp2ps/all.T"
                 (("^test\\('T15904'") "# guix skipped: test('T15904'"))))))))
    (native-search-paths (list (search-path-specification
                                (variable "GHC_PACKAGE_PATH")
                                (files (list
                                        (string-append "lib/ghc-" version)))
                                (file-pattern ".*\\.conf\\.d$")
                                (file-type 'directory))))))

(define-public ghc-8.10
  (package
    (inherit ghc-8.8)
    (name "ghc")
    (version "8.10.7")
    (source
     (origin
       (method url-fetch)
       (uri (string-append "https://www.haskell.org/ghc/dist/"
                           version "/ghc-" version "-src.tar.xz"))
       (sha256
        (base32 "179ws2q0dinl1a39wm9j37xzwm84zfz3c5543vz8v479khigdvp3"))))
    (native-inputs
     `(;; GHC 8.10.7 must be built with GHC >= 8.6.
       ("ghc-bootstrap" ,ghc-8.6)
       ("ghc-testsuite"
        ,(origin
           (method url-fetch)
           (uri (string-append
                 "https://www.haskell.org/ghc/dist/"
                 version "/ghc-" version "-testsuite.tar.xz"))
           (patches (search-patches "ghc-testsuite-dlopen-pie.patch"
                                    "ghc-testsuite-grep-compat.patch"))
           (sha256
            (base32
<<<<<<< HEAD
             "1zl25gg6bpx5601k8h3cqnns1xfc0nqgwnh8jvn2s65ra3f2g1nz"))
           (modules '((guix build utils)))
           (snippet
            ;; collections.Iterable was moved to collections.abc in Python 3.10.
            '(substitute* "testsuite/driver/testlib.py"
               (("collections\\.Iterable")
                "collections.abc.Iterable")))))
       ("git" ,git-minimal/fixed)                 ; invoked during tests
=======
             "1zl25gg6bpx5601k8h3cqnns1xfc0nqgwnh8jvn2s65ra3f2g1nz"))))
       ("git" ,git-minimal/pinned)                 ; invoked during tests
>>>>>>> af95f2d8
       ,@(filter (match-lambda
                   (("ghc-bootstrap" . _) #f)
                   (("ghc-testsuite" . _) #f)
                   (_ #t))
                 (package-native-inputs ghc-8.8))))
    (arguments
     (substitute-keyword-arguments (package-arguments ghc-8.8)
       ((#:phases phases '%standard-phases)
        #~(modify-phases #$phases
           (add-after 'unpack-testsuite 'patch-more-shebangs
             (lambda* (#:key inputs #:allow-other-keys)
               (let ((bash (assoc-ref inputs "bash")))
                 (substitute* '("testsuite/tests/driver/T8602/T8602.script")
                   (("/bin/sh")
                    (string-append bash "/bin/sh"))))))
           ;; Mark failing tests as broken. Reason for failure is unknown.
           (add-after 'skip-more-tests 'skip-even-more-tests
             (lambda _
               (substitute* '("testsuite/tests/driver/T16521/all.T")
                 (("extra_files" all) (string-append "[" all))
                 (("\\]\\), " all)
                  (string-append all "expect_broken(0)], ")))))
           (add-after 'skip-more-tests 'skip-failing-tests-i686
             (lambda _
               (substitute* '("testsuite/tests/codeGen/should_compile/all.T")
                 (("(test\\('T15155l', )when\\(unregisterised\\(\\), skip\\)" all before)
                  (string-append before "when(arch('i386'), skip)")))
               ;; Unexpected failures:
               ;;    quasiquotation/T14028.run  T14028 [bad stderr] (dyn)
               (substitute* '("testsuite/tests/quasiquotation/all.T")
                 (("unless\\(config.have_ext_interp, skip\\),")
                  "unless(config.have_ext_interp, skip), when(arch('i386'), skip),"))))))))
    (native-search-paths (list (search-path-specification
                                (variable "GHC_PACKAGE_PATH")
                                (files (list
                                        (string-append "lib/ghc-" version)))
                                (file-pattern ".*\\.conf\\.d$")
                                (file-type 'directory))))))

(define-public ghc-8 ghc-8.10)

(define-public ghc-9.0
  (package
    (inherit ghc-8.10)
    (name "ghc")
    (version "9.0.2")
    (source (origin
              (method url-fetch)
              (uri (string-append "https://www.haskell.org/ghc/dist/" version
                                  "/ghc-" version "-src.tar.xz"))
              (sha256
               (base32
                "15wii8can2r3dcl6jjmd50h2jvn7rlmn05zb74d2scj6cfwl43hl"))))
    (native-inputs
     `(;; GHC 9.0.2 must be built with GHC >= 8.8
       ("ghc-bootstrap" ,ghc-8.10)
       ("ghc-testsuite"
        ,(origin
           (method url-fetch)
           (uri (string-append
                  "https://www.haskell.org/ghc/dist/"
                  version "/ghc-" version "-testsuite.tar.xz"))
           (sha256
            (base32
             "1m5fzhr4gjn9ni8gxx7ag3fkbw1rspjzgv39mnfb0nkm5mw70v3s"))))
       ,@(filter (match-lambda
                   (("ghc-bootstrap" . _) #f)
                   (("ghc-testsuite" . _) #f)
                   (_ #t))
                 (package-native-inputs ghc-8.10))))
    (native-search-paths
     (list (search-path-specification
            (variable "GHC_PACKAGE_PATH")
            (files (list (string-append "lib/ghc-" version)))
            (file-pattern ".*\\.conf\\.d$")
            (file-type 'directory))))))

(define-public ghc-9.2
  ;; Use 8.10 to shorten the build chain.
  (let ((base ghc-8.10))
    (package
      (inherit base)
      (name "ghc")
      (version "9.2.5")
      (source (origin
                (method url-fetch)
                (uri (string-append "https://www.haskell.org/ghc/dist/" version
                                    "/ghc-" version "-src.tar.xz"))
                (sha256
                 (base32
                  "07028i0hm74svvq9b3jpkczaj6lsdgn3hgr4wa7diqiq3dypj1h6"))
                (patches (search-patches "ghc-9.2-glibc-2.33-link-order.patch"))))
      (arguments
       (substitute-keyword-arguments (package-arguments base)
         ((#:phases phases '%standard-phases)
          #~(modify-phases #$phases
             ;; File Common.hs has been moved to src/ in this release.
             (replace 'fix-cc-reference
               (lambda _
                 (substitute* "utils/hsc2hs/src/Common.hs"
                   (("\"cc\"") "\"gcc\""))))
             ;; FIXME: Remove i686-specific match on the next rebuild cycle.
             #$@(match (%current-system)
                  ("i686-linux"
                    #~((add-after 'skip-more-tests 'skip-T21694-i686
                        (lambda _
                          (substitute* '("testsuite/tests/simplCore/should_compile/all.T")
                            (("^test\\('T21694', \\[ " all)
                             (string-append all "when(arch('i386'), skip), ")))))))
                  (_ #~()))))
         ;; Increase verbosity, so running the test suite does not time out on CI.
         ((#:make-flags make-flags ''())
          #~(cons "VERBOSE=4" #$make-flags))))
      (properties '((max-silent-time . 36000))) ; 10 hours, for i686.
      (native-inputs
       `(;; GHC 9.2 must be built with GHC >= 8.6.
         ("ghc-bootstrap" ,base)
         ("ghc-testsuite"
          ,(origin
             (method url-fetch)
             (uri (string-append
                    "https://www.haskell.org/ghc/dist/"
                    version "/ghc-" version "-testsuite.tar.xz"))
             (sha256
              (base32
               "19ha0hidrijawy53vm2r0sgml5zkl8126mqy7p0pyacmw3k7913l"))))
         ,@(filter (match-lambda
                     (("ghc-bootstrap" . _) #f)
                     (("ghc-testsuite" . _) #f)
                     (_ #t))
                   (package-native-inputs base))))
      (native-search-paths
       (list (search-path-specification
              (variable "GHC_PACKAGE_PATH")
              (files (list (string-append "lib/ghc-" version)))
              (file-pattern ".*\\.conf\\.d$")
              (file-type 'directory)))))))

;; Versions newer than ghc defined below (i.e. the compiler
;; haskell-build-system uses) should use ghc-next as their name to
;; ensure ghc (without version specification) and ghc-* packages are
;; always compatible. See https://issues.guix.gnu.org/issue/47335.
(define-public ghc ghc-9.2)

;; 9.4 is the last version to support the make-based build system,
;; but it boot with 9.2, only 9.0 is supported.
(define ghc-bootstrap-for-9.4 ghc-9.0)

;; We need two extra dependencies built with ghc-bootstrap-for-9.4,
;; which are duplicated here from haskell-xyz to make sure the
;; bootstraping process always works.
(define ghc-alex-bootstrap-for-9.4
  (hidden-package
    (package
     (name "ghc-alex")
     (version "3.2.6")
     (source
      (origin
        (method url-fetch)
        (uri (hackage-uri "alex" version))
        (sha256
         (base32
          "042lrkn0dbpjn5ivj6j26jzb1fwrj8c1aj18ykxja89isg0hiali"))))
     (build-system haskell-build-system)
     (arguments
       (list #:tests? #f
             #:haskell ghc-bootstrap-for-9.4))
     (native-inputs
      (list which))
     (home-page "https://www.haskell.org/alex/")
     (synopsis
      "Tool for generating lexical analysers in Haskell")
     (description
      "Alex is a tool for generating lexical analysers in Haskell.  It takes a
 description of tokens based on regular expressions and generates a Haskell
 module containing code for scanning text efficiently.  It is similar to the
 tool lex or flex for C/C++.")
     (license license:bsd-3))))

(define ghc-happy-bootstrap-for-9.4
  (hidden-package
    (package
     (name "ghc-happy")
     (version "1.20.0")
     (source
      (origin
        (method url-fetch)
        (uri (hackage-uri "happy" version))
        (sha256
         (base32
          "1346r2x5ravs5fqma65bzjragqbb2g6v41wz9maknwm2jf7kl79v"))))
     (build-system haskell-build-system)
     (arguments
       (list #:haskell ghc-bootstrap-for-9.4
             #:tests? #f))
     (home-page "https://hackage.haskell.org/package/happy")
     (synopsis "Parser generator for Haskell")
     (description "Happy is a parser generator for Haskell.  Given a grammar
 specification in BNF, Happy generates Haskell code to parse the grammar.
 Happy works in a similar way to the yacc tool for C.")
     (license license:bsd-3))))

(define-public ghc-9.4
  ;; Inherit from 9.2, which added a few fixes, but boot from 9.0 (see above).
  (let ((base ghc-9.2))
    (package
      (inherit base)
      (name "ghc-next")
      (version "9.4.4")
      (source (origin
                (method url-fetch)
                (uri (string-append "https://www.haskell.org/ghc/dist/" version
                                    "/ghc-" version "-src.tar.xz"))
                (sha256
                 (base32
                  "1qk7rlqf02s3b6m6sqqngmjq1mxnrz88h159lz6k25gddmdg5kp8"))))
      (arguments
       (substitute-keyword-arguments (package-arguments base)
         ((#:phases phases '%standard-phases)
          #~(modify-phases #$phases
             ;; Files don’t exist any more.
             (delete 'skip-tests)))))
      (native-inputs
       `(;; GHC 9.4 must be built with GHC >= 9.0.
         ("ghc-bootstrap" ,ghc-bootstrap-for-9.4)
         ("ghc-testsuite"
          ,(origin
             (method url-fetch)
             (uri (string-append
                    "https://www.haskell.org/ghc/dist/"
                    version "/ghc-" version "-testsuite.tar.xz"))
             (sha256
              (base32
               "04p2lawxxg3nyv6frzhyjyh3arhqqyh5ka3alxa2pxhcd2hdcja3"))))
         ("ghc-alex" ,ghc-alex-bootstrap-for-9.4)
         ("ghc-happy" ,ghc-happy-bootstrap-for-9.4)
         ,@(filter (match-lambda
                     (("ghc-bootstrap" . _) #f)
                     (("ghc-testsuite" . _) #f)
                     (_ #t))
                   (package-native-inputs base))))
      (native-search-paths
       (list (search-path-specification
              (variable "GHC_PACKAGE_PATH")
              (files (list (string-append "lib/ghc-" version)))
              (file-pattern ".*\\.conf\\.d$")
              (file-type 'directory)))))))

;;; haskell.scm ends here<|MERGE_RESOLUTION|>--- conflicted
+++ resolved
@@ -1162,7 +1162,6 @@
                                     "ghc-testsuite-grep-compat.patch"))
            (sha256
             (base32
-<<<<<<< HEAD
              "0c55pj2820q26rikhpf636sn4mjgqsxjrl94vsywrh79dxp3k14z"))
            (modules '((guix build utils)))
            (snippet
@@ -1170,11 +1169,7 @@
             '(substitute* "testsuite/driver/testlib.py"
                (("collections\\.Iterable")
                 "collections.abc.Iterable")))))
-       ("git" ,git-minimal/fixed)                 ; invoked during tests
-=======
-             "0c55pj2820q26rikhpf636sn4mjgqsxjrl94vsywrh79dxp3k14z"))))
        ("git" ,git-minimal/pinned)                 ; invoked during tests
->>>>>>> af95f2d8
        ,@(filter (match-lambda
                    (("ghc-bootstrap" . _) #f)
                    (("ghc-testsuite" . _) #f)
@@ -1226,7 +1221,6 @@
                                     "ghc-testsuite-grep-compat.patch"))
            (sha256
             (base32
-<<<<<<< HEAD
              "1zl25gg6bpx5601k8h3cqnns1xfc0nqgwnh8jvn2s65ra3f2g1nz"))
            (modules '((guix build utils)))
            (snippet
@@ -1234,11 +1228,7 @@
             '(substitute* "testsuite/driver/testlib.py"
                (("collections\\.Iterable")
                 "collections.abc.Iterable")))))
-       ("git" ,git-minimal/fixed)                 ; invoked during tests
-=======
-             "1zl25gg6bpx5601k8h3cqnns1xfc0nqgwnh8jvn2s65ra3f2g1nz"))))
        ("git" ,git-minimal/pinned)                 ; invoked during tests
->>>>>>> af95f2d8
        ,@(filter (match-lambda
                    (("ghc-bootstrap" . _) #f)
                    (("ghc-testsuite" . _) #f)
