;;; GNU Guix --- Functional package management for GNU
;;; Copyright © 2015, 2016 Federico Beffa <beffa@fbengineering.ch>
;;; Copyright © 2015 Siniša Biđin <sinisa@bidin.eu>
;;; Copyright © 2015 Paul van der Walt <paul@denknerd.org>
;;; Copyright © 2015, 2019 Eric Bavier <bavier@member.fsf.org>
;;; Copyright © 2016, 2018, 2019, 2021 Ludovic Courtès <ludo@gnu.org>
;;; Copyright © 2016, 2017 Nikita <nikita@n0.is>
;;; Copyright © 2016, 2022 Efraim Flashner <efraim@flashner.co.il>
;;; Copyright © 2015, 2016, 2017, 2018, 2019, 2020, 2022 Ricardo Wurmus <rekado@elephly.net>
;;; Copyright © 2016, 2017 David Craven <david@craven.ch>
;;; Copyright © 2017 Danny Milosavljevic <dannym@scratchpost.org>
;;; Copyright © 2017 Peter Mikkelsen <petermikkelsen10@gmail.com>
;;; Copyright © 2017, 2018 Alex Vong <alexvong1995@gmail.com>
;;; Copyright © 2017 rsiddharth <s@ricketyspace.net>
;;; Copyright © 2017, 2018, 2019 Tobias Geerinckx-Rice <me@tobias.gr>
;;; Copyright © 2018 Tonton <tonton@riseup.net>
;;; Copyright © 2018, 2019, 2020 Timothy Sample <samplet@ngyro.com>
;;; Copyright © 2018 Arun Isaac <arunisaac@systemreboot.net>
;;; Copyright © 2018, 2019 Gabriel Hondet <gabrielhondet@gmail.com>
;;; Copyright © 2019 Robert Vollmert <rob@vllmrt.net>
;;; Copyright © 2019 Jacob MacDonald <jaccarmac@gmail.com>
;;; Copyright © 2020 Marius Bakke <mbakke@fastmail.com>
;;; Copyright © 2021 Matthew James Kraai <kraai@ftbfs.org>
;;; Copyright © 2021 Xinglu Chen <public@yoctocell.xyz>
;;; Copyright © 2021 Simon Tournier <zimon.toutoune@gmail.com>
;;;
;;; This file is part of GNU Guix.
;;;
;;; GNU Guix is free software; you can redistribute it and/or modify it
;;; under the terms of the GNU General Public License as published by
;;; the Free Software Foundation; either version 3 of the License, or (at
;;; your option) any later version.
;;;
;;; GNU Guix is distributed in the hope that it will be useful, but
;;; WITHOUT ANY WARRANTY; without even the implied warranty of
;;; MERCHANTABILITY or FITNESS FOR A PARTICULAR PURPOSE.  See the
;;; GNU General Public License for more details.
;;;
;;; You should have received a copy of the GNU General Public License
;;; along with GNU Guix.  If not, see <http://www.gnu.org/licenses/>.

(define-module (gnu packages haskell)
  #:use-module (gnu packages)
  #:use-module (gnu packages autotools)
  #:use-module (gnu packages base)
  #:use-module (gnu packages bash)
  #:use-module (gnu packages bison)
  #:use-module (gnu packages bootstrap)
  #:use-module (gnu packages compression)
  #:use-module (gnu packages elf)
  #:use-module (gnu packages file)
  #:use-module (gnu packages gawk)
  #:use-module (gnu packages gcc)
  #:use-module (gnu packages ghostscript)
  #:use-module (gnu packages libffi)
  #:use-module (gnu packages linux)
  #:use-module (gnu packages lisp)
  #:use-module (gnu packages multiprecision)
  #:use-module (gnu packages ncurses)
  #:use-module (gnu packages perl)
  #:use-module (gnu packages python)
  #:use-module (gnu packages version-control)
  #:use-module (guix build-system gnu)
  #:use-module (guix download)
  #:use-module (guix git-download)
  #:use-module (guix gexp)
  #:use-module ((guix licenses) #:prefix license:)
  #:use-module (guix packages)
  #:use-module (guix utils)
  #:use-module (ice-9 match)
  #:use-module (ice-9 regex))

(define-public cl-yale-haskell
  (let ((commit "85f94c72a16c5f70301dd8db04cde9de2d7dd270")
        (revision "1"))
    (package
      (name "cl-yale-haskell")
      (version (string-append "2.0.5-" revision "." (string-take commit 9)))
      (source (origin
                (method git-fetch)
                (uri (git-reference
                      (url "https://git.elephly.net/software/yale-haskell.git")
                      (commit commit)))
                (file-name (string-append "yale-haskell-" commit "-checkout"))
                (sha256
                 (base32
                  "0bal3m6ryrjamz5p93bhs9rp5msk8k7lpcqr44wd7xs9b9k8w74g"))))
      (build-system gnu-build-system)
      (arguments
       `(#:tests? #f                    ; no tests
         ;; Stripping binaries leads to a broken executable lisp system image.
         #:strip-binaries? #f
         #:make-flags
         (list (string-append "PREFIX=" (assoc-ref %outputs "out")))
         #:phases
         (modify-phases %standard-phases
           (replace 'configure
             (lambda _
               (setenv "PRELUDE" "./progs/prelude")
               (setenv "HASKELL_LIBRARY" "./progs/lib")
               (setenv "PRELUDEBIN" "./progs/prelude/clisp")
               (setenv "HASKELLPROG" "./bin/clisp-haskell")
               #t)))))
      (inputs
       (list clisp))
      (home-page "https://git.elephly.net/software/yale-haskell.git")
      (synopsis "Port of the Yale Haskell system to CLISP")
      (description "This package provides the Yale Haskell system running on
top of CLISP.")
      (license license:bsd-4))))

;; This package contains lots of generated .hc files containing C code to
;; bootstrap the compiler without a Haskell compiler.  The included .hc files
;; cover not just the compiler sources but also all Haskell libraries.
(define-public nhc98
  (package
    (name "nhc98")
    (version "1.22")
    (source
     (origin
       (method url-fetch)
       (uri (string-append "https://www.haskell.org/nhc98/nhc98src-"
                           version ".tar.gz"))
       (sha256
        (base32
         "0fkgxgsd2iqxvwcgnad1702kradwlbcal6rxdrgb22vd6dnc3i8l"))
       (patches (search-patches "nhc98-c-update.patch"))))
    (build-system gnu-build-system)
    (supported-systems '("i686-linux" "x86_64-linux"))
    (arguments
     (list
      #:tests? #false                   ;there is no test target
      #:system "i686-linux"
      #:parallel-build? #false          ;not supported
      #:strip-binaries? #false          ;doesn't work
      #:make-flags '(list "all-gcc")
      #:phases
      #~(modify-phases %standard-phases
          (replace 'configure
            (lambda _
              (setenv "SHELL" (which "sh"))
              (setenv "CPATH" (string-append
                               (getcwd) "/src/runtime/Kernel:"
                               (or (getenv "C_INCLUDE_PATH") "")))
              (substitute* "configure"
                (("echo '#!/bin/sh'")
                 (string-append "echo '#!" (which "sh") "'")))
              (with-fluids ((%default-port-encoding #f))
                (substitute* '("script/greencard.inst"
                               "script/harch.inst"
                               "script/hi.inst"
                               "script/hmake-config.inst"
                               ;; TODO: can't fix this with substitute*
                                        ;"script/hmake.inst"
                               "script/hood.inst"
                               "script/hsc2hs.inst"
                               "script/nhc98-pkg.inst"
                               "script/nhc98.inst")
                  (("^MACHINE=.*") "MACHINE=ix86-Linux\n")))
              (invoke "sh" "configure"
                      (string-append "--prefix=" #$output)
                      ;; Remove -m32 from compiler/linker invocation
                      "--ccoption="
                      "--ldoption=")))
          (replace 'install
            (lambda _
              (invoke "sh" "configure"
                      (string-append "--prefix=" #$output)
                      ;; Remove -m32 from compiler/linker invocation
                      "--ccoption="
                      "--ldoption="
                      "--install"))))))
    (home-page "https://www.haskell.org/nhc98")
    (synopsis "Nearly a Haskell Compiler")
    (description
     "nhc98 is a small, standards-compliant compiler for Haskell 98, the lazy
functional programming language.  It aims to produce small executables that
run in small amounts of memory.  It produces medium-fast code, and compilation
is itself quite fast.")
    (license
     (license:non-copyleft
      "https://www.haskell.org/nhc98/copyright.html"))))

(define-public ghc-4
  (package
    (name "ghc")
    (version "4.08.2")
    (source
     (origin
       (method url-fetch)
       (uri (string-append "https://www.haskell.org/ghc/dist/"
                           version "/" name "-" version "-src.tar.bz2"))
       (sha256
        (base32
         "0ar4nxy4cr5vwvfj71gmc174vx0n3lg9ka05sa1k60c8z0g3xp1q"))
       (patches (search-patches "ghc-4.patch"))))
    (build-system gnu-build-system)
    (supported-systems '("i686-linux" "x86_64-linux"))
    (arguments
     `(#:system "i686-linux"
       #:strip-binaries? #f
       #:phases
       (modify-phases %standard-phases
         (replace 'bootstrap
           (lambda* (#:key inputs #:allow-other-keys)
             (delete-file "configure")
             (delete-file "config.sub")
             (install-file (search-input-file inputs
                                              "/bin/config.sub")
                           ".")

             ;; Avoid dependency on "happy"
             (substitute* "configure.in"
               (("FPTOOLS_HAPPY") "echo sure\n"))

             ;; Set options suggested in ghc/interpreter/README.BUILDING.HUGS.
             (with-output-to-file "mk/build.mk"
               (lambda ()
                 (display "
WithGhcHc=ghc-4.06
GhcLibWays=u
#HsLibsFor=hugs
# Setting this leads to building the interpreter.
GhcHcOpts=-DDEBUG
GhcRtsHcOpts=-optc-DDEBUG -optc-D__HUGS__ -unreg -optc-g -optc-D_GNU_SOURCE=1
GhcRtsCcOpts=-optc-DDEBUG -optc-g -optc-D__HUGS__ -optc-D_GNU_SOURCE=1
SplitObjs=NO
")))

             (substitute* "ghc/interpreter/interface.c"
               ;; interface.c:2702: `stackOverflow' redeclared as different kind of symbol
               ;; ../includes/Stg.h:188: previous declaration of `stackOverflow'
               ((".*Sym\\(stackOverflow\\).*") "")
               ;; interface.c:2713: `stg_error_entry' undeclared here (not in a function)
               ;; interface.c:2713: initializer element is not constant
               ;; interface.c:2713: (near initialization for `rtsTab[11].ad')
               ((".*SymX\\(stg_error_entry\\).*") "")
               ;; interface.c:2713: `Upd_frame_info' undeclared here (not in a function)
               ;; interface.c:2713: initializer element is not constant
               ;; interface.c:2713: (near initialization for `rtsTab[32].ad')
               ((".*SymX\\(Upd_frame_info\\).*") ""))

             ;; We need to use the absolute file names here or else the linker
             ;; will complain about missing symbols.  Perhaps this could be
             ;; avoided by modifying the library search path in a way that
             ;; this old linker understands.
             (substitute* "ghc/interpreter/Makefile"
               (("-lbfd -liberty")
                (string-append (search-input-file inputs "/lib/libbfd.a") " "
                               (search-input-file inputs "/lib/libiberty.a"))))

             (let ((bash (which "bash")))
               (substitute* '("configure.in"
                              "ghc/configure.in"
                              "ghc/rts/gmp/mpn/configure.in"
                              "ghc/rts/gmp/mpz/configure.in"
                              "ghc/rts/gmp/configure.in"
                              "distrib/configure-bin.in")
                 (("`/bin/sh") (string-append "`" bash))
                 (("SHELL=/bin/sh") (string-append "SHELL=" bash))
                 (("^#! /bin/sh") (string-append "#! " bash)))

               (substitute* '("mk/config.mk.in"
                              "ghc/rts/gmp/mpz/Makefile.in"
                              "ghc/rts/gmp/Makefile.in")
                 (("^SHELL.*=.*/bin/sh") (string-append "SHELL = " bash)))
               (substitute* "aclocal.m4"
                 (("SHELL=/bin/sh") (string-append "SHELL=" bash)))

               (setenv "CONFIG_SHELL" bash)
               (setenv "SHELL" bash))

             ;; The 'hscpp' script invokes GCC 2.95's 'cpp' (RAWCPP), which
             ;; segfaults unless passed '-x c'.
             (substitute* "mk/config.mk.in"
               (("-traditional")
                "-traditional -x c"))

             (setenv "CPP" (which "cpp"))
             (invoke "autoreconf" "--verbose" "--force")))
         (add-before 'configure 'configure-gmp
           (lambda* (#:key build inputs outputs #:allow-other-keys)
             (with-directory-excursion "ghc/rts/gmp"
               (let ((bash (which "bash"))
                     (out  (assoc-ref outputs "out")))
                 (invoke bash "./configure")))))
         (replace 'configure
           (lambda* (#:key build inputs outputs #:allow-other-keys)
             (let ((bash (which "bash"))
                   (out  (assoc-ref outputs "out")))
               (call-with-output-file "config.cache"
                 (lambda (port)
                   ;; GCC 2.95 fails to deal with anonymous unions in glibc's
                   ;; 'struct_rusage.h', so skip that.
                   (display "ac_cv_func_getrusage=no\n" port)))

               (invoke bash "./configure"
                       "--enable-hc-boot"
                       (string-append "--prefix=" out)
                       (string-append "--build=" build)
                       (string-append "--host=" build)))))
         (add-before 'build 'make-boot
           (lambda _
             ;; CLK_TCK has been removed from recent libc.
             (substitute* "ghc/interpreter/nHandle.c"
               (("CLK_TCK") "sysconf (_SC_CLK_TCK)"))

             ;; Only when building with more recent GCC
             (when #false
               ;; GCC 2.95 is fine with these comments, but GCC 4.6 is not.
               (substitute* "ghc/rts/universal_call_c.S"
                 (("^# .*") "")))

             ;; Only when using more recent Perl
             (when #false
               (substitute* "ghc/driver/ghc-asm.prl"
                 (("local\\(\\$\\*\\) = 1;") "")
                 (("endef\\$/") "endef$/s")))

             (setenv "CPATH"
                     (string-append (getcwd) "/ghc/includes:"
                                    (getcwd) "/mk:"
                                    (or (getenv "CPATH") "")))
             (invoke "make" "boot")))
         (replace 'build
           (lambda _
             ;; TODO: since we don't have a Haskell compiler we cannot build
             ;; the standard library.  And without the standard library we
             ;; cannot build a Haskell compiler.
             ;; make[3]: *** No rule to make target 'Array.o', needed by 'libHSstd.a'.  Stop.
             ;; make[2]: *** No rule to make target 'utils/Argv.o', needed by 'hsc'.  Stop.
             (invoke "make" "all")))
         (add-after 'build 'build-hugs
           (lambda _
             (invoke "make" "-C" "ghc/interpreter")
             (invoke "make" "-C" "ghc/interpreter" "install")))
         (add-after 'install 'install-sources
           (lambda* (#:key outputs #:allow-other-keys)
             (let ((lib (string-append (assoc-ref outputs "out") "/lib")))
               (copy-recursively "hslibs"
                                 (string-append lib "/hslibs"))
               (copy-recursively "ghc/lib"
                                 (string-append lib "/ghc/lib"))
               (copy-recursively "ghc/compiler"
                                 (string-append lib "/ghc/compiler"))
               (copy-recursively "ghc/interpreter/lib" lib)
               (install-file "ghc/interpreter/nHandle.so" lib)))))))
    (native-inputs
     (list autoconf-2.13
           bison                                  ;for parser.y
           config

           ;; Needed to support lvalue casts.
           gcc-2.95

           ;; Use an older assembler to work around this error in GMP:
           ;;   Error: `%edx' not allowed with `testb'
           binutils-2.33

           ;; TODO: Perl used to allow setting $* to enable multi-line
           ;; matching.  If we want to use a more recent Perl we need to patch
           ;; all expressions that require multi-line matching.  Hard to tell.
           perl-5.14))
    (home-page "https://www.haskell.org/ghc")
    (synopsis "The Glasgow Haskell Compiler")
    (description
     "The Glasgow Haskell Compiler (GHC) is a state-of-the-art compiler and
interactive environment for the functional language Haskell.  The value of
this package lies in the modified build of Hugs that is linked with GHC's STG
runtime system, the RTS.  \"STG\" stands for \"spineless, tagless,
G-machine\"; it is the abstract machine designed to support nonstrict
higher-order functional languages.  Neither the compiler nor the Haskell
libraries are included in this package.")
    (license license:bsd-3)))

(define ghc-bootstrap-x86_64-7.8.4
  (origin
    (method url-fetch)
    (uri
     "https://www.haskell.org/ghc/dist/7.8.4/ghc-7.8.4-x86_64-unknown-linux-deb7.tar.xz")
    (sha256
     (base32
      "13azsl53xgj20mi1hj9x0xb32vvcvs6cpmvwx6znxhas7blh0bpn"))))

(define ghc-bootstrap-i686-7.8.4
  (origin
    (method url-fetch)
    (uri
     "https://www.haskell.org/ghc/dist/7.8.4/ghc-7.8.4-i386-unknown-linux-deb7.tar.xz")
    (sha256
     (base32
      "0wj5s435j0zgww70bj1d3f6wvnnpzlxwvwcyh2qv4qjq5z8j64kg"))))

;; 43 tests out of 3965 fail.
;;
;; Most of them do not appear to be serious:
;;
;; - some tests generate files referring to "/bin/sh" and "/bin/ls". I've not
;;   figured out how these references are generated.
;;
;; - Some tests allocate more memory than expected (ca. 3% above upper limit)
;;
;; - Some tests try to load unavailable libriries: Control.Concurrent.STM,
;;   Data.Vector, Control.Monad.State.
;;
;; - Test posix010 tries to check the existence of a user on the system:
;;   getUserEntryForName: does not exist (no such user)
(define-public ghc-7
  (package
    (name "ghc")
    (version "7.10.3")
    (source
     (origin
      (method url-fetch)
      (uri (string-append "https://www.haskell.org/ghc/dist/"
                          version "/" name "-" version "-src.tar.xz"))
      (sha256
       (base32
        "1vsgmic8csczl62ciz51iv8nhrkm72lyhbz7p7id13y2w7fcx46g"))))
    (build-system gnu-build-system)
    (supported-systems '("i686-linux" "x86_64-linux"))
    (outputs '("out" "doc"))
    (inputs
     `(("gmp" ,gmp)
       ("ncurses" ,ncurses)

       ;; Use a LibFFI variant without static trampolines to work around
       ;; <https://gitlab.haskell.org/ghc/ghc/-/issues/20051>.
       ("libffi" ,libffi-sans-static-trampolines)

       ("ghc-testsuite"
        ,(origin
           (method url-fetch)
           (uri (string-append
                 "https://www.haskell.org/ghc/dist/"
                 version "/" name "-" version "-testsuite.tar.xz"))
           (sha256
            (base32
             "0fk4xjw1x5lk2ifvgqij06lrbf1vxq9qfix86h9r16c0bilm3hah"))))))
    (native-inputs
     `(("perl" ,perl)
       ("python" ,python-2)                ; for tests (fails with python-3)
       ("ghostscript" ,ghostscript)        ; for tests
       ("patchelf" ,patchelf)
       ;; GHC is built with GHC. Therefore we need bootstrap binaries.
       ("ghc-binary"
        ,(if (string-match "x86_64" (or (%current-target-system) (%current-system)))
             ghc-bootstrap-x86_64-7.8.4
             ghc-bootstrap-i686-7.8.4))))
    (arguments
     (list
       #:test-target "test"
       ;; We get a smaller number of test failures by disabling parallel test
       ;; execution.
       #:parallel-tests? #f

       ;; Don't pass --build=<triplet>, because the configure script
       ;; auto-detects slightly different triplets for --host and --target and
       ;; then complains that they don't match.
       #:build #f

       #:modules '((guix build gnu-build-system)
                   (guix build utils)
                   (srfi srfi-26)
                   (srfi srfi-1))
       #:configure-flags
       #~(list
           (string-append "--with-gmp-libraries="
                          (assoc-ref %build-inputs "gmp") "/lib")
           (string-append "--with-gmp-includes="
                          (assoc-ref %build-inputs "gmp") "/include")
           "--with-system-libffi"
           (string-append "--with-ffi-libraries="
                          (assoc-ref %build-inputs "libffi") "/lib")
           (string-append "--with-ffi-includes="
                          (assoc-ref %build-inputs "libffi") "/include"))
       ;; FIXME: The user-guide needs dblatex, docbook-xsl and docbook-utils.
       ;; Currently we do not have the last one.
       ;; #:make-flags
       ;; (list "BUILD_DOCBOOK_HTML = YES")
       #:phases
       #~(let* ((ghc-bootstrap-path
                  (string-append (getcwd) "/" #$name "-" #$version "/ghc-bin"))
                (ghc-bootstrap-prefix
                  (string-append ghc-bootstrap-path "/usr" )))
           (modify-phases %standard-phases
             (add-after 'unpack 'unpack-bin
               (lambda* (#:key inputs outputs #:allow-other-keys)
                (mkdir-p ghc-bootstrap-prefix)
                (with-directory-excursion ghc-bootstrap-path
                  (invoke "tar" "xvf" (assoc-ref inputs "ghc-binary")))))
             (add-after 'unpack-bin 'unpack-testsuite-and-fix-bins
               (lambda* (#:key inputs outputs #:allow-other-keys)
                 (with-directory-excursion ".."
                   (invoke "tar" "xvf" (assoc-ref inputs "ghc-testsuite")))
                 (substitute*
                   (list "testsuite/timeout/Makefile"
                         "testsuite/timeout/timeout.py"
                         "testsuite/timeout/timeout.hs"
                         "testsuite/tests/rename/prog006/Setup.lhs"
                         "testsuite/tests/programs/life_space_leak/life.test"
                         "libraries/process/System/Process/Internals.hs"
                         "libraries/unix/cbits/execvpe.c")
                   (("/bin/sh") (search-input-file inputs "/bin/sh"))
                   (("/bin/rm") "rm"))))
             (add-before 'configure 'install-bin
               (lambda* (#:key inputs outputs #:allow-other-keys)
                 (with-directory-excursion
                   (string-append ghc-bootstrap-path "/ghc-7.8.4")
                   (invoke "make" "install"))))
             (add-before 'install-bin 'configure-bin
               (lambda* (#:key inputs outputs #:allow-other-keys)
                 (let* ((binaries
                          (list
                            "./utils/ghc-pwd/dist-install/build/tmp/ghc-pwd"
                            "./utils/hpc/dist-install/build/tmp/hpc"
                            "./utils/haddock/dist/build/tmp/haddock"
                            "./utils/hsc2hs/dist-install/build/tmp/hsc2hs"
                            "./utils/runghc/dist-install/build/tmp/runghc"
                            "./utils/ghc-cabal/dist-install/build/tmp/ghc-cabal"
                            "./utils/hp2ps/dist/build/tmp/hp2ps"
                            "./utils/ghc-pkg/dist-install/build/tmp/ghc-pkg"
                            "./utils/unlit/dist/build/tmp/unlit"
                            "./ghc/stage2/build/tmp/ghc-stage2"))
                        (gmp (assoc-ref inputs "gmp"))
                        (gmp-lib (string-append gmp "/lib"))
                        (gmp-include (string-append gmp "/include"))
                        (ncurses-lib
                         (dirname (search-input-file inputs "/lib/libncurses.so")))
                        (ld-so (search-input-file inputs #$(glibc-dynamic-linker)))
                        (libtinfo-dir
                         (string-append ghc-bootstrap-prefix
                                        "/lib/ghc-7.8.4/terminfo-0.4.0.0")))
                   (with-directory-excursion
                     (string-append ghc-bootstrap-path "/ghc-7.8.4")
                     (setenv "CONFIG_SHELL" (which "bash"))
                     (setenv "LD_LIBRARY_PATH" gmp-lib)
                     ;; The binaries have "/lib64/ld-linux-x86-64.so.2" hardcoded.
                     (for-each
                      (cut invoke "patchelf" "--set-interpreter" ld-so <>)
                      binaries)
                     ;; The binaries include a reference to libtinfo.so.5 which
                     ;; is a subset of libncurses.so.5.  We create a symlink in a
                     ;; directory included in the bootstrap binaries rpath.
                     (mkdir-p libtinfo-dir)
                     (symlink
                      (string-append ncurses-lib "/libncursesw.so."
                                     ;; Extract "6.0" from "6.0-20170930" if a
                                     ;; dash-separated version tag exists.
                                     #$(let* ((v (package-version ncurses))
                                              (d (or (string-index v #\-)
                                                     (string-length v))))
                                         (version-major+minor (string-take v d))))
                      (string-append libtinfo-dir "/libtinfo.so.5"))

                     (setenv "PATH"
                             (string-append (getenv "PATH") ":"
                                            ghc-bootstrap-prefix "/bin"))
                     (invoke
                      (string-append (getcwd) "/configure")
                      (string-append "--prefix=" ghc-bootstrap-prefix)
                      (string-append "--with-gmp-libraries=" gmp-lib)
                      (string-append "--with-gmp-includes=" gmp-include))))))))))
    (native-search-paths (list (search-path-specification
                                (variable "GHC_PACKAGE_PATH")
                                (files (list
                                        (string-append "lib/ghc-" version)))
                                (file-pattern ".*\\.conf\\.d$")
                                (file-type 'directory))))
    (home-page "https://www.haskell.org/ghc")
    (synopsis "The Glasgow Haskell Compiler")
    (description
     "The Glasgow Haskell Compiler (GHC) is a state-of-the-art compiler and
interactive environment for the functional language Haskell.")
    (license license:bsd-3)))

(define-public ghc-8.0
  (package
    (name "ghc")
    (version "8.0.2")
    (source
     (origin
      (method url-fetch)
      (uri (string-append "https://www.haskell.org/ghc/dist/"
                          version "/" name "-" version "-src.tar.xz"))
      (sha256
       (base32 "1c8qc4fhkycynk4g1f9hvk53dj6a1vvqi6bklqznns6hw59m8qhi"))
      (patches
       (search-patches "ghc-8.0-fall-back-to-madv_dontneed.patch"))))
    (build-system gnu-build-system)
    (supported-systems '("i686-linux" "x86_64-linux"))
    (outputs '("out" "doc"))
    (inputs
<<<<<<< HEAD
     `(("gmp" ,gmp)
       ("ncurses" ,ncurses)

       ;; Use a LibFFI variant without static trampolines to work around
       ;; <https://gitlab.haskell.org/ghc/ghc/-/issues/20051>.
       ("libffi" ,libffi-sans-static-trampolines)

       ("ghc-testsuite"
        ,(origin
           (method url-fetch)
           (uri (string-append
                 "https://www.haskell.org/ghc/dist/"
                 version "/" name "-" version "-testsuite.tar.xz"))
           (sha256
            (base32 "1wjc3x68l305bl1h1ijd3yhqp2vqj83lkp3kqbr94qmmkqlms8sj"))))))
=======
     (list gmp ncurses libffi))
>>>>>>> fb3d90b8
    (native-inputs
     `(("perl" ,perl)
       ("python" ,python-2)                ; for tests
       ("ghostscript" ,ghostscript)        ; for tests
       ;; GHC is built with GHC.
       ("ghc-bootstrap" ,ghc-7)
       ("ghc-testsuite"
        ,(origin
           (method url-fetch)
           (uri (string-append
                  "https://www.haskell.org/ghc/dist/"
                  version "/" name "-" version "-testsuite.tar.xz"))
           (sha256
            (base32 "1wjc3x68l305bl1h1ijd3yhqp2vqj83lkp3kqbr94qmmkqlms8sj")))) ))
    (arguments
     (list
       #:test-target "test"
       ;; We get a smaller number of test failures by disabling parallel test
       ;; execution.
       #:parallel-tests? #f

       ;; Don't pass --build=<triplet>, because the configure script
       ;; auto-detects slightly different triplets for --host and --target and
       ;; then complains that they don't match.
       #:build #f

       #:configure-flags
       #~(list
           (string-append "--with-gmp-libraries="
                          (assoc-ref %build-inputs "gmp") "/lib")
           (string-append "--with-gmp-includes="
                          (assoc-ref %build-inputs "gmp") "/include")
           "--with-system-libffi"
           (string-append "--with-ffi-libraries="
                          (assoc-ref %build-inputs "libffi") "/lib")
           (string-append "--with-ffi-includes="
                          (assoc-ref %build-inputs "libffi") "/include")
           (string-append "--with-curses-libraries="
                          (assoc-ref %build-inputs "ncurses") "/lib")
           (string-append "--with-curses-includes="
                          (assoc-ref %build-inputs "ncurses") "/include"))
       #:phases
       #~(modify-phases %standard-phases
           (add-after 'unpack 'unpack-testsuite
             (lambda* (#:key inputs #:allow-other-keys)
               (with-directory-excursion ".."
                 (invoke "tar" "xvf" (assoc-ref inputs "ghc-testsuite")))))
           (add-before 'build 'fix-lib-paths
             (lambda* (#:key inputs #:allow-other-keys)
               (substitute*
                 (list "libraries/process/System/Process/Posix.hs"
                       "libraries/process/tests/process001.hs"
                       "libraries/process/tests/process002.hs"
                       "libraries/unix/cbits/execvpe.c")
                 (("/bin/sh") (search-input-file inputs "/bin/sh"))
                 (("/bin/ls") (search-input-file inputs "/bin/ls")))))
           (add-before 'build 'fix-environment
             (lambda _
               (unsetenv "GHC_PACKAGE_PATH")
               (setenv "CONFIG_SHELL" (which "bash"))))
           (add-before 'check 'fix-testsuite
             (lambda _
               (substitute*
                 (list "testsuite/timeout/Makefile"
                       "testsuite/timeout/timeout.py"
                       "testsuite/timeout/timeout.hs"
                       "testsuite/tests/programs/life_space_leak/life.test")
                 (("/bin/sh") (which "sh"))
                 (("/bin/rm") "rm")))))))
    (native-search-paths (list (search-path-specification
                                (variable "GHC_PACKAGE_PATH")
                                (files (list
                                        (string-append "lib/ghc-" version)))
                                (file-pattern ".*\\.conf\\.d$")
                                (file-type 'directory))))
    (home-page "https://www.haskell.org/ghc")
    (synopsis "The Glasgow Haskell Compiler")
    (description
     "The Glasgow Haskell Compiler (GHC) is a state-of-the-art compiler and
interactive environment for the functional language Haskell.")
    (license license:bsd-3)))

(define-public ghc-8.4
  (package (inherit ghc-8.0)
    (name "ghc")
    (version "8.4.4")
    (source
     (origin
       (method url-fetch)
       (uri (string-append "https://www.haskell.org/ghc/dist/"
                           version "/" name "-" version "-src.tar.xz"))
       (sha256
        (base32 "1ch4j2asg7pr52ai1hwzykxyj553wndg7wq93i47ql4fllspf48i"))))
<<<<<<< HEAD
    (inputs
     ;; Note: GHC < 9 requires LibFFI < 3.4, or a variant without static
     ;; trampolines.
     (list gmp ncurses libffi-sans-static-trampolines))
=======
>>>>>>> fb3d90b8
    (native-inputs
     `(("perl" ,perl)
       ("python" ,python)               ; for tests
       ("ghostscript" ,ghostscript)     ; for tests
       ;; GHC 8.4.4 is built with GHC >= 8.0.
       ("ghc-bootstrap" ,ghc-8.0)
       ("ghc-testsuite"
        ,(origin
           (method url-fetch)
           (uri (string-append
                 "https://www.haskell.org/ghc/dist/"
                 version "/" name "-" version "-testsuite.tar.xz"))
           (sha256
            (base32
             "0s8lf9sxj7n89pjagi58b3fahnp34qvmwhnn0j1fbg6955vbrfj6"))))))
    (arguments
     (substitute-keyword-arguments (package-arguments ghc-8.0)
       ((#:phases phases)
        #~(modify-phases #$phases
            ;; This phase patches the 'ghc-pkg' command so that it sorts the list
            ;; of packages in the binary cache it generates.
            (add-before 'build 'fix-ghc-pkg-nondeterminism
              (lambda _
                (substitute* "utils/ghc-pkg/Main.hs"
                  (("confs = map \\(path </>\\) \\$ filter \\(\".conf\" `isSuffixOf`\\) fs")
                   "confs = map (path </>) $ filter (\".conf\" `isSuffixOf`) (sort fs)"))))
            (add-after 'unpack-testsuite 'fix-shell-wrappers
              (lambda _
                (substitute* '("driver/ghci/ghc.mk"
                               "utils/mkdirhier/ghc.mk"
                               "rules/shell-wrapper.mk")
                  (("echo '#!/bin/sh'")
                   (format #f "echo '#!~a'" (which "sh"))))))
            ;; This is necessary because the configure system no longer uses
            ;; “AC_PATH_” but “AC_CHECK_”, setting the variables to just the
            ;; plain command names.
            (add-before 'configure 'set-target-programs
              (lambda* (#:key inputs #:allow-other-keys)
                (let ((binutils (assoc-ref inputs "binutils"))
                      (gcc (assoc-ref inputs "gcc"))
                      (ld-wrapper (assoc-ref inputs "ld-wrapper")))
                  (setenv "CC" (string-append gcc "/bin/gcc"))
                  (setenv "CXX" (string-append gcc "/bin/g++"))
                  (setenv "LD" (string-append ld-wrapper "/bin/ld"))
                  (setenv "NM" (string-append binutils "/bin/nm"))
                  (setenv "RANLIB" (string-append binutils "/bin/ranlib"))
                  (setenv "STRIP" (string-append binutils "/bin/strip"))
                  ;; The 'ar' command does not follow the same pattern.
                  (setenv "fp_prog_ar" (string-append binutils "/bin/ar")))))))))
    (native-search-paths (list (search-path-specification
                                (variable "GHC_PACKAGE_PATH")
                                (files (list
                                        (string-append "lib/ghc-" version)))
                                (file-pattern ".*\\.conf\\.d$")
                                (file-type 'directory))))))

(define-public ghc-8.6
  (package (inherit ghc-8.4)
    (name "ghc")
    (version "8.6.5")
    (source
     (origin
       (method url-fetch)
       (uri (string-append "https://www.haskell.org/ghc/dist/"
                           version "/" name "-" version "-src.tar.xz"))
       (sha256
        (base32 "0qg3zsmbk4rkwkc3jpas3zs74qaxmw4sp4v1mhsbj0a0dzls2jjd"))))
    (native-inputs
     `(;; GHC 8.6.5 must be built with GHC >= 8.2.
       ("ghc-bootstrap" ,ghc-8.4)
       ("ghc-testsuite"
        ,(origin
           (method url-fetch)
           (uri (string-append
                 "https://www.haskell.org/ghc/dist/"
                 version "/" name "-" version "-testsuite.tar.xz"))
           (patches (search-patches "ghc-testsuite-dlopen-pie.patch"))
           (sha256
            (base32
             "0pw9r91g2np3i806g2f4f8z4jfdd7mx226cmdizk4swa7av1qf91"))))
       ,@(filter (match-lambda
                   (("ghc-bootstrap" . _) #f)
                   (("ghc-testsuite" . _) #f)
                   (_ #t))
                 (package-native-inputs ghc-8.4))))
    (arguments
     (substitute-keyword-arguments (package-arguments ghc-8.4)
       ((#:make-flags make-flags ''())
        #~(cons "EXTRA_RUNTEST_OPTS=--skip-perf-tests"
                #$make-flags))
       ((#:phases phases '%standard-phases)
        #~(modify-phases #$phases
           (add-after 'install 'remove-unnecessary-references
             (lambda* (#:key outputs #:allow-other-keys)
               (substitute* (find-files (string-append (assoc-ref outputs "out") "/lib/")
                                        "settings")
                 (("/gnu/store/.*/bin/(.*)" m program) program))

               ;; Remove references to "doc" output from "out" by rewriting
               ;; the "haddock-interfaces" fields and removing the optional
               ;; "haddock-html" field in the generated .conf files.
               (let ((doc (assoc-ref outputs "doc"))
                     (out (assoc-ref outputs "out")))
                 (with-fluids ((%default-port-encoding #f))
                   (for-each (lambda (config-file)
                               (substitute* config-file
                                 (("^haddock-html: .*") "\n")
                                 (((format #f "^haddock-interfaces: ~a" doc))
                                  (string-append "haddock-interfaces: " out))))
                             (find-files (string-append out "/lib") ".conf")))
                 ;; Move the referenced files to the "out" output.
                 (for-each (lambda (haddock-file)
                             (let* ((subdir (string-drop haddock-file (string-length doc)))
                                    (new    (string-append out subdir)))
                               (mkdir-p (dirname new))
                               (rename-file haddock-file new)))
                           (find-files doc "\\.haddock$")))))
           (add-after 'unpack-testsuite 'skip-tests
             (lambda _
               ;; These two tests refer to the root user, which doesn't exist
               ;; (see <https://bugs.gnu.org/36692>).
               (substitute* "libraries/unix/tests/all.T"
                 (("^test\\('T8108'") "# guix skipped: test('T8108'"))
               (substitute* "libraries/unix/tests/libposix/all.T"
                 (("^test\\('posix010'") "# guix skipped: test('posix010'"))))))))
    (native-search-paths (list (search-path-specification
                                (variable "GHC_PACKAGE_PATH")
                                (files (list
                                        (string-append "lib/ghc-" version)))
                                (file-pattern ".*\\.conf\\.d$")
                                (file-type 'directory))))))

(define-public ghc-8.8
  (package (inherit ghc-8.6)
    (name "ghc")
    (version "8.8.4")
    (source
     (origin
       (method url-fetch)
       (uri (string-append "https://www.haskell.org/ghc/dist/"
                           version "/ghc-" version "-src.tar.xz"))
       (sha256
        (base32 "0bgwbxxvdn56l91bp9p5d083gzcfdi6z8l8b17qzjpr3n8w5wl7h"))))
    (native-inputs
     `(("ghc-bootstrap" ,ghc-8.6)
       ("ghc-testsuite"
        ,(origin
           (method url-fetch)
           (uri (string-append
                 "https://www.haskell.org/ghc/dist/"
                 version "/ghc-" version "-testsuite.tar.xz"))
           (patches (search-patches "ghc-testsuite-dlopen-pie.patch"))
           (sha256
            (base32
             "0c55pj2820q26rikhpf636sn4mjgqsxjrl94vsywrh79dxp3k14z"))))
       ("git" ,git-minimal/fixed)                 ; invoked during tests
       ,@(filter (match-lambda
                   (("ghc-bootstrap" . _) #f)
                   (("ghc-testsuite" . _) #f)
                   (_ #t))
                 (package-native-inputs ghc-8.6))))
    (arguments
     (substitute-keyword-arguments (package-arguments ghc-8.6)
       ((#:phases phases '%standard-phases)
        #~(modify-phases #$phases
           (add-before 'build 'fix-cc-reference
             (lambda _
               (substitute* "utils/hsc2hs/Common.hs"
                 (("\"cc\"") "\"gcc\""))))
           (add-after 'unpack-testsuite 'skip-more-tests
             (lambda _
               ;; XXX: This test fails because our ld-wrapper script
               ;; mangles the response file passed to the linker.
               (substitute* "testsuite/tests/hp2ps/all.T"
                 (("^test\\('T15904'") "# guix skipped: test('T15904'"))))))))
    (native-search-paths (list (search-path-specification
                                (variable "GHC_PACKAGE_PATH")
                                (files (list
                                        (string-append "lib/ghc-" version)))
                                (file-pattern ".*\\.conf\\.d$")
                                (file-type 'directory))))))

(define-public ghc-8.10
  (package
    (inherit ghc-8.8)
    (name "ghc")
    (version "8.10.7")
    (source
     (origin
       (method url-fetch)
       (uri (string-append "https://www.haskell.org/ghc/dist/"
                           version "/ghc-" version "-src.tar.xz"))
       (sha256
        (base32 "179ws2q0dinl1a39wm9j37xzwm84zfz3c5543vz8v479khigdvp3"))))
    (native-inputs
     `(;; GHC 8.10.7 must be built with GHC >= 8.6.
       ("ghc-bootstrap" ,ghc-8.6)
       ("ghc-testsuite"
        ,(origin
           (method url-fetch)
           (uri (string-append
                 "https://www.haskell.org/ghc/dist/"
                 version "/ghc-" version "-testsuite.tar.xz"))
           (patches (search-patches "ghc-testsuite-dlopen-pie.patch"))
           (sha256
            (base32
             "1zl25gg6bpx5601k8h3cqnns1xfc0nqgwnh8jvn2s65ra3f2g1nz"))))
       ("git" ,git-minimal/fixed)                 ; invoked during tests
       ,@(filter (match-lambda
                   (("ghc-bootstrap" . _) #f)
                   (("ghc-testsuite" . _) #f)
                   (_ #t))
                 (package-native-inputs ghc-8.8))))
    (arguments
     (substitute-keyword-arguments (package-arguments ghc-8.8)
       ((#:phases phases '%standard-phases)
        #~(modify-phases #$phases
           (add-after 'unpack-testsuite 'patch-more-shebangs
             (lambda* (#:key inputs #:allow-other-keys)
               (let ((bash (assoc-ref inputs "bash")))
                 (substitute* '("testsuite/tests/driver/T8602/T8602.script")
                   (("/bin/sh")
                    (string-append bash "/bin/sh"))))))
           ;; Mark failing tests as broken. Reason for failure is unknown.
           (add-after 'skip-more-tests 'skip-even-more-tests
             (lambda _
               (substitute* '("testsuite/tests/driver/T16521/all.T")
                 (("extra_files" all) (string-append "[" all))
                 (("\\]\\), " all)
                  (string-append all "expect_broken(0)], ")))))
           (add-after 'skip-more-tests 'skip-failing-tests-i686
             (lambda _
               (substitute* '("testsuite/tests/codeGen/should_compile/all.T")
                 (("(test\\('T15155l', )when\\(unregisterised\\(\\), skip\\)" all before)
                  (string-append before "when(arch('i386'), skip)")))
               ;; Unexpected failures:
               ;;    quasiquotation/T14028.run  T14028 [bad stderr] (dyn)
               (substitute* '("testsuite/tests/quasiquotation/all.T")
                 (("unless\\(config.have_ext_interp, skip\\),")
                  "unless(config.have_ext_interp, skip), when(arch('i386'), skip),"))))))))
    (native-search-paths (list (search-path-specification
                                (variable "GHC_PACKAGE_PATH")
                                (files (list
                                        (string-append "lib/ghc-" version)))
                                (file-pattern ".*\\.conf\\.d$")
                                (file-type 'directory))))))

;; Versions newer than ghc defined below (i.e. the compiler
;; haskell-build-system uses) should use ghc-next as their name to
;; ensure ghc (without version specification) and ghc-* packages are
;; always compatible. See https://issues.guix.gnu.org/issue/47335.

(define-public ghc-8 ghc-8.10)

(define-public ghc ghc-8)

;;; haskell.scm ends here<|MERGE_RESOLUTION|>--- conflicted
+++ resolved
@@ -591,25 +591,9 @@
     (supported-systems '("i686-linux" "x86_64-linux"))
     (outputs '("out" "doc"))
     (inputs
-<<<<<<< HEAD
-     `(("gmp" ,gmp)
-       ("ncurses" ,ncurses)
-
-       ;; Use a LibFFI variant without static trampolines to work around
-       ;; <https://gitlab.haskell.org/ghc/ghc/-/issues/20051>.
-       ("libffi" ,libffi-sans-static-trampolines)
-
-       ("ghc-testsuite"
-        ,(origin
-           (method url-fetch)
-           (uri (string-append
-                 "https://www.haskell.org/ghc/dist/"
-                 version "/" name "-" version "-testsuite.tar.xz"))
-           (sha256
-            (base32 "1wjc3x68l305bl1h1ijd3yhqp2vqj83lkp3kqbr94qmmkqlms8sj"))))))
-=======
-     (list gmp ncurses libffi))
->>>>>>> fb3d90b8
+     ;; Use a LibFFI variant without static trampolines to work around
+     ;; <https://gitlab.haskell.org/ghc/ghc/-/issues/20051>.
+     (list gmp ncurses libffi-sans-static-trampolines))
     (native-inputs
      `(("perl" ,perl)
        ("python" ,python-2)                ; for tests
@@ -703,13 +687,6 @@
                            version "/" name "-" version "-src.tar.xz"))
        (sha256
         (base32 "1ch4j2asg7pr52ai1hwzykxyj553wndg7wq93i47ql4fllspf48i"))))
-<<<<<<< HEAD
-    (inputs
-     ;; Note: GHC < 9 requires LibFFI < 3.4, or a variant without static
-     ;; trampolines.
-     (list gmp ncurses libffi-sans-static-trampolines))
-=======
->>>>>>> fb3d90b8
     (native-inputs
      `(("perl" ,perl)
        ("python" ,python)               ; for tests
