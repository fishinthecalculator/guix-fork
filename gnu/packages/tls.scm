;;; GNU Guix --- Functional package management for GNU
;;; Copyright © 2012, 2013, 2014, 2015, 2016, 2017 Ludovic Courtès <ludo@gnu.org>
;;; Copyright © 2014, 2015, 2016, 2017, 2018 Mark H Weaver <mhw@netris.org>
;;; Copyright © 2014 Ian Denhardt <ian@zenhack.net>
;;; Copyright © 2013, 2015 Andreas Enge <andreas@enge.fr>
;;; Copyright © 2015 David Thompson <davet@gnu.org>
;;; Copyright © 2015, 2016, 2017, 2018 Leo Famulari <leo@famulari.name>
;;; Copyright © 2016, 2017 Efraim Flashner <efraim@flashner.co.il>
;;; Copyright © 2016, 2017, 2018 Nils Gillmann <ng0@n0.is>
;;; Copyright © 2016 Hartmut Goebel <h.goebel@crazy-compilers.com>
;;; Copyright © 2017 Ricardo Wurmus <rekado@elephly.net>
;;; Copyright © 2017 Marius Bakke <mbakke@fastmail.com>
;;; Copyright © 2017, 2018 Tobias Geerinckx-Rice <me@tobias.gr>
;;; Copyright © 2017 Rutger Helling <rhelling@mykolab.com>
;;;
;;; This file is part of GNU Guix.
;;;
;;; GNU Guix is free software; you can redistribute it and/or modify it
;;; under the terms of the GNU General Public License as published by
;;; the Free Software Foundation; either version 3 of the License, or (at
;;; your option) any later version.
;;;
;;; GNU Guix is distributed in the hope that it will be useful, but
;;; WITHOUT ANY WARRANTY; without even the implied warranty of
;;; MERCHANTABILITY or FITNESS FOR A PARTICULAR PURPOSE.  See the
;;; GNU General Public License for more details.
;;;
;;; You should have received a copy of the GNU General Public License
;;; along with GNU Guix.  If not, see <http://www.gnu.org/licenses/>.

(define-module (gnu packages tls)
  #:use-module ((guix licenses) #:prefix license:)
  #:use-module (guix packages)
  #:use-module (guix download)
  #:use-module (guix utils)
  #:use-module (guix build-system gnu)
  #:use-module (guix build-system perl)
  #:use-module (guix build-system python)
  #:use-module (guix build-system cmake)
  #:use-module (guix build-system haskell)
  #:use-module (gnu packages compression)
  #:use-module (gnu packages)
  #:use-module (gnu packages check)
  #:use-module (gnu packages dns)
  #:use-module (gnu packages guile)
  #:use-module (gnu packages haskell)
  #:use-module (gnu packages haskell-check)
  #:use-module (gnu packages haskell-crypto)
  #:use-module (gnu packages libbsd)
  #:use-module (gnu packages libffi)
  #:use-module (gnu packages libidn)
  #:use-module (gnu packages linux)
  #:use-module (gnu packages ncurses)
  #:use-module (gnu packages nettle)
  #:use-module (gnu packages perl)
  #:use-module (gnu packages pkg-config)
  #:use-module (gnu packages python)
  #:use-module (gnu packages python-crypto)
  #:use-module (gnu packages python-web)
  #:use-module (gnu packages texinfo)
  #:use-module (gnu packages time)
  #:use-module (gnu packages base)
  #:use-module (srfi srfi-1))

(define-public libtasn1
  (package
    (name "libtasn1")
    (version "4.13")
    (source
     (origin
      (method url-fetch)
      (uri (string-append "mirror://gnu/libtasn1/libtasn1-"
                          version ".tar.gz"))
      (sha256
       (base32
        "1jlc1iahj8k3haz28j55nzg7sgni5h41vqy461i1bpbx6668wlky"))))
    (build-system gnu-build-system)
    (native-inputs `(("perl" ,perl)))
    (home-page "https://www.gnu.org/software/libtasn1/")
    (synopsis "ASN.1 library")
    (description
     "GNU libtasn1 is a library implementing the ASN.1 notation.  It is used
for transmitting machine-neutral encodings of data objects in computer
networking, allowing for formal validation of data according to some
specifications.")
    (license license:lgpl2.0+)))

(define-public asn1c
  (package
    (name "asn1c")
    (version "0.9.28")
    (source (origin
      (method url-fetch)
      (uri (string-append "https://lionet.info/soft/asn1c-"
                          version ".tar.gz"))
      (sha256
       (base32
        "1fc64g45ykmv73kdndr4zdm4wxhimhrir4rxnygxvwkych5l81w0"))))
    (build-system gnu-build-system)
    (native-inputs
     `(("perl" ,perl)))
    (home-page "https://lionet.info/asn1c")
    (synopsis "ASN.1 to C compiler")
    (description "The ASN.1 to C compiler takes ASN.1 module
files and generates C++ compatible C source code.  That code can be
used to serialize the native C structures into compact and unambiguous
BER/XER/PER-based data files, and deserialize the files back.

Various ASN.1 based formats are widely used in the industry, such as to encode
the X.509 certificates employed in the HTTPS handshake, to exchange control
data between mobile phones and cellular networks, to car-to-car communication
in intelligent transportation networks.")
    (license license:bsd-2)))

(define-public p11-kit
  (package
    (name "p11-kit")
    (version "0.23.10")
    (source
     (origin
      (method url-fetch)
      (uri (string-append "https://github.com/p11-glue/p11-kit/releases/"
                          "download/" version "/p11-kit-" version ".tar.gz"))
      (sha256
       (base32
        "0hxfwnyb5yllvlsh0cj6favcph36gm94b6df7zhl7xay48zjl8gr"))))
    (build-system gnu-build-system)
    (native-inputs
     `(("pkg-config" ,pkg-config)))
    (inputs
     `(("libffi" ,libffi)
       ("libtasn1" ,libtasn1)))
    (arguments
     `(#:configure-flags '("--without-trust-paths")))
    (home-page "https://p11-glue.freedesktop.org/p11-kit.html")
    (synopsis "PKCS#11 library")
    (description
     "p11-kit provides a way to load and enumerate PKCS#11 modules.  It
provides a standard configuration setup for installing PKCS#11 modules
in such a way that they are discoverable.  It also solves problems with
coordinating the use of PKCS#11 by different components or libraries
living in the same process.")
    (license license:bsd-3)))

(define-public gnutls
  (package
    (name "gnutls")
    (version "3.5.18")
    (source (origin
             (method url-fetch)
             (uri
              ;; Note: Releases are no longer on ftp.gnu.org since the
              ;; schism (after version 3.1.5).
              (string-append "mirror://gnupg/gnutls/v"
                             (version-major+minor version)
                             "/gnutls-" version ".tar.xz"))
             (patches
              (search-patches "gnutls-skip-trust-store-test.patch"
                              "gnutls-skip-pkgconfig-test.patch"))
             (sha256
              (base32
               "0d02x28fwkkx7xzn7807nww6idchizzq3plx8sfcyiw7wzclh8mf"))))
    (build-system gnu-build-system)
    (arguments
     `(; Ensure we don't keep a reference to this buggy software.
       #:disallowed-references (,net-tools)
       #:configure-flags
       (list
             ;; GnuTLS doesn't consult any environment variables to specify
             ;; the location of the system-wide trust store.  Instead it has a
             ;; configure-time option.  Unless specified, its configure script
             ;; attempts to auto-detect the location by looking for common
             ;; places in the file system, none of which are present in our
             ;; chroot build environment.  If not found, then no default trust
             ;; store is used, so each program has to provide its own
             ;; fallback, and users have to configure each program
             ;; independently.  This seems suboptimal.
             "--with-default-trust-store-dir=/etc/ssl/certs"

             ;; FIXME: Temporarily disable p11-kit support since it is not
             ;; working on mips64el.
             "--without-p11-kit")

       #:phases (modify-phases %standard-phases
                  (add-after
                   'install 'move-doc
                   (lambda* (#:key outputs #:allow-other-keys)
                     ;; Copy the 4.1 MiB of section 3 man pages to "doc".
                     (let* ((out    (assoc-ref outputs "out"))
                            (doc    (assoc-ref outputs "doc"))
                            (mandir (string-append doc "/share/man/man3"))
                            (oldman (string-append out "/share/man/man3")))
                       (mkdir-p mandir)
                       (copy-recursively oldman mandir)
                       (delete-file-recursively oldman)
                       #t))))))
    (outputs '("out"                              ;4.4 MiB
               "debug"
               "doc"))                            ;4.1 MiB of man pages
    (native-inputs
     `(("net-tools" ,net-tools)
       ("pkg-config" ,pkg-config)
       ("which" ,which)))
    (inputs
     `(("guile" ,guile-2.2)))
    (propagated-inputs
     ;; These are all in the 'Requires.private' field of gnutls.pc.
     `(("libtasn1" ,libtasn1)
       ("libidn2" ,libidn2)
       ("nettle" ,nettle)
       ("zlib" ,zlib)))
    (home-page "https://www.gnu.org/software/gnutls/")
    (synopsis "Transport layer security library")
    (description
     "GnuTLS is a secure communications library implementing the SSL, TLS
and DTLS protocols.  It is provided in the form of a C library to support the
protocols, as well as to parse and write X.5009, PKCS 12, OpenPGP and other
required structures.")
    (license license:lgpl2.1+)
    (properties '((ftp-server . "ftp.gnutls.org")
                  (ftp-directory . "/gcrypt/gnutls")))))

(define-public gnutls/guile-2.2
  (deprecated-package "guile2.2-gnutls" gnutls))

(define-public gnutls/guile-2.0
  ;; GnuTLS for Guile 2.0.
  (package
    (inherit gnutls)
    (name "guile2.0-gnutls")
    (inputs `(("guile" ,guile-2.0)
              ,@(alist-delete "guile" (package-inputs gnutls))))))

(define-public gnutls/dane
  ;; GnuTLS with build libgnutls-dane, implementing DNS-based
  ;; Authentication of Named Entities.  This is required for GNS functionality
  ;; by GNUnet and gnURL.  This is done in an extra package definition
  ;; to have the choice between GnuTLS with Dane and without Dane.
  (package
    (inherit gnutls)
    (name "gnutls-dane")
    (inputs `(("unbound" ,unbound)
              ,@(package-inputs gnutls)))))

(define-public openssl
  (package
   (name "openssl")
<<<<<<< HEAD
   (version "1.0.2o")
=======
   (replacement openssl-1.0.2o)
   (version "1.0.2n")
>>>>>>> e086d2f6
   (source (origin
             (method url-fetch)
             (uri (list (string-append "https://www.openssl.org/source/openssl-"
                                       version ".tar.gz")
                        (string-append "ftp://ftp.openssl.org/source/"
                                       name "-" version ".tar.gz")
                        (string-append "ftp://ftp.openssl.org/source/old/"
                                       (string-trim-right version char-set:letter)
                                       "/" name "-" version ".tar.gz")))
             (sha256
              (base32
               "0kcy13l701054nhpbd901mz32v1kn4g311z0nifd83xs2jbmqgzc"))
             (patches (search-patches "openssl-runpath.patch"
                                      "openssl-c-rehash-in.patch"))))
   (build-system gnu-build-system)
   (outputs '("out"
              "doc"                               ;1.5MiB of man3 pages
              "static"))                          ;6MiB of .a files
   (native-inputs `(("perl" ,perl)))
   (arguments
    `(#:disallowed-references (,perl)
      #:parallel-build? #f
      #:parallel-tests? #f
      #:test-target "test"

      ;; Changes to OpenSSL sometimes cause Perl to "sneak in" to the closure,
      ;; so we explicitly disallow it here.
      #:disallowed-references ,(list (canonical-package perl))
      #:phases
      (modify-phases %standard-phases
        (add-before
         'configure 'patch-Makefile.org
         (lambda* (#:key outputs #:allow-other-keys)
           ;; The default MANDIR is some unusual place.  Fix that.
           (let ((out (assoc-ref outputs "out")))
             (patch-makefile-SHELL "Makefile.org")
             (substitute* "Makefile.org"
               (("^MANDIR[[:blank:]]*=.*$")
                (string-append "MANDIR = " out "/share/man\n")))
             #t)))
        (replace
         'configure
         (lambda* (#:key outputs #:allow-other-keys)
           (let ((out (assoc-ref outputs "out")))
             (invoke "./config"
                     "shared"                 ;build shared libraries
                     "--libdir=lib"

                     ;; The default for this catch-all directory is
                     ;; PREFIX/ssl.  Change that to something more
                     ;; conventional.
                     (string-append "--openssldir=" out
                                    "/share/openssl-" ,version)

                     (string-append "--prefix=" out)

                     ;; XXX FIXME: Work around a code generation bug in GCC
                     ;; 4.9.3 on ARM when compiled with -mfpu=neon.  See:
                     ;; <https://gcc.gnu.org/bugzilla/show_bug.cgi?id=66917>
                     ,@(if (and (not (%current-target-system))
                                (string-prefix? "armhf" (%current-system)))
                           '("-mfpu=vfpv3")
                           '())))))
        (add-after
         'install 'make-libraries-writable
         (lambda* (#:key outputs #:allow-other-keys)
           ;; Make libraries writable so that 'strip' does its job.
           (let ((out (assoc-ref outputs "out")))
             (for-each (lambda (file)
                         (chmod file #o644))
                       (find-files (string-append out "/lib")
                                   "\\.so"))
             #t)))
        (add-after 'install 'move-static-libraries
          (lambda* (#:key outputs #:allow-other-keys)
            ;; Move static libraries to the "static" output.
            (let* ((out    (assoc-ref outputs "out"))
                   (lib    (string-append out "/lib"))
                   (static (assoc-ref outputs "static"))
                   (slib   (string-append static "/lib")))
              (for-each (lambda (file)
                          (install-file file slib)
                          (delete-file file))
                        (find-files lib "\\.a$"))
              #t)))
        (add-after 'install 'move-man3-pages
          (lambda* (#:key outputs #:allow-other-keys)
            ;; Move section 3 man pages to "doc".
            (let* ((out    (assoc-ref outputs "out"))
                   (man3   (string-append out "/share/man/man3"))
                   (doc    (assoc-ref outputs "doc"))
                   (target (string-append doc "/share/man/man3")))
              (mkdir-p target)
              (for-each (lambda (file)
                          (rename-file file
                                       (string-append target "/"
                                                      (basename file))))
                        (find-files man3))
              (delete-file-recursively man3)
              #t)))
        (add-before
         'patch-source-shebangs 'patch-tests
         (lambda* (#:key inputs native-inputs #:allow-other-keys)
           (let ((bash (assoc-ref (or native-inputs inputs) "bash")))
             (substitute* (find-files "test" ".*")
               (("/bin/sh")
                (string-append bash "/bin/sh"))
               (("/bin/rm")
                "rm"))
             #t)))
        (add-after
         'install 'remove-miscellany
         (lambda* (#:key outputs #:allow-other-keys)
           ;; The 'misc' directory contains random undocumented shell and Perl
           ;; scripts.  Remove them to avoid retaining a reference on Perl.
           (let ((out (assoc-ref outputs "out")))
             (delete-file-recursively (string-append out "/share/openssl-"
                                                     ,version "/misc"))
             #t))))))
   (native-search-paths
    (list (search-path-specification
           (variable "SSL_CERT_DIR")
           (separator #f)                        ;single entry
           (files '("etc/ssl/certs")))
          (search-path-specification
           (variable "SSL_CERT_FILE")
           (file-type 'regular)
           (separator #f)                        ;single entry
           (files '("etc/ssl/certs/ca-certificates.crt")))))
   (synopsis "SSL/TLS implementation")
   (description
    "OpenSSL is an implementation of SSL/TLS.")
   (license license:openssl)
   (home-page "https://www.openssl.org/")))

(define openssl-1.0.2o
  (package
    (inherit openssl)
    (name "openssl")
    (version "1.0.2o")
    (source (origin
              (inherit (package-source openssl))
              (uri (list (string-append "https://www.openssl.org/source/openssl-"
                                        version ".tar.gz")
                         (string-append "ftp://ftp.openssl.org/source/"
                                        name "-" version ".tar.gz")
                         (string-append "ftp://ftp.openssl.org/source/old/"
                                        (string-trim-right version char-set:letter)
                                        "/" name "-" version ".tar.gz")))
              (sha256
               (base32
                "0kcy13l701054nhpbd901mz32v1kn4g311z0nifd83xs2jbmqgzc"))
              ;; Erase the inherited snippet, which isn't applicable to
              ;; OpenSSL 1.0.2o.
              (snippet #f)))))

(define-public openssl-next
  (package
    (inherit openssl)
    (name "openssl")
    (version "1.1.0h")
    (source (origin
             (method url-fetch)
             (uri (list (string-append "https://www.openssl.org/source/openssl-"
                                       version ".tar.gz")
                        (string-append "ftp://ftp.openssl.org/source/"
                                       name "-" version ".tar.gz")
                        (string-append "ftp://ftp.openssl.org/source/old/"
                                       (string-trim-right version char-set:letter)
                                       "/" name "-" version ".tar.gz")))
              (patches (search-patches "openssl-1.1.0-c-rehash-in.patch"))
              (sha256
               (base32
                "05x509lccqjscgyi935z809pwfm708islypwhmjnb6cyvrn64daq"))))
    (outputs '("out"
               "doc"        ;1.3MiB of man3 pages
               "static"))   ; 5.5MiB of .a files
    (arguments
     (substitute-keyword-arguments (package-arguments openssl)
       ((#:phases phases)
        `(modify-phases ,phases
           (delete 'patch-tests)          ; These two phases are not needed by
           (delete 'patch-Makefile.org)   ; OpenSSL 1.1.0.

           ;; Override configure phase since -rpath is now a configure option.
           (replace 'configure
             (lambda* (#:key outputs #:allow-other-keys)
               (let* ((out (assoc-ref outputs "out"))
                      (lib (string-append out "/lib")))
                 (invoke "./config"
                         "shared"       ;build shared libraries
                         "--libdir=lib"

                         ;; The default for this catch-all directory is
                         ;; PREFIX/ssl.  Change that to something more
                         ;; conventional.
                         (string-append "--openssldir=" out
                                        "/share/openssl-" ,version)

                         (string-append "--prefix=" out)
                         (string-append "-Wl,-rpath," lib)

                         ;; XXX FIXME: Work around a code generation bug in GCC
                         ;; 4.9.3 on ARM when compiled with -mfpu=neon.  See:
                         ;; <https://gcc.gnu.org/bugzilla/show_bug.cgi?id=66917>
                         ,@(if (and (not (%current-target-system))
                                    (string-prefix? "armhf" (%current-system)))
                               '("-mfpu=vfpv3")
                               '())))))

           ;; XXX: Duplicate this phase to make sure 'version' evaluates
           ;; in the current scope and not the inherited one.
           (replace 'remove-miscellany
             (lambda* (#:key outputs #:allow-other-keys)
               ;; The 'misc' directory contains random undocumented shell and Perl
               ;; scripts.  Remove them to avoid retaining a reference on Perl.
               (let ((out (assoc-ref outputs "out")))
                 (delete-file-recursively (string-append out "/share/openssl-"
                                                         ,version "/misc"))
                 #t)))))))))

(define-public libressl
  (package
    (name "libressl")
    (version "2.7.1")
    (source (origin
              (method url-fetch)
              (uri (string-append "mirror://openbsd/LibreSSL/"
                                  name "-" version ".tar.gz"))
              (sha256
               (base32
                "0w3hdgcr4cq84cv7wkkg2clz9s6l2m2l92d6mfn70wxs6vi0fxck"))))
    (build-system gnu-build-system)
    (arguments
     ;; Do as if 'getentropy' was missing since older Linux kernels lack it
     ;; and libc would return ENOSYS, which is not properly handled.
     ;; See <https://lists.gnu.org/archive/html/guix-devel/2017-04/msg00235.html>.
     '(#:configure-flags '("ac_cv_func_getentropy=no"
                           ;; Provide a TLS-enabled netcat.
                           "--enable-nc")))
    (native-search-paths
      ;; FIXME: These two variables must designate a single file or directory
      ;; and are not actually "search paths."  In practice it works OK in
      ;; user profiles because there's always just one item that matches the
      ;; specification.
     (list (search-path-specification
            (variable "SSL_CERT_DIR")
            (files '("etc/ssl/certs")))
           (search-path-specification
            (variable "SSL_CERT_FILE")
            (files '("etc/ssl/certs/ca-certificates.crt")))))
    (home-page "https://www.libressl.org/")
    (synopsis "SSL/TLS implementation")
    (description "LibreSSL is a version of the TLS/crypto stack, forked from
OpenSSL in 2014 with the goals of modernizing the codebase, improving security,
and applying best practice development processes.  This package also includes a
netcat implementation that supports TLS.")
    ;; Files taken from OpenSSL keep their license, others are under various
    ;; non-copyleft licenses.
    (license (list license:openssl
                   (license:non-copyleft
                     "file://COPYING"
                     "See COPYING in the distribution.")))))

(define-public python-acme
  (package
    (name "python-acme")
    ;; Remember to update the hash of certbot when updating python-acme.
    (version "0.22.2")
    (source (origin
              (method url-fetch)
              (uri (pypi-uri "acme" version))
              (sha256
               (base32
                "1d5d4w88aj1i8fyrs44dapmiqbmgz4bjgryn8k3mnggmd6ihxk8f"))))
    (build-system python-build-system)
    (arguments
     `(#:phases
       (modify-phases %standard-phases
         (add-after 'build 'build-documentation
           (lambda _
             (zero? (system* "make" "-C" "docs" "man" "info"))))
         (add-after 'install 'install-documentation
           (lambda* (#:key outputs #:allow-other-keys)
             (let* ((out (assoc-ref outputs "out"))
                    (man (string-append out "/share/man/man1"))
                    (info (string-append out "/info")))
               (install-file "docs/_build/texinfo/acme-python.info" info)
               (install-file "docs/_build/man/acme-python.1" man)
               #t))))))
    ;; TODO: Add optional inputs for testing.
    (native-inputs
     `(("python-mock" ,python-mock)
       ;; For documentation
       ("python-sphinx" ,python-sphinx)
       ("python-sphinxcontrib-programoutput" ,python-sphinxcontrib-programoutput)
       ("python-sphinx-rtd-theme" ,python-sphinx-rtd-theme)
       ("texinfo" ,texinfo)))
    (propagated-inputs
     `(("python-josepy" ,python-josepy)
       ("python-six" ,python-six)
       ("python-requests" ,python-requests)
       ("python-pytz" ,python-pytz)
       ("python-pyrfc3339" ,python-pyrfc3339)
       ("python-pyasn1" ,python-pyasn1)
       ("python-cryptography" ,python-cryptography)
       ("python-pyopenssl" ,python-pyopenssl)))
    (home-page "https://github.com/certbot/certbot")
    (synopsis "ACME protocol implementation in Python")
    (description "ACME protocol implementation in Python")
    (license license:asl2.0)))

(define-public certbot
  (package
    (name "certbot")
    ;; Certbot and python-acme are developed in the same repository, and their
    ;; versions should remain synchronized.
    (version (package-version python-acme))
    (source (origin
              (method url-fetch)
              (uri (pypi-uri name version))
              (sha256
               (base32
                "1vsb8qqghxrwxr3d2l0d5cgdk0pz7b3f76bx3zrrg0z7jf967qz6"))))
    (build-system python-build-system)
    (arguments
     `(,@(substitute-keyword-arguments (package-arguments python-acme)
           ((#:phases phases)
            `(modify-phases ,phases
              (replace 'install-documentation
                (lambda* (#:key outputs #:allow-other-keys)
                  (let* ((out (assoc-ref outputs "out"))
                         (man1 (string-append out "/share/man/man1"))
                         (man7 (string-append out "/share/man/man7"))
                         (info (string-append out "/info")))
                    (install-file "docs/_build/texinfo/Certbot.info" info)
                    (install-file "docs/_build/man/certbot.1" man1)
                    (install-file "docs/_build/man/certbot.7" man7)
                    #t))))))))
    ;; TODO: Add optional inputs for testing.
    (native-inputs
     `(("python-nose" ,python-nose)
       ("python-mock" ,python-mock)
       ;; For documentation
       ("python-sphinx" ,python-sphinx)
       ("python-sphinx-rtd-theme" ,python-sphinx-rtd-theme)
       ("python-sphinx-repoze-autointerface" ,python-sphinx-repoze-autointerface)
       ("python-sphinxcontrib-programoutput" ,python-sphinxcontrib-programoutput)
       ("texinfo" ,texinfo)))
    (propagated-inputs
     `(("python-acme" ,python-acme)
       ("python-zope-interface" ,python-zope-interface)
       ("python-pyrfc3339" ,python-pyrfc3339)
       ("python-pyopenssl" ,python-pyopenssl)
       ("python-configobj" ,python-configobj)
       ("python-configargparse" ,python-configargparse)
       ("python-zope-component" ,python-zope-component)
       ("python-parsedatetime" ,python-parsedatetime)
       ("python-six" ,python-six)
       ("python-psutil" ,python-psutil)
       ("python-requests" ,python-requests)
       ("python-pytz" ,python-pytz)))
    (synopsis "Let's Encrypt client by the Electronic Frontier Foundation")
    (description "Certbot automatically receives and installs X.509 certificates
to enable Transport Layer Security (TLS) on servers.  It interoperates with the
Let’s Encrypt certificate authority (CA), which issues browser-trusted
certificates for free.")
    (home-page "https://certbot.eff.org/")
    (license license:asl2.0)))

(define-public letsencrypt
  (package (inherit certbot)
    (name "letsencrypt")
    (properties `((superseded . ,certbot)))))

(define-public perl-net-ssleay
  (package
    (name "perl-net-ssleay")
    (version "1.85")
    (source (origin
              (method url-fetch)
              (uri (string-append "mirror://cpan/authors/id/M/MI/MIKEM/"
                                  "Net-SSLeay-" version ".tar.gz"))
              (sha256
               (base32
                "1j5h4ycm8538397l204d2d5fkm9595aj174pj7bkpbhwzfwqi0cx"))))
    (build-system perl-build-system)
    (inputs `(("openssl" ,openssl)))
    (arguments
     `(#:phases
       (modify-phases %standard-phases
         (add-before
          'configure 'set-ssl-prefix
          (lambda* (#:key inputs #:allow-other-keys)
            (setenv "OPENSSL_PREFIX" (assoc-ref inputs "openssl"))
            #t)))))
    (synopsis "Perl extension for using OpenSSL")
    (description
     "This module offers some high level convenience functions for accessing
web pages on SSL servers (for symmetry, the same API is offered for accessing
http servers, too), an sslcat() function for writing your own clients, and
finally access to the SSL api of the SSLeay/OpenSSL package so you can write
servers or clients for more complicated applications.")
    (license license:perl-license)
    (home-page "http://search.cpan.org/~mikem/Net-SSLeay-1.66/")))

(define-public perl-crypt-openssl-rsa
 (package
  (name "perl-crypt-openssl-rsa")
  (version "0.28")
  (source
    (origin
      (method url-fetch)
      (uri (string-append
             "mirror://cpan/authors/id/P/PE/PERLER/Crypt-OpenSSL-RSA-"
             version
             ".tar.gz"))
      (sha256
        (base32
          "1gnpvv09b2gpifwdzc5jnhama3d1a4c39lzj9hcaicsb8rvzjmsk"))))
  (build-system perl-build-system)
  (inputs
    `(("perl-crypt-openssl-bignum" ,perl-crypt-openssl-bignum)
      ("perl-crypt-openssl-random" ,perl-crypt-openssl-random)
      ("openssl" ,openssl)))
  (arguments perl-crypt-arguments)
  (home-page
    "http://search.cpan.org/dist/Crypt-OpenSSL-RSA")
  (synopsis
    "RSA encoding and decoding, using the openSSL libraries")
  (description "Crypt::OpenSSL::RSA does RSA encoding and decoding (using the
OpenSSL libraries).")
  (license license:perl-license)))

(define perl-crypt-arguments
   `(#:phases (modify-phases %standard-phases
      (add-before 'configure 'patch-Makefile.PL
        (lambda* (#:key inputs #:allow-other-keys)
          (substitute* "Makefile.PL"
            (("'LIBS'.*=>.*") (string-append "'LIBS' => ['-L"
                                             (assoc-ref inputs "openssl")
                                             "/lib -lcrypto'],")))
          #t)))))

(define-public perl-crypt-openssl-bignum
 (package
  (name "perl-crypt-openssl-bignum")
  (version "0.09")
  (source
    (origin
      (method url-fetch)
      (uri (string-append
             "mirror://cpan/authors/id/K/KM/KMX/Crypt-OpenSSL-Bignum-"
             version
             ".tar.gz"))
      (sha256
        (base32
          "1p22znbajq91lbk2k3yg12ig7hy5b4vy8igxwqkmbm4nhgxp4ki3"))))
  (build-system perl-build-system)
  (inputs `(("openssl" ,openssl)))
  (arguments perl-crypt-arguments)
  (home-page
    "http://search.cpan.org/dist/Crypt-OpenSSL-Bignum")
  (synopsis
    "OpenSSL's multiprecision integer arithmetic in Perl")
  (description "Crypt::OpenSSL::Bignum provides multiprecision integer
arithmetic in Perl.")
  ;; At your option either gpl1+ or the Artistic License
  (license license:perl-license)))

(define-public perl-crypt-openssl-random
 (package
  (name "perl-crypt-openssl-random")
  (version "0.11")
  (source
    (origin
      (method url-fetch)
      (uri (string-append
             "mirror://cpan/authors/id/R/RU/RURBAN/Crypt-OpenSSL-Random-"
             version
             ".tar.gz"))
      (sha256
        (base32
          "0yjcabkibrkafywvdkmd1xpi6br48skyk3l15ni176wvlg38335v"))))
  (build-system perl-build-system)
  (inputs `(("openssl" ,openssl)))
  (arguments perl-crypt-arguments)
  (home-page
    "http://search.cpan.org/dist/Crypt-OpenSSL-Random")
  (synopsis
    "OpenSSL/LibreSSL pseudo-random number generator access")
  (description "Crypt::OpenSSL::Random is a OpenSSL/LibreSSL pseudo-random
number generator")
  (license license:perl-license)))

(define-public acme-client
  (package
    (name "acme-client")
    (version "0.1.16")
    (source (origin
              (method url-fetch)
              (uri (string-append "https://kristaps.bsd.lv/" name "/"
                                  "snapshots/" name "-portable-"
                                  version ".tgz"))
              (sha256
               (base32
                "00q05b3b1dfnfp7sr1nbd212n0mqrycl3cr9lbs51m7ncaihbrz9"))))
    (build-system gnu-build-system)
    (arguments
     '(#:tests? #f ; no test suite
       #:make-flags
       (list "CC=gcc"
             (string-append "PREFIX=" (assoc-ref %outputs "out")))
       #:phases
       (modify-phases %standard-phases
         (add-after 'unpack 'patch-paths
           (lambda* (#:key inputs #:allow-other-keys)
             (let ((pem (string-append (assoc-ref inputs "libressl")
                                       "/etc/ssl/cert.pem")))
               (substitute* "http.c"
                 (("/etc/ssl/cert.pem") pem))
               #t)))
         (delete 'configure)))) ; no './configure' script
    (native-inputs
     `(("pkg-config" ,pkg-config)))
    (inputs
     `(("libbsd" ,libbsd)
       ("libressl" ,libressl)))
    (synopsis "Let's Encrypt client by the OpenBSD project")
    (description "acme-client is a Let's Encrypt client implemented in C.  It
uses a modular design, and attempts to secure itself by dropping privileges and
operating in a chroot where possible.  acme-client is developed on OpenBSD and
then ported to the GNU / Linux environment.")
    (home-page "https://kristaps.bsd.lv/acme-client/")
    ;; acme-client is distributed under the ISC license, but the files 'jsmn.h'
    ;; and 'jsmn.c' are distributed under the Expat license.
    (license (list license:isc license:expat))))

;; The "-apache" variant is the upstreamed prefered variant. A "-gpl"
;; variant exists in addition to the "-apache" one.
(define-public mbedtls-apache
  (package
    (name "mbedtls-apache")
    (version "2.7.0")
    (source
     (origin
       (method url-fetch)
       ;; XXX: The download links on the website are script redirection links
       ;; which effectively lead to the format listed in the uri here.
       (uri (string-append "https://tls.mbed.org/download/mbedtls-"
                           version "-apache.tgz"))
       (sha256
        (base32
         "1vsmgxnw7dpvma51896n63yaf9sncmf885ax2jfcg89ssin6vdmf"))
       ;; An RFC 5114 constant was accidentally renamed in version 2.7.0.
       ;; See https://github.com/ARMmbed/mbedtls/pull/1362.
       (modules '((guix build utils)))
       (snippet
        '(begin
           (substitute* "include/mbedtls/dhm.h"
             (("#define MBEDTLS_DHM_RFC5114_MODP_P")
              "#define MBEDTLS_DHM_RFC5114_MODP_2048_P"))
           #t))))
    (build-system cmake-build-system)
    (arguments
     `(#:configure-flags
       (list "-DUSE_SHARED_MBEDTLS_LIBRARY=ON")))
    (native-inputs
     `(("perl" ,perl)))
    (synopsis "Small TLS library")
    (description
     "@code{mbed TLS}, formerly known as PolarSSL, makes it trivially easy
for developers to include cryptographic and SSL/TLS capabilities in their
(embedded) products, facilitating this functionality with a minimal
coding footprint.")
    (home-page "https://tls.mbed.org")
    (license license:asl2.0)))

(define-public ghc-tls
  (package
    (name "ghc-tls")
    (version "1.3.8")
    (source (origin
              (method url-fetch)
              (uri (string-append "https://hackage.haskell.org/package/"
                                  "tls/tls-" version ".tar.gz"))
              (sha256
               (base32
                "1rdidf18i781c0vdvy9yn79yh08hmcacf6fp3sgghyiy3h0wyh5l"))))
    (build-system haskell-build-system)
    (inputs
     `(("ghc-mtl" ,ghc-mtl)
       ("ghc-cereal" ,ghc-cereal)
       ("ghc-data-default-class" ,ghc-data-default-class)
       ("ghc-memory" ,ghc-memory)
       ("ghc-cryptonite" ,ghc-cryptonite)
       ("ghc-asn1-types" ,ghc-asn1-types)
       ("ghc-asn1-encoding" ,ghc-asn1-encoding)
       ("ghc-x509" ,ghc-x509)
       ("ghc-x509-store" ,ghc-x509-store)
       ("ghc-x509-validation" ,ghc-x509-validation)
       ("ghc-async" ,ghc-async)
       ("ghc-network" ,ghc-network)
       ("ghc-hourglass" ,ghc-hourglass)))
    (native-inputs
     `(("ghc-tasty" ,ghc-tasty)
       ("ghc-tasty-quickcheck" ,ghc-tasty-quickcheck)
       ("ghc-quickcheck" ,ghc-quickcheck)))
    (home-page "https://github.com/vincenthz/hs-tls")
    (synopsis
     "TLS/SSL protocol native implementation (Server and Client)")
    (description
     "Native Haskell TLS and SSL protocol implementation for server and client.
This provides a high-level implementation of a sensitive security protocol,
eliminating a common set of security issues through the use of the advanced
type system, high level constructions and common Haskell features.  Currently
implement the SSL3.0, TLS1.0, TLS1.1 and TLS1.2 protocol, and support RSA and
Ephemeral (Elliptic curve and regular) Diffie Hellman key exchanges, and many
extensions.")
    (license license:bsd-3)))<|MERGE_RESOLUTION|>--- conflicted
+++ resolved
@@ -245,12 +245,7 @@
 (define-public openssl
   (package
    (name "openssl")
-<<<<<<< HEAD
    (version "1.0.2o")
-=======
-   (replacement openssl-1.0.2o)
-   (version "1.0.2n")
->>>>>>> e086d2f6
    (source (origin
              (method url-fetch)
              (uri (list (string-append "https://www.openssl.org/source/openssl-"
@@ -386,27 +381,6 @@
    (license license:openssl)
    (home-page "https://www.openssl.org/")))
 
-(define openssl-1.0.2o
-  (package
-    (inherit openssl)
-    (name "openssl")
-    (version "1.0.2o")
-    (source (origin
-              (inherit (package-source openssl))
-              (uri (list (string-append "https://www.openssl.org/source/openssl-"
-                                        version ".tar.gz")
-                         (string-append "ftp://ftp.openssl.org/source/"
-                                        name "-" version ".tar.gz")
-                         (string-append "ftp://ftp.openssl.org/source/old/"
-                                        (string-trim-right version char-set:letter)
-                                        "/" name "-" version ".tar.gz")))
-              (sha256
-               (base32
-                "0kcy13l701054nhpbd901mz32v1kn4g311z0nifd83xs2jbmqgzc"))
-              ;; Erase the inherited snippet, which isn't applicable to
-              ;; OpenSSL 1.0.2o.
-              (snippet #f)))))
-
 (define-public openssl-next
   (package
     (inherit openssl)
