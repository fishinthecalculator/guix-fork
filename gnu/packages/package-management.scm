;;; GNU Guix --- Functional package management for GNU
;;; Copyright © 2013, 2014, 2015, 2016, 2017 Ludovic Courtès <ludo@gnu.org>
;;; Copyright © 2015, 2017 Ricardo Wurmus <rekado@elephly.net>
;;; Copyright © 2017 Muriithi Frederick Muriuki <fredmanglis@gmail.com>
;;; Copyright © 2017 Oleg Pykhalov <go.wigust@gmail.com>
;;; Copyright © 2017 Roel Janssen <roel@gnu.org>
;;;
;;; This file is part of GNU Guix.
;;;
;;; GNU Guix is free software; you can redistribute it and/or modify it
;;; under the terms of the GNU General Public License as published by
;;; the Free Software Foundation; either version 3 of the License, or (at
;;; your option) any later version.
;;;
;;; GNU Guix is distributed in the hope that it will be useful, but
;;; WITHOUT ANY WARRANTY; without even the implied warranty of
;;; MERCHANTABILITY or FITNESS FOR A PARTICULAR PURPOSE.  See the
;;; GNU General Public License for more details.
;;;
;;; You should have received a copy of the GNU General Public License
;;; along with GNU Guix.  If not, see <http://www.gnu.org/licenses/>.

(define-module (gnu packages package-management)
  #:use-module (guix packages)
  #:use-module (guix download)
  #:use-module (guix git-download)
  #:use-module (guix gexp)
  #:use-module (guix utils)
  #:use-module (guix build-system gnu)
  #:use-module (guix build-system python)
  #:use-module (guix build-system emacs)
  #:use-module ((guix licenses) #:select (gpl2+ gpl3+ agpl3+ lgpl2.1+ asl2.0
                                          bsd-3 silofl1.1))
  #:use-module (gnu packages)
  #:use-module (gnu packages guile)
  #:use-module (gnu packages file)
  #:use-module (gnu packages backup)
<<<<<<< HEAD
  #:use-module (gnu packages bootstrap)          ;for 'bootstrap-guile-origin'
=======
  #:use-module (gnu packages check)
>>>>>>> a93447b8
  #:use-module (gnu packages compression)
  #:use-module (gnu packages gnupg)
  #:use-module (gnu packages databases)
  #:use-module (gnu packages graphviz)
  #:use-module (gnu packages pkg-config)
  #:use-module (gnu packages autotools)
  #:use-module (gnu packages gettext)
  #:use-module (gnu packages lisp)
  #:use-module (gnu packages texinfo)
  #:use-module (gnu packages nettle)
  #:use-module (gnu packages perl)
  #:use-module (gnu packages perl-check)
  #:use-module (gnu packages curl)
  #:use-module (gnu packages web)
  #:use-module (gnu packages man)
  #:use-module (gnu packages bdw-gc)
  #:use-module (gnu packages patchutils)
  #:use-module (gnu packages python)
  #:use-module (gnu packages python-web)
  #:use-module (gnu packages popt)
  #:use-module (gnu packages gnuzilla)
  #:use-module (gnu packages cpio)
  #:use-module (gnu packages time)
  #:use-module (gnu packages tls)
  #:use-module (gnu packages ssh)
  #:use-module (gnu packages vim)
  #:use-module (gnu packages serialization)
  #:use-module (srfi srfi-1)
  #:use-module (ice-9 match))

(define (boot-guile-uri arch)
  "Return the URI for the bootstrap Guile tarball for ARCH."
  (cond ((string=? "armhf" arch)
         (string-append "http://alpha.gnu.org/gnu/guix/bootstrap/"
                        arch "-linux"
                        "/20150101/guile-2.0.11.tar.xz"))
        ((string=? "aarch64" arch)
         (string-append "http://alpha.gnu.org/gnu/guix/bootstrap/"
                        arch "-linux/20170217/guile-2.0.14.tar.xz"))
        (else
         (string-append "http://alpha.gnu.org/gnu/guix/bootstrap/"
                        arch "-linux"
                        "/20131110/guile-2.0.9.tar.xz"))))

(define-public guix
  ;; Latest version of Guix, which may or may not correspond to a release.
  ;; Note: the 'update-guix-package.scm' script expects this definition to
  ;; start precisely like this.
  (let ((version "0.13.0")
        (commit "ff23b47dbee038236386ddc2ed2fff4c77ad3aa1")
        (revision 9))
    (package
      (name "guix")

      (version (if (zero? revision)
                   version
                   (string-append version "-"
                                  (number->string revision)
                                  "." (string-take commit 7))))
      (source (origin
                (method git-fetch)
                (uri (git-reference
                      (url "https://git.savannah.gnu.org/r/guix.git")
                      (commit commit)))
                (sha256
                 (base32
                  "19y39fm4bjvq4rz3360p8avxpsmflsgrz83l8ig49819a38qs6zm"))
                (file-name (string-append "guix-" version "-checkout"))))
      (build-system gnu-build-system)
      (arguments
       `(#:configure-flags (list
                            "--localstatedir=/var"
                            "--sysconfdir=/etc"
                            (string-append "--with-bash-completion-dir="
                                           (assoc-ref %outputs "out")
                                           "/etc/bash_completion.d")
                            (string-append "--with-libgcrypt-prefix="
                                           (assoc-ref %build-inputs
                                                      "libgcrypt"))

                            ;; Set 'DOT_USER_PROGRAM' to the empty string so
                            ;; we don't keep a reference to Graphviz, whose
                            ;; closure is pretty big (too big for the GuixSD
                            ;; installation image.)
                            "ac_cv_path_DOT_USER_PROGRAM=dot"

                            ;; To avoid problems with the length of shebangs,
                            ;; choose a fixed-width and short directory name
                            ;; for tests.
                            "ac_cv_guix_test_root=/tmp/guix-tests")
         #:parallel-tests? #f         ;work around <http://bugs.gnu.org/21097>

         #:modules ((guix build gnu-build-system)
                    (guix build utils)
                    (srfi srfi-26)
                    (ice-9 popen)
                    (ice-9 rdelim))

         #:phases (modify-phases %standard-phases
                    (add-after 'unpack 'bootstrap
                      (lambda _
                        ;; Make sure 'msgmerge' can modify the PO files.
                        (for-each (lambda (po)
                                    (chmod po #o666))
                                  (find-files "." "\\.po$"))

                        (zero? (system* "sh" "bootstrap"))))
                    (add-before
                        'configure 'copy-bootstrap-guile
                      (lambda* (#:key system inputs #:allow-other-keys)
                        (define (boot-guile-version arch)
                          (cond ((string=? "armhf" arch)   "2.0.11")
                                ((string=? "aarch64" arch) "2.0.14")
                                (else "2.0.9")))

                        (define (copy arch)
                          (let ((guile  (assoc-ref inputs
                                                   (string-append "boot-guile/"
                                                                  arch)))
                                (target (string-append "gnu/packages/bootstrap/"
                                                       arch "-linux/"
                                                       "/guile-"
                                                       (boot-guile-version arch)
                                                       ".tar.xz")))
                            (mkdir-p (dirname target)) ;XXX: eventually unneeded
                            (copy-file guile target)))

                        (copy "i686")
                        (copy "x86_64")
                        (copy "mips64el")
                        (copy "armhf")
                        (copy "aarch64")
                        #t))
                    (add-after
                        'unpack 'disable-container-tests
                      ;; XXX FIXME: These tests fail within the build container.
                      (lambda _
                        (substitute* "tests/syscalls.scm"
                          (("^\\(test-(assert|equal) \"(clone|setns|pivot-root)\"" all)
                           (string-append "(test-skip 1)\n" all)))
                        (substitute* "tests/containers.scm"
                          (("^\\(test-(assert|equal)" all)
                           (string-append "(test-skip 1)\n" all)))
                        (when (file-exists? "tests/guix-environment-container.sh")
                          (substitute* "tests/guix-environment-container.sh"
                            (("guix environment --version")
                             "exit 77\n")))
                        #t))
                    (add-before 'check 'set-SHELL
                      (lambda _
                        ;; 'guix environment' tests rely on 'SHELL' having a
                        ;; correct value, so set it.
                        (setenv "SHELL" (which "sh"))
                        #t))
                    (add-after 'install 'wrap-program
                      (lambda* (#:key inputs outputs #:allow-other-keys)
                        ;; Make sure the 'guix' command finds GnuTLS and
                        ;; Guile-JSON automatically.
                        (let* ((out    (assoc-ref outputs "out"))
                               (guile  (assoc-ref inputs "guile"))
                               (json   (assoc-ref inputs "guile-json"))
                               (git    (assoc-ref inputs "guile-git"))
                               (ssh    (assoc-ref inputs "guile-ssh"))
                               (gnutls (assoc-ref inputs "gnutls"))
                               (deps   (list json gnutls git ssh))
                               (effective
                                (read-line
                                 (open-pipe* OPEN_READ
                                             (string-append guile "/bin/guile")
                                             "-c" "(display (effective-version))")))
                               (path   (string-join
                                        (map (cut string-append <>
                                                  "/share/guile/site/"
                                                  effective)
                                             deps)
                                        ":"))
                               (gopath (string-join
                                        (map (cut string-append <>
                                                  "/lib/guile/" effective
                                                  "/site-ccache")
                                             deps)
                                        ":")))

                          (wrap-program (string-append out "/bin/guix")
                            `("GUILE_LOAD_PATH" ":" prefix (,path))
                            `("GUILE_LOAD_COMPILED_PATH" ":" prefix (,gopath)))

                          #t))))))
      (native-inputs `(("pkg-config" ,pkg-config)

                       ;; XXX: Keep the development inputs here even though
                       ;; they're unnecessary, just so that 'guix environment
                       ;; guix' always contains them.
                       ("autoconf" ,(autoconf-wrapper))
                       ("automake" ,automake)
                       ("gettext" ,gettext-minimal)
                       ("texinfo" ,texinfo)
                       ("graphviz" ,graphviz)
                       ("help2man" ,help2man)))
      (inputs
       `(("bzip2" ,bzip2)
         ("gzip" ,gzip)
         ("zlib" ,zlib)                           ;for 'guix publish'

         ("sqlite" ,sqlite)
         ("libgcrypt" ,libgcrypt)
         ("guile" ,guile-2.2)

         ("boot-guile/i686" ,(bootstrap-guile-origin "i686-linux"))
         ("boot-guile/x86_64" ,(bootstrap-guile-origin "x86_64-linux"))
         ("boot-guile/mips64el" ,(bootstrap-guile-origin "mips64el-linux"))
         ("boot-guile/armhf" ,(bootstrap-guile-origin "armhf-linux"))
         ("boot-guile/aarch64" ,(bootstrap-guile-origin "aarch64-linux"))))
      (propagated-inputs
       `(("gnutls" ,gnutls)
         ("guile-json" ,guile-json)
         ("guile-ssh" ,guile-ssh)
         ("guile-git" ,guile-git)))

      (home-page "https://www.gnu.org/software/guix/")
      (synopsis "Functional package manager for installed software packages and versions")
      (description
       "GNU Guix is a functional package manager for the GNU system, and is
also a distribution thereof.  It includes a virtual machine image.  Besides
the usual package management features, it also supports transactional
upgrades and roll-backs, per-user profiles, and much more.  It is based on
the Nix package manager.")
      (license gpl3+)
      (properties '((ftp-server . "alpha.gnu.org"))))))

;; Alias for backward compatibility.
(define-public guix-devel guix)

(define-public guile2.0-guix
  (package
    (inherit guix)
    (name "guile2.0-guix")
    (inputs
     `(("guile" ,guile-2.0)
       ,@(alist-delete "guile" (package-inputs guix))))
    (propagated-inputs
     `(("gnutls" ,gnutls/guile-2.0)
       ("guile-json" ,guile2.0-json)
       ("guile-ssh" ,guile2.0-ssh)
       ("guile-git" ,guile2.0-git)))))

(define (source-file? file stat)
  "Return true if FILE is likely a source file, false if it is a typical
generated file."
  (define (wrong-extension? file)
    (or (string-suffix? "~" file)
        (member (file-extension file)
                '("o" "a" "lo" "so" "go"))))

  (match (basename file)
    ((or ".git" "autom4te.cache" "configure" "Makefile" "Makefile.in" ".libs")
     #f)
    ((? wrong-extension?)
     #f)
    (_
     #t)))

(define-public current-guix
  (let* ((repository-root (canonicalize-path
                           (string-append (current-source-directory)
                                          "/../..")))
         (select? (delay (or (git-predicate repository-root)
                             source-file?))))
    (lambda ()
      "Return a package representing Guix built from the current source tree.
This works by adding the current source tree to the store (after filtering it
out) and returning a package that uses that as its 'source'."
      (package
        (inherit guix)
        (version (string-append (package-version guix) "+"))
        (source (local-file repository-root "guix-current"
                            #:recursive? #t
                            #:select? (force select?)))))))


;;;
;;; Other tools.
;;;

(define-public nix
  (package
    (name "nix")
    (version "1.11.9")
    (source (origin
             (method url-fetch)
             (uri (string-append "http://nixos.org/releases/nix/nix-"
                                 version "/nix-" version ".tar.xz"))
             (sha256
              (base32
               "1qg7qrfr60dysmyfg3ijgani71l23p1kqadhjs8kz11pgwkkx50f"))))
    (build-system gnu-build-system)
    ;; XXX: Should we pass '--with-store-dir=/gnu/store'?  But then we'd also
    ;; need '--localstatedir=/var'.  But then!  The thing would use /var/nix
    ;; instead of /var/guix.  So in the end, we do nothing special.
    (arguments
     '(#:configure-flags
       ;; Set the prefixes of Perl libraries to avoid propagation.
       (let ((perl-libdir (lambda (p)
                            (string-append
                             (assoc-ref %build-inputs p)
                             "/lib/perl5/site_perl"))))
         (list (string-append "--with-dbi="
                              (perl-libdir "perl-dbi"))
               (string-append "--with-dbd-sqlite="
                              (perl-libdir "perl-dbd-sqlite"))
               (string-append "--with-www-curl="
                              (perl-libdir "perl-www-curl"))))))
    (native-inputs `(("perl" ,perl)
                     ("pkg-config" ,pkg-config)))
    (inputs `(("curl" ,curl)
              ("openssl" ,openssl)
              ("libgc" ,libgc)
              ("sqlite" ,sqlite)
              ("bzip2" ,bzip2)
              ("perl-www-curl" ,perl-www-curl)
              ("perl-dbi" ,perl-dbi)
              ("perl-dbd-sqlite" ,perl-dbd-sqlite)))
    (home-page "http://nixos.org/nix/")
    (synopsis "The Nix package manager")
    (description
     "Nix is a purely functional package manager.  This means that it treats
packages like values in purely functional programming languages such as
Haskell—they are built by functions that don't have side-effects, and they
never change after they have been built.  Nix stores packages in the Nix
store, usually the directory /nix/store, where each package has its own unique
sub-directory.")
    (license lgpl2.1+)))

(define-public emacs-nix-mode
  (package
    (inherit nix)
    (name "emacs-nix-mode")
    (build-system emacs-build-system)
    (arguments
     `(#:phases
       (modify-phases %standard-phases
         (add-after 'unpack 'chdir-elisp
           ;; Elisp directory is not in root of the source.
           (lambda _
             (chdir "misc/emacs"))))))
    (synopsis "Emacs major mode for editing Nix expressions")
    (description "@code{nixos-mode} provides an Emacs major mode for editing
Nix expressions.  It supports syntax highlighting, indenting and refilling of
comments.")))

(define-public stow
  (package
    (name "stow")
    (version "2.2.2")
    (source (origin
              (method url-fetch)
              (uri (string-append "mirror://gnu/stow/stow-"
                                  version ".tar.gz"))
              (sha256
               (base32
                "1pvky9fayms4r6fhns8jd0vavszd7d979w62vfd5n88v614pdxz2"))))
    (build-system gnu-build-system)
    (inputs
     `(("perl" ,perl)))
    (native-inputs
     `(("perl-test-simple" ,perl-test-simple)
       ("perl-test-output" ,perl-test-output)
       ("perl-capture-tiny" ,perl-capture-tiny)
       ("perl-io-stringy" ,perl-io-stringy)))
    (home-page "https://www.gnu.org/software/stow/")
    (synopsis "Managing installed software packages")
    (description
     "GNU Stow is a symlink manager.  It generates symlinks to directories
of data and makes them appear to be merged into the same directory.  It is
typically used for managing software packages installed from source, by
letting you install them apart in distinct directories and then create
symlinks to the files in a common directory such as /usr/local.")
    (license gpl2+)))

(define-public rpm
  (package
    (name "rpm")
    (version "4.13.0.2")
    (source (origin
              (method url-fetch)
              (uri (string-append "http://ftp.rpm.org/releases/rpm-"
                                  (version-major+minor version) ".x/rpm-"
                                  version ".tar.bz2"))
              (sha256
               (base32
                "1521y4ghjns449kzpwkjn9cksh686383xnfx0linzlalqc3jqgig"))))
    (build-system gnu-build-system)
    (arguments
     '(#:configure-flags '("--with-external-db"   ;use the system's bdb
                           "--enable-python"
                           "--without-lua")
       #:phases (modify-phases %standard-phases
                  (add-before 'configure 'set-nspr-search-path
                    (lambda* (#:key inputs #:allow-other-keys)
                      ;; nspr.pc contains the right -I flag pointing to
                      ;; 'include/nspr', but unfortunately 'configure' doesn't
                      ;; use 'pkg-config'.  Thus, augment CPATH.
                      ;; Likewise for NSS.
                      (let ((nspr (assoc-ref inputs "nspr"))
                            (nss  (assoc-ref inputs "nss")))
                        (setenv "CPATH"
                                (string-append (getenv "C_INCLUDE_PATH") ":"
                                               nspr "/include/nspr:"
                                               nss "/include/nss"))
                        (setenv "LIBRARY_PATH"
                                (string-append (getenv "LIBRARY_PATH") ":"
                                               nss "/lib/nss"))
                        #t)))
                  (add-after 'install 'fix-rpm-symlinks
                    (lambda* (#:key outputs #:allow-other-keys)
                      ;; 'make install' gets these symlinks wrong.  Fix them.
                      (let* ((out (assoc-ref outputs "out"))
                             (bin (string-append out "/bin")))
                        (with-directory-excursion bin
                          (for-each (lambda (file)
                                      (delete-file file)
                                      (symlink "rpm" file))
                                    '("rpmquery" "rpmverify"))
                          #t)))))))
    (native-inputs
     `(("pkg-config" ,pkg-config)))
    (inputs
     `(("python" ,python-2)
       ("xz" ,xz)
       ("bdb" ,bdb)
       ("popt" ,popt)
       ("nss" ,nss)
       ("nspr" ,nspr)
       ("libarchive" ,libarchive)
       ("nettle" ,nettle)            ;XXX: actually a dependency of libarchive
       ("file" ,file)
       ("bzip2" ,bzip2)
       ("zlib" ,zlib)
       ("cpio" ,cpio)))
    (home-page "http://www.rpm.org/")
    (synopsis "The RPM Package Manager")
    (description
     "The RPM Package Manager (RPM) is a command-line driven package
management system capable of installing, uninstalling, verifying, querying,
and updating computer software packages.  Each software package consists of an
archive of files along with information about the package like its version, a
description.  There is also a library permitting developers to manage such
transactions from C or Python.")

    ;; The whole is GPLv2+; librpm itself is dual-licensed LGPLv2+ | GPLv2+.
    (license gpl2+)))

(define-public diffoscope
  (package
    (name "diffoscope")
    (version "88")
    (source (origin
              (method url-fetch)
              (uri (pypi-uri name version))
              (sha256
               (base32
                "1zp6nb37igssxg4bqsi3cw5klx4prhcx50mzg4463l50mssn8mp2"))))
    (build-system python-build-system)
    (arguments
     `(#:phases (modify-phases %standard-phases
                  (add-before 'unpack 'n (lambda _ #t))
                  ;; setup.py mistakenly requires python-magic from PyPi, even
                  ;; though the Python bindings of `file` are sufficient.
                  ;; https://bugs.debian.org/cgi-bin/bugreport.cgi?bug=815844
                  (add-after 'unpack 'dependency-on-python-magic
                    (lambda _
                      (substitute* "setup.py"
                        (("'python-magic',") ""))))
                  (add-after 'unpack 'embed-tool-references
                    (lambda* (#:key inputs #:allow-other-keys)
                      (substitute* "diffoscope/comparators/utils/compare.py"
                        (("\\['xxd',")
                         (string-append "['" (which "xxd") "',")))
                      (substitute* "diffoscope/comparators/elf.py"
                        (("@tool_required\\('readelf'\\)") "")
                        (("\\['readelf',")
                         (string-append "['" (which "readelf") "',")))
                      #t))
                  (add-before 'check 'delete-failing-test
                    (lambda _
                      (delete-file "tests/test_tools.py") ;this requires /sbin to be on the path
                      #t)))))
    (inputs `(("rpm" ,rpm)                        ;for rpm-python
              ("python-file" ,python-file)
              ("python-debian" ,python-debian)
              ("python-libarchive-c" ,python-libarchive-c)
              ("python-tlsh" ,python-tlsh)
              ("colordiff" ,colordiff)
              ("xxd" ,xxd)

              ;; Below are modules used for tests.
              ("python-pytest" ,python-pytest)
              ("python-chardet" ,python-chardet)))
    (home-page "https://diffoscope.org/")
    (synopsis "Compare files, archives, and directories in depth")
    (description
     "Diffoscope tries to get to the bottom of what makes files or directories
different.  It recursively unpacks archives of many kinds and transforms
various binary formats into more human readable forms to compare them.  It can
compare two tarballs, ISO images, or PDFs just as easily.")
    (license gpl3+)))

(define-public python-anaconda-client
  (package
    (name "python-anaconda-client")
    (version "1.6.3")
    (source
     (origin
       (method url-fetch)
       (uri (string-append "https://github.com/Anaconda-Platform/"
                           "anaconda-client/archive/" version ".tar.gz"))
       (file-name (string-append name "-" version ".tar.gz"))
       (sha256
        (base32
         "1wv4wi6k5jz7rlwfgvgfdizv77x3cr1wa2aj0k1595g7fbhkjhz2"))))
    (build-system python-build-system)
    (propagated-inputs
     `(("python-pyyaml" ,python-pyyaml)
       ("python-requests" ,python-requests)
       ("python-clyent" ,python-clyent)))
    (native-inputs
     `(("python-pytz" ,python-pytz)
       ("python-dateutil" ,python-dateutil)
       ("python-mock" ,python-mock)
       ("python-coverage" ,python-coverage)
       ("python-pillow" ,python-pillow)))
    (arguments
     `(#:phases
       (modify-phases %standard-phases
         ;; This is needed for some tests.
         (add-before 'check 'set-up-home
           (lambda* _ (setenv "HOME" "/tmp") #t))
         (add-before 'check 'remove-network-tests
           (lambda* _
             ;; Remove tests requiring a network connection
             (let ((network-tests '("tests/test_upload.py"
                                    "tests/test_authorizations.py"
                                    "tests/test_login.py"
                                    "tests/test_whoami.py"
                                    "utils/notebook/tests/test_data_uri.py"
                                    "utils/notebook/tests/test_base.py"
                                    "utils/notebook/tests/test_downloader.py"
                                    "inspect_package/tests/test_conda.py")))
               (with-directory-excursion "binstar_client"
                 (for-each delete-file network-tests)))
             #t)))))
    (home-page "https://github.com/Anaconda-Platform/anaconda-client")
    (synopsis "Anaconda Cloud command line client library")
    (description
     "Anaconda Cloud command line client library provides an interface to
Anaconda Cloud.  Anaconda Cloud is useful for sharing packages, notebooks and
environments.")
    (license bsd-3)))

(define-public python2-anaconda-client
  (package-with-python2 python-anaconda-client))

(define-public python-conda
  (package
    (name "python-conda")
    (version "4.3.16")
    (source
     (origin
       (method url-fetch)
       (uri (string-append "https://github.com/conda/conda/archive/"
                           version ".tar.gz"))
       (file-name (string-append name "-" version ".tar.gz"))
       (sha256
        (base32
         "1jq8hyrc5npb5sf4vw6s6by4602yj8f79vzpbwdfgpkn02nfk1dv"))))
    (build-system python-build-system)
    (arguments
     `(#:phases
       (modify-phases %standard-phases
         (add-before 'build 'create-version-file
           (lambda _
             (with-output-to-file "conda/.version"
               (lambda () (display ,version)))
             #t))
         (add-before 'check 'remove-failing-tests
           (lambda _
             ;; These tests require internet/network access
             (let ((network-tests '("test_cli.py"
                                    "test_create.py"
                                    "test_export.py"
                                    "test_fetch.py"
                                    "test_history.py"
                                    "test_info.py"
                                    "test_install.py"
                                    "test_priority.py"
                                    "conda_env/test_cli.py"
                                    "conda_env/test_create.py"
                                    "conda_env/specs/test_notebook.py"
                                    "conda_env/utils/test_notebooks.py"
                                    "core/test_index.py"
                                    "core/test_repodata.py")))
               (with-directory-excursion "tests"
                 (for-each delete-file network-tests)

                 ;; FIXME: This test creates a file, then deletes it and tests
                 ;; that the file was deleted.  For some reason it fails when
                 ;; building with guix, but does not when you run it in the
                 ;; directory left when you build with the --keep-failed
                 ;; option
                 (delete-file "gateways/disk/test_delete.py")
                 #t))))
         (replace 'check
           (lambda _
             (setenv "HOME" "/tmp")
             (zero? (system* "py.test")))))))
    (native-inputs
     `(("python-ruamel.yaml" ,python-ruamel.yaml)
       ("python-requests" ,python-requests)
       ("python-pycosat" ,python-pycosat)
       ("python-pytest" ,python-pytest)
       ("python-responses" ,python-responses)
       ("python-pyyaml" ,python-pyyaml)
       ("python-anaconda-client" ,python-anaconda-client)))
    (home-page "https://github.com/conda/conda")
    (synopsis "Cross-platform, OS-agnostic, system-level binary package manager")
    (description
     "Conda is a cross-platform, Python-agnostic binary package manager.  It
is the package manager used by Anaconda installations, but it may be used for
other systems as well.  Conda makes environments first-class citizens, making
it easy to create independent environments even for C libraries.  Conda is
written entirely in Python.

This package provides Conda as a library.")
    (license bsd-3)))

(define-public python2-conda
  (let ((base (package-with-python2
               (strip-python2-variant python-conda))))
    (package (inherit base)
             (native-inputs
              `(("python2-enum34" ,python2-enum34)
                ,@(package-native-inputs base))))))

(define-public conda
  (package (inherit python-conda)
    (name "conda")
    (arguments
     (substitute-keyword-arguments (package-arguments python-conda)
       ((#:phases phases)
        `(modify-phases ,phases
           (replace 'build
             (lambda* (#:key outputs #:allow-other-keys)
               ;; This test fails when run before installation.
               (delete-file "tests/test_activate.py")

               ;; Fix broken defaults
               (substitute* "conda/base/context.py"
                 (("return sys.prefix")
                  (string-append "return \"" (assoc-ref outputs "out") "\""))
                 (("return (prefix_is_writable\\(self.root_prefix\\))" _ match)
                  (string-append "return False if self.root_prefix == self.conda_prefix else "
                                 match)))

               ;; The util/setup-testing.py is used to build conda in
               ;; application form, rather than the default, library form.
               ;; With this, we are able to run commands like `conda --help`
               ;; directly on the command line
               (zero? (system* "python" "utils/setup-testing.py" "build_py"))))
           (replace 'install
             (lambda* (#:key inputs outputs #:allow-other-keys)
               (let* ((out (assoc-ref outputs "out"))
                      (target (string-append out "/lib/python"
                                             ((@@ (guix build python-build-system)
                                                  get-python-version)
                                              (assoc-ref inputs "python"))
                                             "/site-packages/")))
                 ;; The installer aborts if the target directory is not on
                 ;; PYTHONPATH.
                 (setenv "PYTHONPATH"
                         (string-append target ":" (getenv "PYTHONPATH")))

                 ;; And it aborts if the directory doesn't exist.
                 (mkdir-p target)
                 (zero? (system* "python" "utils/setup-testing.py" "install"
                                 (string-append "--prefix=" out))))))
           ;; The "activate" and "deactivate" scripts don't need wrapping.
           ;; They also break when they are renamed.
           (add-after 'wrap 'undo-wrap
             (lambda* (#:key outputs #:allow-other-keys)
               (with-directory-excursion (string-append (assoc-ref outputs "out") "/bin/")
                 (delete-file "deactivate")
                 (rename-file ".deactivate-real" "deactivate")
                 (delete-file "activate")
                 (rename-file ".activate-real" "activate")
                 #t)))))))
    (description
     "Conda is a cross-platform, Python-agnostic binary package manager.  It
is the package manager used by Anaconda installations, but it may be used for
other systems as well.  Conda makes environments first-class citizens, making
it easy to create independent environments even for C libraries.  Conda is
written entirely in Python.")))

(define-public gwl
  (package
    (name "gwl")
    (version "0.1.0")
    (source (origin
              (method url-fetch)
              (uri (string-append "https://www.guixwl.org/releases/gwl-"
                                  version ".tar.gz"))
              (sha256
               (base32
                "1x4swwp7kmhd57j3scii5c4h8swkcvab2r6mz7wxwwbx300wcqpy"))))
    (build-system gnu-build-system)
    (native-inputs
     `(("autoconf" ,autoconf)
       ("automake" ,automake)
       ("pkg-config" ,pkg-config)))
    (inputs
     `(("guile" ,guile-2.2)))
    (propagated-inputs
     `(("guix" ,guix)
       ("guile-commonmark" ,guile-commonmark)))
    (home-page "https://www.guixwl.org")
    (synopsis "Workflow management extension for GNU Guix")
    (description "This project provides two subcommands to GNU Guix and
introduces two record types that provide a workflow management extension built
on top of GNU Guix.")
    ;; The Scheme modules in guix/ and gnu/ are licensed GPL3+,
    ;; the web interface modules in gwl/ are licensed AGPL3+,
    ;; and the fonts included in this package are licensed OFL1.1.
    (license (list gpl3+ agpl3+ silofl1.1))))<|MERGE_RESOLUTION|>--- conflicted
+++ resolved
@@ -35,11 +35,8 @@
   #:use-module (gnu packages guile)
   #:use-module (gnu packages file)
   #:use-module (gnu packages backup)
-<<<<<<< HEAD
   #:use-module (gnu packages bootstrap)          ;for 'bootstrap-guile-origin'
-=======
   #:use-module (gnu packages check)
->>>>>>> a93447b8
   #:use-module (gnu packages compression)
   #:use-module (gnu packages gnupg)
   #:use-module (gnu packages databases)
