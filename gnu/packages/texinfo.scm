;;; GNU Guix --- Functional package management for GNU
;;; Copyright © 2012, 2013, 2015, 2016, 2017, 2019 Ludovic Courtès <ludo@gnu.org>
;;; Copyright © 2014, 2016 Eric Bavier <bavier@member.fsf.org>
;;; Copyright © 2015 Mark H Weaver <mhw@netris.org>
;;; Copyright © 2017, 2019 Efraim Flashner <efraim@flashner.co.il>
;;; Copyright © 2019 Ricardo Wurmus <rekado@elephly.net>
<<<<<<< HEAD
;;; Copyright © 2019 Pierre-Moana Levesque <pierre.moana.levesque@gmail.com>
;;; Copyright © 2019 Mathieu Othacehe <m.othacehe@gmail.com>
=======
;;; Copyright © 2020 Nicolas Goaziou <mail@nicolasgoaziou.fr>
>>>>>>> ba6f2bda
;;;
;;; This file is part of GNU Guix.
;;;
;;; GNU Guix is free software; you can redistribute it and/or modify it
;;; under the terms of the GNU General Public License as published by
;;; the Free Software Foundation; either version 3 of the License, or (at
;;; your option) any later version.
;;;
;;; GNU Guix is distributed in the hope that it will be useful, but
;;; WITHOUT ANY WARRANTY; without even the implied warranty of
;;; MERCHANTABILITY or FITNESS FOR A PARTICULAR PURPOSE.  See the
;;; GNU General Public License for more details.
;;;
;;; You should have received a copy of the GNU General Public License
;;; along with GNU Guix.  If not, see <http://www.gnu.org/licenses/>.

(define-module (gnu packages texinfo)
  #:use-module (gnu packages autotools)
  #:use-module (guix licenses)
  #:use-module (guix packages)
  #:use-module (guix utils)
  #:use-module (guix download)
  #:use-module (guix utils)
  #:use-module (guix git-download)
  #:use-module (guix build-system gnu)
  #:use-module (gnu packages)
  #:use-module (gnu packages autotools)
  #:use-module (gnu packages compression)
  #:use-module (gnu packages gettext)
  #:use-module (gnu packages ncurses)
  #:use-module (gnu packages perl)
  #:use-module (gnu packages readline))

(define-public texinfo
  (package
    (name "texinfo")
    (version "6.7")
    (source (origin
              (method url-fetch)
              (uri (string-append "mirror://gnu/texinfo/texinfo-"
                                  version ".tar.xz"))
              (sha256
               (base32
                "1aicn1v3czqii08wc91jw089n1x3gfchkf808q2as59dak0h714q"))))
    (build-system gnu-build-system)
    (arguments
     ;; When cross-compiling, the package is configured twice: once with the
     ;; native compiler and once with the cross-compiler. During the configure
     ;; with the native compiler, the environment is reset. This leads to
     ;; multiple environment variables missing. Do not reset the environment
     ;; to prevent that.
     (if (%current-target-system)
         '(#:phases
           (modify-phases %standard-phases
             (add-before 'configure 'fix-cross-configure
               (lambda _
                 (substitute* "configure"
                   (("env -i")
                    "env "))
                 #t))))
         '()))
    (inputs `(("ncurses" ,ncurses)))
    ;; When cross-compiling, texinfo will build some of its own binaries with
    ;; the native compiler. This means ncurses is needed both in both inputs
    ;; and native-inputs.
    (native-inputs `(("perl" ,perl)
                     ("ncurses" ,ncurses)))

    (native-search-paths
     ;; This is the variable used by the standalone Info reader.
     (list (search-path-specification
            (variable "INFOPATH")
            (files '("share/info")))))

    (home-page "https://www.gnu.org/software/texinfo/")
    (synopsis "The GNU documentation format")
    (description
     "Texinfo is the official documentation format of the GNU project.  It
uses a single source file using explicit commands to produce a final document
in any of several supported output formats, such as HTML or PDF.  This
package includes both the tools necessary to produce Info documents from
their source and the command-line Info reader.  The emphasis of the language
is on expressing the content semantically, avoiding physical markup commands.")
    (license gpl3+)))

(define-public texinfo-5
  (package (inherit texinfo)
    (version "5.2")
    (source (origin
              (method url-fetch)
              (uri (string-append "mirror://gnu/texinfo/texinfo-"
                                  version ".tar.xz"))
              (patches (search-patches "texinfo-5-perl-compat.patch"))
              (sha256
               (base32
                "1njfwh2z34r2c4r0iqa7v24wmjzvsfyz4vplzry8ln3479lfywal"))))))

(define-public texinfo-4
  (package (inherit texinfo)
    (version "4.13a")
    (source (origin
              (method url-fetch)
              (uri (string-append
                    "mirror://gnu/texinfo/texinfo-"
                    version
                    ".tar.lzma"))
              (sha256
               (base32
                "1rf9ckpqwixj65bw469i634897xwlgkm5i9g2hv3avl6mv7b0a3d"))))
    (inputs `(("ncurses" ,ncurses)
              ("xz" ,xz)))
    (native-inputs
      `(("automake" ,automake)
        ,@(package-native-inputs texinfo)))
    (arguments
     (substitute-keyword-arguments (package-arguments texinfo)
       ((#:phases phases)
        `(modify-phases ,phases
           (add-after 'unpack 'fix-configure
             (lambda* (#:key inputs native-inputs #:allow-other-keys)
               ;; Replace outdated config.sub and config.guess.
               (with-directory-excursion "build-aux"
                 (for-each
                  (lambda (file)
                    (install-file (string-append
                                   (assoc-ref
                                    (or native-inputs inputs) "automake")
                                   "/share/automake-"
                                   ,(version-major+minor
                                     (package-version automake))
                                   "/" file) "."))
                  '("config.sub" "config.guess")))
               #t))
           ;; Build native version of tools before running 'build phase.
           ,@(if (%current-target-system)
                 `((add-before 'build 'make-native-gnu-lib
                      (lambda* (#:key inputs #:allow-other-keys)
                        (invoke "make" "-C" "tools/gnulib/lib")
                        #t)))
                 '())))))))

(define-public info-reader
  ;; The idea of this package is to have the standalone Info reader without
  ;; the dependency on Perl that 'makeinfo' drags.
  (package
    (inherit texinfo)
    (name "info-reader")
    (arguments
     `(,@(substitute-keyword-arguments (package-arguments texinfo)
           ((#:phases phases)
            `(modify-phases ,phases
               (add-after 'install 'keep-only-info-reader
                 (lambda* (#:key outputs #:allow-other-keys)
                   ;; Remove everything but 'bin/info' and associated
                   ;; files.
                   (define (files)
                     (scandir "." (lambda (file)
                                    (not (member file '("." ".."))))))

                   (let ((out (assoc-ref outputs "out")))
                     (with-directory-excursion out
                       (for-each delete-file-recursively
                                 (fold delete (files) '("bin" "share"))))
                     (with-directory-excursion (string-append out "/bin")
                       (for-each delete-file (delete "info" (files))))
                     (with-directory-excursion (string-append out "/share")
                       (for-each delete-file-recursively
                                 (fold delete (files)
                                       '("info" "locale"))))
                     #t))))))
       #:disallowed-references ,(assoc-ref (package-inputs texinfo)
                                           "perl")
       #:modules ((ice-9 ftw) (srfi srfi-1)
                  ,@%gnu-build-system-modules)))
    (synopsis "Standalone Info documentation reader")))

(define-public texi2html
  (package
    (name "texi2html")
    (version "5.0")
    (source (origin
              (method url-fetch)
              (uri (string-append "mirror://savannah/" name "/" name "-"
                                  version ".tar.bz2"))
              (sha256
               (base32
                "1yprv64vrlcbksqv25asplnjg07mbq38lfclp1m5lj8cw878pag8"))
              (patches
               (search-patches "texi2html-document-encoding.patch"
                               "texi2html-i18n.patch"))
              (snippet
               ;; This file is modified by the patch above, but reset its
               ;; timestamp so we don't trigger the rule to update PO files,
               ;; which would require Gettext.
               ;; See <http://bugs.gnu.org/18247>.
               '(begin
                  (utime "texi2html.pl" 0 0 0 0)
                  #t))))
    (build-system gnu-build-system)
    (inputs `(("perl" ,perl)))
    (arguments
     ;; Tests fail because of warnings on stderr from Perl 5.22.  Adjusting
     ;; texi2html.pl to avoid the warnings seems non-trivial, so we simply
     ;; disable the tests.
     '(#:tests? #f))
    (home-page "https://www.nongnu.org/texi2html/")
    (synopsis "Convert Texinfo to HTML")
    (description
     "Texi2HTML is a Perl script which converts Texinfo source files to HTML
output.  It now supports many advanced features, such as internationalization
and extremely configurable output formats.

Development of Texi2HTML moved to the GNU Texinfo repository in 2010, since it
was meant to replace the makeinfo implementation in GNU Texinfo.  The route
forward for authors is, in most cases, to alter manuals and build processes as
necessary to use the new features of the makeinfo/texi2any implementation of
GNU Texinfo.  The Texi2HTML maintainers (one of whom is the principal author
of the GNU Texinfo implementation) do not intend to make further releases of
Texi2HTML.")
    ;; Files in /lib under lgpl2.1+ and x11
    (license gpl2+)))

(define-public texi2html-1.82
  (package
    (inherit texi2html)
    (version "1.82")
    (source
     (origin
       (method url-fetch)
       (uri (string-append "mirror://savannah/texi2html/"
                           "texi2html-" version ".tar.bz2"))
       (sha256
        (base32 "1wdli2szkgm3l0vx8rf6lylw0b0m47dlz9iy004n928nqkzix76n"))))))

(define-public pinfo
  (package
    (name "pinfo")
    (version "0.6.13")
    (source (origin
              (method git-fetch)
              (uri (git-reference
                    (url "https://github.com/baszoetekouw/pinfo.git")
                    (commit (string-append "v" version))))
              (file-name (git-file-name name version))
              (sha256
               (base32
                "173d2p22irwiabvr4z6qvr6zpr6ysfkhmadjlyhyiwd7z62larvy"))))
    (build-system gnu-build-system)
    (arguments
     `(#:phases
       (modify-phases %standard-phases
         (add-after 'unpack 'remove-Werror
           (lambda _
             (substitute* "configure.ac"
               (("-Werror") ""))
             #t))
         (add-after 'unpack 'embed-reference-to-clear
           (lambda* (#:key inputs #:allow-other-keys)
             (substitute* '("src/manual.c"
                            "src/mainfunction.c"
                            "src/utils.c")
               (("\"clear\"")
                (string-append "\"" (which "clear") "\"")))
             #t)))))
    (inputs
     `(("ncurses" ,ncurses)
       ("readline" ,readline)))
    (native-inputs
     `(("autoconf" ,autoconf)
       ("automake" ,automake)
       ("gettext" ,gettext-minimal)
       ("libtool" ,libtool)
       ("texinfo" ,texinfo)))
    (home-page "https://github.com/baszoetekouw/pinfo")
    (synopsis "Lynx-style Info file and man page reader")
    (description
     "Pinfo is an Info file viewer.  Pinfo is similar in use to the Lynx web
browser.  You just move across info nodes, and select links, follow them, etc.
It supports many colors.  Pinfo also supports viewing of manual pages -- they
are colorized like in the midnight commander's viewer, and additionally they
are hypertextualized.")
    (license gpl2+)))<|MERGE_RESOLUTION|>--- conflicted
+++ resolved
@@ -4,12 +4,9 @@
 ;;; Copyright © 2015 Mark H Weaver <mhw@netris.org>
 ;;; Copyright © 2017, 2019 Efraim Flashner <efraim@flashner.co.il>
 ;;; Copyright © 2019 Ricardo Wurmus <rekado@elephly.net>
-<<<<<<< HEAD
 ;;; Copyright © 2019 Pierre-Moana Levesque <pierre.moana.levesque@gmail.com>
 ;;; Copyright © 2019 Mathieu Othacehe <m.othacehe@gmail.com>
-=======
 ;;; Copyright © 2020 Nicolas Goaziou <mail@nicolasgoaziou.fr>
->>>>>>> ba6f2bda
 ;;;
 ;;; This file is part of GNU Guix.
 ;;;
