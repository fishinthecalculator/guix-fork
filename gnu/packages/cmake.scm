--- conflicted
+++ resolved
@@ -164,7 +164,18 @@
     (native-search-paths
      (list (search-path-specification
             (variable "CMAKE_PREFIX_PATH")
-            (files '("")))))
+            (files '("")))
+           ;; "cmake-curl-certificates.patch" changes CMake to honor 'SSL_CERT_DIR'
+           ;; and 'SSL_CERT_FILE', hence these search path entries.
+           (search-path-specification
+            (variable "SSL_CERT_DIR")
+            (separator #f)              ;single entry
+            (files '("etc/ssl/certs")))
+           (search-path-specification
+            (variable "SSL_CERT_FILE")
+            (file-type 'regular)
+            (separator #f)              ;single entry
+            (files '("etc/ssl/certs/ca-certificates.crt")))))
     (home-page "https://cmake.org/")
     (synopsis "Cross-platform build system")
     (description
@@ -213,7 +224,6 @@
     (outputs '("out" "doc"))
     (properties (alist-delete 'hidden? (package-properties cmake-minimal)))))
 
-<<<<<<< HEAD
 (define-public cmake-minimal-cross
   (package
     (inherit cmake-minimal)
@@ -221,47 +231,6 @@
     (native-search-paths '())
     (search-paths
      (package-native-search-paths cmake-minimal))))
-=======
-(define-public cmake-3.15.5
-  ;; CMake 3.15.5 fixes some issues, but declare another version to
-  ;; avoid triggering the rebuild of all CMake-based packages.
-  ;; See <https://issues.guix.gnu.org/issue/38060>.
-  ;;
-  ;; Furthermore, this variant fixes X.509 certificate lookup:
-  ;; <https://issues.guix.gnu.org/issue/37371>.
-  (package
-    (inherit cmake)
-    (version "3.15.5")
-    (source (origin
-              (inherit (package-source cmake))
-              (uri (string-append "https://www.cmake.org/files/v"
-                                  (version-major+minor version)
-                                  "/cmake-" version ".tar.gz"))
-              (sha256
-               (base32
-                "1d5y8d92axcc6rfqlsxamayfs3fc1vdby91hn5mx1kn02ppprpgv"))
-              (patches
-               (append (search-patches "cmake-curl-certificates.patch")
-                       (origin-patches (package-source cmake))))))
-
-    (native-search-paths
-     ;; "cmake-curl-certificates.patch" changes CMake to honor 'SSL_CERT_DIR'
-     ;; and 'SSL_CERT_FILE', hence these search path entries.
-     (append (list (search-path-specification
-                    (variable "SSL_CERT_DIR")
-                    (separator #f)                ;single entry
-                    (files '("etc/ssl/certs")))
-                   (search-path-specification
-                    (variable "SSL_CERT_FILE")
-                    (file-type 'regular)
-                    (separator #f)                ;single entry
-                    (files '("etc/ssl/certs/ca-certificates.crt"))))
-             (package-native-search-paths cmake)))))
-
-;; This was cmake@3.15.1 plus "cmake-curl-certificates.patch".
-(define-deprecated cmake/fixed cmake-3.15.5)
-(export cmake/fixed)
->>>>>>> 574a71a7
 
 (define-public emacs-cmake-mode
   (package
