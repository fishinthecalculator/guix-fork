;;; GNU Guix --- Functional package management for GNU
;;; Copyright © 2014, 2015 Pjotr Prins <pjotr.guix@thebird.nl>
;;; Copyright © 2014, 2015, 2016, 2017, 2021 Ludovic Courtès <ludo@gnu.org>
;;; Copyright © 2014, 2015 Mark H Weaver <mhw@netris.org>
;;; Copyright © 2014, 2015 David Thompson <davet@gnu.org>
;;; Copyright © 2015, 2019 Ricardo Wurmus <rekado@elephly.net>
;;; Copyright © 2015, 2016, 2017 Ben Woodcroft <donttrustben@gmail.com>
;;; Copyright © 2017 Nikita <nikita@n0.is>
;;; Copyright © 2017, 2019, 2020 Marius Bakke <mbakke@fastmail.com>
;;; Copyright © 2017, 2018, 2019, 2020, 2021 Efraim Flashner <efraim@flashner.co.il>
;;; Copyright © 2017, 2018, 2020, 2021 Tobias Geerinckx-Rice <me@tobias.gr>
;;; Copyright © 2017 Clément Lassieur <clement@lassieur.org>
;;; Copyright © 2017, 2018, 2019 Christopher Baines <mail@cbaines.net>
;;; Copyright © 2018 Vasile Dumitrascu <va511e@yahoo.com>
;;; Copyright © 2018 Alex Vong <alexvong1995@gmail.com>
;;; Copyright © 2019 Pierre Neidhardt <mail@ambrevar.xyz>
;;; Copyright © 2019 Mikhail Kirillov <w96k.ru@gmail.com>
;;; Copyright © 2019 Jelle Licht <jlicht@fsfe.org>
;;; Copyright © 2019 Brian Leung <bkleung89@gmail.com>
;;; Copyright © 2019 Collin J. Doering <collin@rekahsoft.ca>
;;; Copyright © 2019 Diego N. Barbato <dnbarbato@posteo.de>
;;; Copyright © 2019 Brett Gilio <brettg@posteo.de>
;;; Copyright © 2020 Maxim Cournoyer <maxim.cournoyer@gmail.com>
;;; Copyright © 2020, 2021 Nicolas Goaziou <mail@nicolasgoaziou.fr>
;;; Copyright © 2020 Michael Rohleder <mike@rohleder.de>
;;; Copyright © 2020 Holgr Peters <holger.peters@posteo.de>
;;; Copyright © 2020 Giacomo Leidi <goodoldpaul@autistici.org>
;;; Copyright © 2021 EuAndreh <eu@euandre.org>
;;; Copyright © 2020 Tomás Ortín Fernández <tomasortin@mailbox.org>
;;; Copyright © 2021 Giovanni Biscuolo <g@xelera.eu>
;;;
;;; This file is part of GNU Guix.
;;;
;;; GNU Guix is free software; you can redistribute it and/or modify it
;;; under the terms of the GNU General Public License as published by
;;; the Free Software Foundation; either version 3 of the License, or (at
;;; your option) any later version.
;;;
;;; GNU Guix is distributed in the hope that it will be useful, but
;;; WITHOUT ANY WARRANTY; without even the implied warranty of
;;; MERCHANTABILITY or FITNESS FOR A PARTICULAR PURPOSE.  See the
;;; GNU General Public License for more details.
;;;
;;; You should have received a copy of the GNU General Public License
;;; along with GNU Guix.  If not, see <http://www.gnu.org/licenses/>.

(define-module (gnu packages ruby)
  #:use-module ((guix licenses) #:prefix license:)
  #:use-module (gnu packages)
  #:use-module (gnu packages base)
  #:use-module (gnu packages bison)
  #:use-module (gnu packages c)
  #:use-module (gnu packages check)
  #:use-module (gnu packages compression)
  #:use-module (gnu packages crypto)
  #:use-module (gnu packages curl)
  #:use-module (gnu packages databases)
  #:use-module (gnu packages dbm)
  #:use-module (gnu packages rails)
  #:use-module (gnu packages readline)
  #:use-module (gnu packages autotools)
  #:use-module (gnu packages haskell-xyz)
  #:use-module (gnu packages java)
  #:use-module (gnu packages libffi)
  #:use-module (gnu packages libidn)
  #:use-module (gnu packages linux)
  #:use-module (gnu packages lsof)
  #:use-module (gnu packages maths)
  #:use-module (gnu packages ncurses)
  #:use-module (gnu packages networking)
  #:use-module (gnu packages node)
  #:use-module (gnu packages protobuf)
  #:use-module (gnu packages python)
  #:use-module (gnu packages python-xyz)
  #:use-module (gnu packages ragel)
  #:use-module (gnu packages rsync)
  #:use-module (gnu packages sqlite)
  #:use-module (gnu packages tls)
  #:use-module (gnu packages version-control)
  #:use-module (guix packages)
  #:use-module (guix download)
  #:use-module (guix git-download)
  #:use-module (guix gexp)
  #:use-module (guix utils)
  #:use-module (guix build-system gnu)
  #:use-module (gnu packages xml)
  #:use-module (gnu packages web)
  #:use-module (guix build-system ruby)
  #:use-module ((srfi srfi-1) #:select (alist-delete)))

(define %prawn-project-licenses
  ;; This set of licenses applies to most (all?) components of the Prawn
  ;; project (it is triple licensed).
  (list license:ruby
        license:gpl2+
        license:gpl3+))

(define-public ruby-2.6
  (package
    (name "ruby")
    (version "2.6.5")
    (source
     (origin
       (method url-fetch)
       (uri (string-append "http://cache.ruby-lang.org/pub/ruby/"
                           (version-major+minor version)
                           "/ruby-" version ".tar.xz"))
       (sha256
        (base32
         "0qhsw2mr04f3lqinkh557msr35pb5rdaqy4vdxcj91flgxqxmmnm"))
       (modules '((guix build utils)))
       (snippet `(begin
                   ;; Remove bundled libffi
                   (delete-file-recursively "ext/fiddle/libffi-3.2.1")
                   #t))))
    (build-system gnu-build-system)
    (arguments
     `(#:test-target "test"
       #:configure-flags '("--enable-shared") ; dynamic linking
       #:phases
       (modify-phases %standard-phases
         (add-before 'configure 'replace-bin-sh-and-remove-libffi
           (lambda _
             (substitute* '("Makefile.in"
                            "ext/pty/pty.c"
                            "io.c"
                            "lib/mkmf.rb"
                            "process.c"
                            "test/rubygems/test_gem_ext_configure_builder.rb"
                            "test/rdoc/test_rdoc_parser.rb"
                            "test/ruby/test_rubyoptions.rb"
                            "test/ruby/test_process.rb"
                            "test/ruby/test_system.rb"
                            "tool/rbinstall.rb")
               (("/bin/sh") (which "sh")))
             #t)))))
    (inputs
     `(("readline" ,readline)
       ("openssl" ,openssl)
       ("libffi" ,libffi)
       ("gdbm" ,gdbm)))
    (propagated-inputs
     `(("zlib" ,zlib)))
    (native-search-paths
     (list (search-path-specification
            (variable "GEM_PATH")
            (files (list (string-append "lib/ruby/vendor_ruby"))))))
    (synopsis "Programming language interpreter")
    (description "Ruby is a dynamic object-oriented programming language with
a focus on simplicity and productivity.")
    (home-page "https://www.ruby-lang.org")
    (license license:ruby)))

(define-public ruby-2.7
  (package
    (inherit ruby-2.6)
    (version "2.7.4")
    (source
     (origin
       (inherit (package-source ruby-2.6))
       (uri (string-append "https://cache.ruby-lang.org/pub/ruby/"
                           (version-major+minor version)
                           "/ruby-" version ".tar.gz"))
       (sha256
        (base32
         "0nxwkxh7snmjqf787qsp4i33mxd1rbf9yzyfiky5k230i680jhrh"))))
    (arguments
     `(#:test-target "test"
       #:configure-flags '("--enable-shared") ; dynamic linking
       #:phases
       (modify-phases %standard-phases
         (add-before 'configure 'replace-bin-sh-and-remove-libffi
           (lambda _
             (substitute* '("configure.ac"
                            "template/Makefile.in"
                            "lib/rubygems/installer.rb"
                            "ext/pty/pty.c"
                            "io.c"
                            "lib/mkmf.rb"
                            "process.c"
                            "test/rubygems/test_gem_ext_configure_builder.rb"
                            "test/rdoc/test_rdoc_parser.rb"
                            "test/ruby/test_rubyoptions.rb"
                            "test/ruby/test_process.rb"
                            "test/ruby/test_system.rb"
                            "tool/rbinstall.rb")
               (("/bin/sh") (which "sh")))
             #t)))))
    (native-inputs
     `(("autoconf" ,autoconf)))))

(define-public ruby-3.0
  (package
    (inherit ruby-2.7)
    (version "3.0.2")
    (source
     (origin
       (method url-fetch)
       (uri (string-append "http://cache.ruby-lang.org/pub/ruby/"
                           (version-major+minor version)
                           "/ruby-" version ".tar.xz"))
       (sha256
        (base32
         "0h2w2ms4gx2s96v3lzdr3add94bd2qqkhdjzaycmaqhg21rpf3jp"))))))

(define-public ruby-2.5
  (package
    (inherit ruby-2.6)
    (version "2.5.9")
    (source
     (origin
       (method url-fetch)
       (uri (string-append "http://cache.ruby-lang.org/pub/ruby/"
                           (version-major+minor version)
                           "/ruby-" version ".tar.xz"))
       (sha256
        (base32
         "1w2qncacm7h3f3il1whghdabwnv9fvwmz9f1a9vcg32006ljyzx8"))))))

(define-public ruby-2.4
  (package
    (inherit ruby-2.6)
    (version "2.4.10")
    (source
     (origin
       (method url-fetch)
       (uri (string-append "http://cache.ruby-lang.org/pub/ruby/"
                           (version-major+minor version)
                           "/ruby-" version ".tar.xz"))
       (sha256
        (base32
         "1prhqlgik1zmw9lakl6hkriqslspw48pvhxff17h7ns42p8qwrnm"))
       (modules '((guix build utils)))
       (snippet `(begin
                   ;; Remove bundled libffi
                   (delete-file-recursively "ext/fiddle/libffi-3.2.1")
                   #t))))))

(define-public ruby ruby-2.7)

(define-public mruby
  (package
    (name "mruby")
    (version "2.1.2")
    (source
     (origin
       (method git-fetch)
       (uri (git-reference
             (url "https://github.com/mruby/mruby")
             (commit version)))
       (file-name (git-file-name name version))
       (sha256
        (base32
         "0fhfv8pi7i8jn2vgk2n2rjnbnfa12nhj514v8i4k353n7q4pmkh3"))))
    (build-system gnu-build-system)
    (arguments
     `(#:test-target "test"
       #:phases
       (modify-phases %standard-phases
         (delete 'configure)
         (add-after 'unpack 'enable-verbose-tests
           (lambda _
             (substitute* "Makefile"
               (("ruby ./minirake" m)
                (string-append m " --verbose")))
             #t))
         (add-after 'unpack 'disable-broken-tests
           (lambda _
             (substitute* "mrbgems/mruby-io/test/io.rb"
               (("assert\\('IO.popen.+$" m)
                (string-append m "skip \"Hangs in the Guix build environment\"\n"))
               (("assert\\('IO#isatty.+$" m)
                (string-append m "skip \"Disable for Guix; there is no /dev/tty\"\n"))
               ;; This one is really weird.  The *expected* output is all wrong.
               (("assert\\('`cmd`.*" m)
                (string-append m "skip \"Disable for Guix\"\n"))
               (("echo foo")
                (string-append (which "echo") " foo")))
             #t))
         ;; There is no install target
         (replace 'install
           (lambda* (#:key outputs #:allow-other-keys)
             (let* ((out (assoc-ref outputs "out"))
                    (bin (string-append out "/bin"))
                    (lib (string-append out "/lib")))
               (mkdir-p bin)
               (copy-recursively "build/host/bin" bin)
               (mkdir-p lib)
               (copy-recursively "build/host/lib" lib))
             #t)))))
    (native-inputs
     `(("ruby" ,ruby)
       ("bison" ,bison)))
    (home-page "https://github.com/mruby/mruby")
    (synopsis "Lightweight Ruby")
    (description "mruby is the lightweight implementation of the Ruby
language.  Its syntax is Ruby 1.9 compatible.  mruby can be linked and
embedded within your application.")
    (license license:expat)))

(define-public ruby-commander
  (package
    (name "ruby-commander")
    (version "4.4.7")
    (source
     (origin
       (method url-fetch)
       (uri (rubygems-uri "commander" version))
       (sha256
        (base32
         "1pxakz596fjqak3cdbha6iva1dlqis86i3kjrgg6lf3sp8i5vhwg"))))
    (build-system ruby-build-system)
    (arguments
     `(#:test-target "spec"
       #:phases
       (modify-phases %standard-phases
         ;; Don't run or require rubocop, the code linting tool, as this is a
         ;; bit unnecessary.
         (add-after 'unpack 'dont-run-rubocop
           (lambda _
             (substitute* "Rakefile"
               ((".*rubocop.*") "")
               ((".*RuboCop.*") ""))
             #t)))))
    (propagated-inputs
     `(("ruby-highline" ,ruby-highline)))
    (native-inputs
     `(("bundler" ,bundler)
       ("ruby-rspec-core" ,ruby-rspec-core)
       ("ruby-rspec-expectations" ,ruby-rspec-expectations)
       ("ruby-rspec-mocks" ,ruby-rspec-mocks)
       ("ruby-simplecov" ,ruby-simplecov)))
    (home-page "https://github.com/commander-rb/commander")
    (synopsis "Library for building Ruby command-line executables")
    (description
     "Commander aims to be a complete solution for Ruby command-line
executables.  Commander bridges the gap between other terminal related
libraries (OptionParser, HighLine), while providing many new features, and an
elegant API.")
    (license license:expat)))

(define-public ruby-highline
  (package
    (name "ruby-highline")
    (version "2.0.1")
    (source
     (origin
       (method url-fetch)
       (uri (rubygems-uri "highline" version))
       (sha256
        (base32
         "0gr6pckj2jayxw1gdgh9193j5jag5zrrqqlrnl4jvcwpyd3sn2zc"))))
    (build-system ruby-build-system)
    (arguments
     `(#:tests? #f)) ;; TODO: NameError: uninitialized constant SPEC
    (native-inputs
     `(("bundler" ,bundler)
       ("ruby-code-statistics" ,ruby-code-statistics)))
    (synopsis
     "HighLine helps you build command-line interfaces")
    (description
     "HighLine provides a high-level IO library that provides validation,
type conversion, and more for command-line interfaces.  HighLine also includes
a menu system for providing multiple options to the user.")
    (home-page "https://github.com/JEG2/highline")
    (license (list license:gpl2 license:ruby))))

(define-public ruby-hoe
  (package
    (name "ruby-hoe")
    (version "3.21.0")
    (source (origin
              (method url-fetch)
              (uri (rubygems-uri "hoe" version))
              (sha256
               (base32
                "0qid0n56mgsjvq5ksxajv0gb92akky8imwgvw22ajms5g4fd6nf4"))))
    (build-system ruby-build-system)
    (arguments
     '(#:phases
       (modify-phases %standard-phases
         ;; One of the tests fails if the SOURCE_DATE_EPOCH environment
         ;; variable is set, so unset it for the duration of the tests.
         ;;
         ;; TestHoe#test_possibly_better
         ;; [/tmp/guix-build-ruby-hoe-3.20.0.drv-0/gem/test/test_hoe.rb:250]:
         ;; Expected: 2019-11-12 00:00:00 UTC
         ;; Actual: 1970-01-01 00:00:00 UTC
         (add-before 'check 'unset-SOURCE-DATE-EPOCH
           (lambda _
             (unsetenv "SOURCE_DATE_EPOCH")
             #t))
         (add-after 'check 'set-SOURCE-DATE-EPOCH-again
           (lambda _
             (setenv "SOURCE_DATE_EPOCH" "1")
             #t)))))
    (synopsis "Ruby project management helper")
    (description
     "Hoe is a rake/rubygems helper for project Rakefiles.  It helps manage,
maintain, and release projects and includes a dynamic plug-in system allowing
for easy extensibility.  Hoe ships with plug-ins for all the usual project
tasks including rdoc generation, testing, packaging, deployment, and
announcement.")
    (home-page "https://www.zenspider.com/projects/hoe.html")
    (license license:expat)))

(define-public ruby-rake-compiler
  (package
    (name "ruby-rake-compiler")
    (version "1.1.1")
    (source (origin
              (method url-fetch)
              (uri (rubygems-uri "rake-compiler" version))
              (sha256
               (base32
                "11sxgw10jrd6a4irb51jjwam9wikixn5kss11pw4b80cmh32yvpf"))))
    (build-system ruby-build-system)
    (arguments
     '(#:tests? #f)) ; needs cucumber
    (synopsis "Building and packaging helper for Ruby native extensions")
    (description "Rake-compiler provides a framework for building and
packaging native C and Java extensions in Ruby.")
    (home-page "https://github.com/rake-compiler/rake-compiler")
    (license license:expat)))

(define-public ruby-rsync
  (package
    (name "ruby-rsync")
    (version "1.0.9")
    (source
     (origin
       (method url-fetch)
       (uri (rubygems-uri "rsync" version))
       (sha256
        (base32
         "0p8b27q1gvxilqfq2528xpwglzcm2myikkjxpqk7mwbwg9r6knxv"))))
    (build-system ruby-build-system)
    (arguments
     '(#:test-target "spec"
       #:phases
       (modify-phases %standard-phases
         (add-after 'unpack 'remove-coveralls-requirement
           (lambda _
             (substitute* "spec/spec_helper.rb"
               (("require 'coveralls'") "")
               (("Coveralls.wear!") ""))
             #t)))))
    (native-inputs
     `(("bundler" ,bundler)
       ("rsync" ,rsync)
       ("ruby-rspec-core" ,ruby-rspec-core)
       ("ruby-rspec-expectations" ,ruby-rspec-expectations)
       ("ruby-rspec-mocks" ,ruby-rspec-mocks)))
    (home-page "https://github.com/jbussdieker/ruby-rsync")
    (synopsis "Ruby wrapper around rsync")
    (description
     "Ruby Rsync is a Ruby library that can synchronize files between remote
hosts by wrapping the @file{rsync} binary.")
    (license license:expat)))

(define-public ruby-i18n
  (package
    (name "ruby-i18n")
    (version "1.7.0")
    (source (origin
              (method url-fetch)
              (uri (rubygems-uri "i18n" version))
              (sha256
               (base32
                "0hmypvx9iyc0b4hski7aic2xzm09cg1c7q1qlpnk3k8s5acxzyhl"))))
    (build-system ruby-build-system)
    (arguments
     '(#:tests? #f)) ; no tests
    (propagated-inputs `(("concurrent-ruby" ,ruby-concurrent)))
    (synopsis "Internationalization library for Ruby")
    (description "Ruby i18n is an internationalization and localization
solution for Ruby programs.  It features translation and localization,
interpolation of values to translations, pluralization, customizable
transliteration to ASCII, flexible defaults, bulk lookup, lambdas as
translation data, custom key/scope separator, custom exception handlers, and
an extensible architecture with a swappable backend.")
    (home-page "https://github.com/ruby-i18n/i18n")
    (license license:expat)))

(define-public ruby-iruby
  (package
    (name "ruby-iruby")
    (version "0.3")
    (source
     (origin
       (method url-fetch)
       (uri (rubygems-uri "iruby" version))
       (sha256
        (base32
         "1wdf2c0x8y6cya0n3y0p3p7b1sxkb2fdavdn2k58rf4rs37s7rzn"))))
    (build-system ruby-build-system)
    (arguments
     ;; TODO: Tests currently fail.
     ;;
     ;; Finished in 1.764405s, 1.1335 runs/s, 5.1009 assertions/s.
     ;;
     ;;   1) Failure:
     ;; IntegrationTest#test_interaction [/tmp/guix-build-ruby-iruby-0.3.drv-0/gem/test/integration_test.rb:25]:
     ;; In [ expected
     ;;
     ;; 2 runs, 9 assertions, 1 failures, 0 errors, 0 skips
     '(#:tests? #f
       #:phases
       (modify-phases %standard-phases
         (add-after 'unpack 'patch-ipython
           (lambda* (#:key inputs #:allow-other-keys)
             (substitute* "lib/iruby/command.rb"
               (("version = `")
                (string-append
                 "version = `"
                 (assoc-ref inputs "python-ipython")
                 "/bin/"))
               (("Kernel\\.exec\\('")
                (string-append
                 "Kernel.exec('"
                 (assoc-ref inputs "python-ipython")
                 "/bin/")))
             #t)))))
    (inputs
     `(("python-ipython" ,python-ipython)))
    (propagated-inputs
     `(("ruby-bond" ,ruby-bond)
       ("ruby-data_uri" ,ruby-data_uri)
       ("ruby-mimemagic" ,ruby-mimemagic)
       ("ruby-multi-json" ,ruby-multi-json)
       ("ruby-cztop" ,ruby-cztop)
       ;; Optional inputs
       ("ruby-pry" ,ruby-pry)))
    (synopsis "Ruby kernel for Jupyter/IPython")
    (description
     "This package provides a Ruby kernel for Jupyter/IPython frontends (e.g.
notebook).")
    (home-page "https://github.com/SciRuby/iruby")
    (license license:expat)))

;; RSpec is the dominant testing library for Ruby projects.  Even RSpec's
;; dependencies use RSpec for their test suites!  To avoid these circular
;; dependencies, we disable tests for all of the RSpec-related packages.
(define-public ruby-rspec-support
  (package
    (name "ruby-rspec-support")
    (version "3.8.0")
    (source (origin
              (method url-fetch)
              (uri (rubygems-uri "rspec-support" version))
              (sha256
               (base32
                "0p3m7drixrlhvj2zpc38b11x145bvm311x6f33jjcxmvcm0wq609"))))
    (build-system ruby-build-system)
    (arguments
     '(#:tests? #f)) ; avoid dependency cycles
    (synopsis "RSpec support library")
    (description "Support utilities for RSpec gems.")
    (home-page "https://github.com/rspec/rspec-support")
    (license license:expat)))

(define-public ruby-rspec-core
  (package
    (name "ruby-rspec-core")
    (version "3.8.0")
    (source (origin
              (method url-fetch)
              (uri (rubygems-uri "rspec-core" version))
              (sha256
               (base32
                "1p1s5bnbqp3sxk67y0fh0x884jjym527r0vgmhbm81w7aq6b7l4p"))))
    (build-system ruby-build-system)
    (arguments
     '(#:tests? #f)) ; avoid dependency cycles
    (propagated-inputs
     `(("ruby-rspec-support" ,ruby-rspec-support)))
    (synopsis "RSpec core library")
    (description "Rspec-core provides the RSpec test runner and example
groups.")
    (home-page "https://github.com/rspec/rspec-core")
    (license license:expat)))

(define-public ruby-rspec-core-2
  (package (inherit ruby-rspec-core)
    (version "2.14.8")
    (source (origin
              (method url-fetch)
              (uri (rubygems-uri "rspec-core" version))
              (sha256
               (base32
                "0psjy5kdlz3ph39br0m01w65i1ikagnqlg39f8p65jh5q7dz8hwc"))))
    (propagated-inputs `())))

(define-public ruby-diff-lcs
  (package
    (name "ruby-diff-lcs")
    (version "1.3")
    (source (origin
              (method url-fetch)
              (uri (rubygems-uri "diff-lcs" version))
              (sha256
               (base32
                "18w22bjz424gzafv6nzv98h0aqkwz3d9xhm7cbr1wfbyas8zayza"))))
    (build-system ruby-build-system)
    (arguments
     '(#:tests? #f)) ; avoid dependency cycles
    (synopsis "Compute the difference between two Enumerable sequences")
    (description "Diff::LCS computes the difference between two Enumerable
sequences using the McIlroy-Hunt longest common subsequence (LCS) algorithm.
It includes utilities to create a simple HTML diff output format and a
standard diff-like tool.")
    (home-page "https://github.com/halostatue/diff-lcs")
    (license license:expat)))

(define-public ruby-rspec-expectations
  (package
    (name "ruby-rspec-expectations")
    (version "3.8.2")
    (source (origin
              (method url-fetch)
              (uri (rubygems-uri "rspec-expectations" version))
              (sha256
               (base32
                "18l21hy1zdc2pgc2yb17k3n2al1khpfr0z6pijlm852iz6vj0dkm"))))
    (build-system ruby-build-system)
    (arguments
     '(#:tests? #f)) ; avoid dependency cycles
    (propagated-inputs
     `(("ruby-rspec-support" ,ruby-rspec-support)
       ("ruby-diff-lcs" ,ruby-diff-lcs)))
    (synopsis "RSpec expectations library")
    (description "Rspec-expectations provides a simple API to express expected
outcomes of a code example.")
    (home-page "https://github.com/rspec/rspec-expectations")
    (license license:expat)))

(define-public ruby-rspec-expectations-2
  (package (inherit ruby-rspec-expectations)
    (version "2.14.5")
    (source (origin
              (method url-fetch)
              (uri (rubygems-uri "rspec-expectations" version))
              (sha256
               (base32
                "1ni8kw8kjv76jvwjzi4jba00k3qzj9f8wd94vm6inz0jz3gwjqf9"))))
    (propagated-inputs
     `(("ruby-diff-lcs" ,ruby-diff-lcs)))))

(define-public ruby-sorcerer
  (package
    (name "ruby-sorcerer")
    (version "2.0.1")
    (source
      (origin
        (method url-fetch)
        (uri (rubygems-uri "sorcerer" version))
        (sha256
          (base32
            "0d32ha9pp9slpmsm027pkdpbr9vc5jn2m8rl6hwwx6a87m8cr58h"))))
    (build-system ruby-build-system)
    (synopsis "Ripper-style abstract syntax tree to Ruby source generator")
    (description "Sorcerer generates Ruby code from a Ripper-like abstract
syntax tree (i.e. S-Expressions).  Sorcerer is targeted mainly at small
snippets of Ruby code, expressible in a single line.  Longer examples may be
re-sourced, but they will be rendered in a single-line format.")
    (home-page "https://github.com/rspec-given/sorcerer")
    (license license:expat)))

(define-public ruby-given-core
  (package
    (name "ruby-given-core")
    (version "3.8.0")
    (source
     (origin
       (method url-fetch)
       (uri (rubygems-uri "given_core" version))
       (sha256
        (base32
         "1lzyqllbbv6as3qgwz2007mvy7wy247bgkch9adnmh1zfa73bkrg"))))
    (build-system ruby-build-system)
    (arguments '(#:tests? #f))          ;no test suite for the core package
    (propagated-inputs
     `(("ruby-sorcerer" ,ruby-sorcerer)))
    (synopsis "Core abstractions used by rspec-given and minitest-given")
    (description "Given_core is the basic functionality behind rspec-given and
minitest-given, extensions that allow the use of Given/When/Then terminology
when defining specifications.")
    (home-page "https://github.com/rspec-given/rspec-given")
    (license license:expat)))

(define-public ruby-rspec-given
  (package
    (name "ruby-rspec-given")
    (version "3.8.0")
    (source
     (origin
       (method url-fetch)
       (uri (rubygems-uri "rspec-given" version))
       (sha256
        (base32
         "1783bazja10kbha8hk15khvybsq88siyax02cpkk688604h54nji"))))
    (build-system ruby-build-system)
    (arguments
     `(#:test-target "rs"
       #:phases
       (modify-phases %standard-phases
         (add-after 'unpack 'fix-rakefile
           (lambda _
             (substitute* '("Rakefile" "rakelib/gemspec.rake")
               (("require '\\./lib/given/.*") "")
               (("Given::VERSION") (format #f "~s" ,version))
               ;; Fix the error: "cannot load such file -- example_helper"
               (("sh \"rspec")
                "sh \"rspec -Ilib:examples"))
             #t))
         (add-after 'extract-gemspec 'delete-failing-tests
           ;; See: https://github.com/jimweirich/rspec-given/issues/57.
           (lambda _
             (substitute* ".gemspec"
               (("\"spec/lib/given/natural_assertion_spec.rb\".freeze, ")
                "")
               (("\"examples/integration/failing_messages_spec.rb\".freeze, ")
                ""))
             (delete-file "spec/lib/given/natural_assertion_spec.rb")
             (delete-file "examples/integration/failing_messages_spec.rb")
             #t)))))
    (native-inputs
     `(("ruby-rspec" ,ruby-rspec)
       ("ruby-minitest" ,ruby-minitest)))
    (propagated-inputs
     `(("ruby-given-core" ,ruby-given-core)
       ("ruby-rspec" ,ruby-rspec)))
    (synopsis "Given/When/Then for RSpec and Minitest")
    (description "Given is an RSpec extension that allows the use of
Given/When/Then terminology when defining specifications, in a way similar to
the Cucumber Gherkin language.")
    (home-page "https://github.com/rspec-given/rspec-given")
    (license license:expat)))

(define-public ruby-rspec-its
  (package
    (name "ruby-rspec-its")
    (version "1.3.0")
    (source
     (origin
       (method git-fetch)
       (uri (git-reference
             (url "https://github.com/rspec/rspec-its")
             (commit (string-append "v" version))))
       (file-name (git-file-name name version))
       (sha256
        (base32
         "02mlsc9d4d1cjj5vahi8v3q8hyn9fyiv8nnlidhgfh186qp20g1p"))))
    (build-system ruby-build-system)
    (arguments
     `(#:test-target "spec"
       #:phases
       (modify-phases %standard-phases
         (add-after 'unpack 'dont-install-gems-from-gemfile
           (lambda _
             (substitute* "Gemfile"
               (("rspec rspec-core rspec-expectations rspec-mocks rspec-support")
                ""))
             #t))
         (add-before 'build 'loosen-ffi-requirement
           (lambda _
             ;; Accept any version of ruby-ffi.
             (substitute* "Gemfile"
               (("  gem 'ffi', '~> 1\\.9\\.25'")
                "  gem 'ffi'"))
             #t))
         (add-before 'build 'remove-unnecessary-dependency-versions-from-gemfile
           (lambda _
             (substitute* "rspec-its.gemspec"
               (("rake.*") "rake'\n")
               (("spec.add_development_dependency 'cucumber'.*")
                "spec.add_development_dependency 'cucumber'\n")
               (("bundler.*") "bundler'\n")
               (("\"aruba.*") "'aruba'\n"))
             #t)))))
    (propagated-inputs
     `(("ruby-rspec-core" ,ruby-rspec-core)
       ("ruby-rspec-expectations" ,ruby-rspec-expectations)))
    (native-inputs
     `(("bundler" ,bundler)
       ("ruby-cucumber" ,ruby-cucumber)
       ("ruby-ffi" ,ruby-ffi)
       ("ruby-aruba" ,ruby-aruba)))
    (synopsis "RSpec extension that provides the @code{its} method")
    (description
     "RSpec::Its provides the its method as a short-hand to specify the expected
value of an attribute.  For example, one can use @code{its(:size)\\{should
eq(1)\\}}.")
    (home-page "https://github.com/rspec/rspec-its")
    (license license:expat)))

;;; This variant is used to break a cycle with ruby-protobuf.
(define-public ruby-rspec-its-minimal
  (hidden-package
   (package
     (inherit ruby-rspec-its)
     (arguments
      (substitute-keyword-arguments (package-arguments ruby-rspec-its)
        ((#:tests? _ #f) #f)))
     (native-inputs '()))))

(define-public ruby-rspec-mocks
  (package
    (name "ruby-rspec-mocks")
    (version "3.8.0")
    (source (origin
              (method url-fetch)
              (uri (rubygems-uri "rspec-mocks" version))
              (sha256
               (base32
                "06y508cjqycb4yfhxmb3nxn0v9xqf17qbd46l1dh4xhncinr4fyp"))))
    (build-system ruby-build-system)
    (arguments
     '(#:tests? #f)) ; avoid dependency cycles
    (propagated-inputs
     `(("ruby-rspec-support" ,ruby-rspec-support)
       ("ruby-diff-lcs" ,ruby-diff-lcs)))
    (synopsis "RSpec stubbing and mocking library")
    (description "Rspec-mocks provides RSpec's \"test double\" framework, with
support for stubbing and mocking.")
    (home-page "https://github.com/rspec/rspec-mocks")
    (license license:expat)))

(define-public ruby-rspec-mocks-2
  (package (inherit ruby-rspec-mocks)
    (version "2.14.6")
    (source (origin
              (method url-fetch)
              (uri (rubygems-uri "rspec-mocks" version))
              (sha256
               (base32
                "1fwsmijd6w6cmqyh4ky2nq89jrpzh56hzmndx9wgkmdgfhfakv30"))))
    (propagated-inputs
     `(("ruby-diff-lcs" ,ruby-diff-lcs)))))

(define-public ruby-rspec-rerun
  (package
    (name "ruby-rspec-rerun")
    (version "1.1.0")
    (source
     (origin
       (method url-fetch)
       (uri (rubygems-uri "rspec-rerun" version))
       (sha256
        (base32
         "1gy7znkcaqhpccfnk2nvaqbsvgxy3q57cmjwkl9fi1zabaq5lbkj"))))
    (build-system ruby-build-system)
    (arguments
     '(;; No included tests
       #:tests? #f))
    (propagated-inputs `(("ruby-rspec" ,ruby-rspec)))
    (synopsis "Track failed RSpec tests to re-run them")
    (description
     "This package provides an automated way to track, and then re-run failed
RSpec tests.")
    (home-page "https://github.com/dblock/rspec-rerun")
    (license license:expat)))

(define-public ruby-rspec-wait
  (package
    (name "ruby-rspec-wait")
    (version "0.0.9")
    (source
      (origin
        (method url-fetch)
        (uri (rubygems-uri "rspec-wait" version))
        (sha256
         (base32
          "0gvj1bp5ccx001dyvcgk2j49s5sl6vs9fdaqqb08z3bd1554hsww"))))
    (build-system ruby-build-system)
    (arguments
     '(#:phases
       (modify-phases %standard-phases
         (replace 'check
           (lambda _
             (invoke "rake" "spec"))))))
    (native-inputs
     `(("bundler" ,bundler)))
    (propagated-inputs
     `(("ruby-rspec" ,ruby-rspec)))
    (home-page "https://github.com/laserlemon/rspec-wait")
    (synopsis "Wait for conditions in RSpec")
    (description
     "RSpec::Wait strives to make it easier to test asynchronous or slow
interactions.")
    (license license:expat)))

(define-public ruby-rspec
  (package
    (name "ruby-rspec")
    (version "3.8.0")
    (source (origin
              (method url-fetch)
              (uri (rubygems-uri "rspec" version))
              (sha256
               (base32
                "15ppasvb9qrscwlyjz67ppw1lnxiqnkzx5vkx1bd8x5n3dhikxc3"))))
    (build-system ruby-build-system)
    (arguments
     '(#:tests? #f)) ; avoid dependency cycles
    (propagated-inputs
     `(("ruby-rspec-core" ,ruby-rspec-core)
       ("ruby-rspec-mocks" ,ruby-rspec-mocks)
       ("ruby-rspec-expectations" ,ruby-rspec-expectations)))
    (synopsis "Behavior-driven development framework for Ruby")
    (description "RSpec is a behavior-driven development (BDD) framework for
Ruby.  This meta-package includes the RSpec test runner, along with the
expectations and mocks frameworks.")
    (home-page "https://rspec.info/")
    (license license:expat)))

(define-public ruby-rspec-2
  (package (inherit ruby-rspec)
    (version "2.14.1")
    (source (origin
              (method url-fetch)
              (uri (rubygems-uri "rspec" version))
              (sha256
               (base32
                "134y4wzk1prninb5a0bhxgm30kqfzl8dg06af4js5ylnhv2wd7sg"))))
    (propagated-inputs
     `(("ruby-rspec-core" ,ruby-rspec-core-2)
       ("ruby-rspec-mocks" ,ruby-rspec-mocks-2)
       ("ruby-rspec-expectations" ,ruby-rspec-expectations-2)))))

;; Bundler is yet another source of circular dependencies, so we must disable
;; its test suite as well.
(define-public bundler
  (package
    (name "bundler")
    (version "2.1.4")
    (source (origin
              (method url-fetch)
              (uri (rubygems-uri "bundler" version))
              (sha256
               (base32
                "12glbb1357x91fvd004jgkw7ihlkpc9dwr349pd7j83isqhls0ah"))))
    (build-system ruby-build-system)
    (arguments
     '(#:tests? #f)) ; avoid dependency cycles
    (synopsis "Ruby gem bundler")
    (description "Bundler automatically downloads and installs a list of gems
specified in a \"Gemfile\", as well as their dependencies.")
    (home-page "https://bundler.io/")
    (license license:expat)))

(define-public ruby-builder
  (package
    (name "ruby-builder")
    (version "3.2.4")
    (source (origin
              (method url-fetch)
              (uri (rubygems-uri "builder" version))
              (sha256
               (base32
                "045wzckxpwcqzrjr353cxnyaxgf0qg22jh00dcx7z38cys5g1jlr"))))
    (build-system ruby-build-system)
    (arguments
     `(#:phases
       (modify-phases %standard-phases
         (add-after 'unpack 'do-not-use-rvm
          (lambda _
            (substitute* "rakelib/tags.rake"
              (("RVM_GEMDIR = .*") "RVM_GEMDIR = 'no-rvm-please'\n"))
            #t)))))
    (synopsis "Ruby library to create structured data")
    (description "Builder provides a number of builder objects that make it
easy to create structured data.  Currently the following builder objects are
supported: XML Markup and XML Events.")
    (home-page "https://github.com/jimweirich/builder")
    (license license:expat)))

(define-public ruby-bump
  (package
    (name "ruby-bump")
    (version "0.7.0")
    (source
     (origin
       (method url-fetch)
       (uri (rubygems-uri "bump" version))
       (sha256
        (base32
         "1xinbr9rzh6cj75x24niwgqcnbhdxc68a8bc41lk8xv6fd906fym"))))
    (build-system ruby-build-system)
    (arguments
     '(;; No included tests
       #:tests? #f))
    (synopsis "Tool for working with Rubygems")
    (description
     "Bump provides commands to manage Rubygem versioning, updating to the
next patch version for example.")
    (home-page "https://github.com/gregorym/bump")
    (license license:expat)))

(define-public ruby-rjb
  (package
    (name "ruby-rjb")
    (version "1.5.5")
    (source (origin
              (method url-fetch)
              (uri (rubygems-uri "rjb" version))
              (sha256
               (base32
                "1ppj8rbicj3w0nhh7f73mflq19yd7pzdzkh2a91hcvphriy5b0ca"))))
    (build-system ruby-build-system)
    (arguments
     `(#:tests? #f ; no rakefile
       #:phases
       (modify-phases %standard-phases
         (add-before 'build 'set-java-home
          (lambda* (#:key inputs #:allow-other-keys)
            (setenv "JAVA_HOME" (assoc-ref inputs "jdk"))
            #t)))))
    (native-inputs
     `(("jdk" ,icedtea "jdk")))
    (synopsis "Ruby-to-Java bridge using the Java Native Interface")
    (description "RJB is a bridge program that connects Ruby and Java via the
Java Native Interface.")
    (home-page "https://www.artonx.org/collabo/backyard/?RubyJavaBridge")
    (license license:lgpl2.1+)))

(define-public ruby-log4r
  (package
    (name "ruby-log4r")
    (version "1.1.10")
    (source
      (origin
        (method url-fetch)
        (uri (rubygems-uri "log4r" version))
        (sha256
          (base32
            "0ri90q0frfmigkirqv5ihyrj59xm8pq5zcmf156cbdv4r4l2jicv"))))
    (build-system ruby-build-system)
    (arguments
     '(#:tests? #f)) ; no Rakefile in gem
    (synopsis "Flexible logging library for Ruby")
    (description "Comprehensive and flexible logging library written
in Ruby for use in Ruby programs.  It features a hierarchical logging
system of any number of levels, custom level names, logger
inheritance, multiple output destinations per log event, execution
tracing, custom formatting, thread safteyness, XML and YAML
configuration, and more.")
     (home-page "http://log4r.rubyforge.org/")
     (license license:bsd-3)))

(define-public ruby-atoulme-antwrap
  (package
    (name "ruby-atoulme-antwrap")
    (version "0.7.5")
    (source (origin
              (method url-fetch)
              (uri (rubygems-uri "atoulme-Antwrap" version))
              (sha256
               (base32
                "05s3iw44lqa81f8nfy5f0xjj808600h82zb9bsh46b9kcq2w2kmz"))))
    (build-system ruby-build-system)
    ;; Test data required for most of the tests are not included.
    (arguments `(#:tests? #f))
    (native-inputs
     `(("ruby-hoe" ,ruby-hoe)))
    (inputs
     `(("ruby-rjb" ,ruby-rjb)))
    (synopsis "Ruby wrapper for the Ant build tool")
    (description "Antwrap is a Ruby module that wraps the Apache Ant build
tool.  Antwrap can be used to invoke Ant tasks from a Ruby or a JRuby
script.")
    (home-page "http://rubyforge.org/projects/antwrap/")
    (license license:expat)))

(define-public ruby-atoulme-saikuro
  (package
    (name "ruby-atoulme-saikuro")
    (version "1.2.1")
    (source (origin
              (method url-fetch)
              (uri (rubygems-uri "atoulme-Saikuro" version))
              (sha256
               (base32
                "0kvd2nsxffbza61d3q4j94wrbnbv50r1zy3a7q26f6k706fw1f19"))))
    (build-system ruby-build-system)
    ;; FIXME: There are no unit tests.  The tests are demonstrations of the
    ;; "saikuro" tool.
    (arguments `(#:tests? #f))
    (synopsis "Cyclomatic complexity analyzer")
    (description "Saikuro is a Ruby cyclomatic complexity analyzer.  When
given Ruby source code Saikuro will generate a report listing the cyclomatic
complexity of each method found.  In addition, Saikuro counts the number of
lines per method and can generate a listing of the number of tokens on each
line of code.")
    (home-page "http://www.github.com/atoulme/Saikuro")
    ;; File headers contain the BSD-3 license and the README.rdoc says that
    ;; "Saikuro uses the BSD license", but the LICENSE file contains the text
    ;; of the Expat license.
    (license license:bsd-3)))

(define-public ruby-awesome-print
  (package
    (name "ruby-awesome-print")
    (version "1.8.0")
    (source
     (origin
       (method url-fetch)
       (uri (rubygems-uri "awesome_print" version))
       (sha256
        (base32
         "14arh1ixfsd6j5md0agyzvksm5svfkvchb90fp32nn7y3avcmc2h"))))
    (build-system ruby-build-system)
    (arguments
     `(#:phases
       (modify-phases %standard-phases
         (replace 'check
           (lambda _
             ;; Remove failing test.
             (for-each delete-file
                       '("spec/ext/nokogiri_spec.rb"
                         "spec/colors_spec.rb"
                         "spec/formats_spec.rb"
                         "spec/methods_spec.rb"
                         "spec/misc_spec.rb"
                         "spec/objects_spec.rb"))
             (invoke "rspec" "-c" "spec"))))))
    (native-inputs
     `(("ruby-nokogiri" ,ruby-nokogiri)
       ("ruby-rspec" ,ruby-rspec)
       ("ruby-simplecov" ,ruby-simplecov)))
    (synopsis "Pretty print Ruby objects to visualize their structure")
    (description
     "Ruby dubugging companion: pretty print Ruby objects to visualize their
structure.  Supports custom object formatting via plugins.")
    (home-page "https://github.com/awesome-print/awesome_print")
    (license license:expat)))

(define-public ruby-pandoc-ruby
  (package
    (name "ruby-pandoc-ruby")
    (version "2.1.4")
    (source
     (origin
       (method git-fetch)               ;the gem lacks many test files
       (uri (git-reference
             (url "https://github.com/xwmx/pandoc-ruby")
             (commit version)))
       (file-name (git-file-name name version))
       (sha256
        (base32
         "03a11clhycyn0jhc7g9davpqd83sn60jqwjy1y145ag9sq6sp935"))))
    (build-system ruby-build-system)
    (arguments
     `(#:tests? #f ; Disable tests since they depend on pandoc behavior
                   ; and there are no upstream releases.
       #:phases
       (modify-phases %standard-phases
         (add-after 'unpack 'patch-pandoc-path
           (lambda* (#:key inputs #:allow-other-keys)
             (let ((pandoc (search-input-file inputs "/bin/pandoc")))
               (substitute* "lib/pandoc-ruby.rb"
                 (("@@pandoc_path = 'pandoc'")
                  (format #f "@@pandoc_path = '~a'" pandoc)))
               (substitute* "test/test_pandoc_ruby.rb"
                 (("('|\")pandoc" _ quote)
                  (string-append quote pandoc))
                 (("\\^pandoc")
                  ".*pandoc")))))
         (add-after 'unpack 'adjust-tests
           ;; The tests expect filenames with spaces.  Because they don't have
           ;; spaces the quotes around the output are dropped automatically.
           (lambda _
             (substitute* "test/test_pandoc_ruby.rb"
               (("\\\\\"#\\{file\\.path\\}\\\\\"") "#{file.path}"))))
         (add-after 'extract-gemspec 'remove-Gemfile.lock
           (lambda _
             (delete-file "Gemfile.lock")
             (substitute* "pandoc-ruby.gemspec"
               (("Gemfile\\.lock") "")))))))
    (native-inputs
     `(("ruby-mocha" ,ruby-mocha)))
    (inputs
     `(("pandoc" ,pandoc)))
    (synopsis "Ruby wrapper for Pandoc")
    (description "PandocRuby is a wrapper for Pandoc, a Haskell library with
command line tools for converting one markup format to another.  Pandoc can
convert documents from a variety of formats including markdown,
reStructuredText, textile, HTML, DocBook, LaTeX, and MediaWiki markup to a
variety of other formats, including markdown, reStructuredText, HTML, LaTeX,
ConTeXt, PDF, RTF, DocBook XML, OpenDocument XML, ODT, GNU Texinfo, MediaWiki
markup, groff man pages, HTML slide shows, EPUB, Microsoft Word docx, and
more.")
    (home-page "https://github.com/xwmx/pandoc-ruby")
    (license license:expat)))

(define-public ruby-patron
  (package
    (name "ruby-patron")
    (version "0.13.3")
    (source
     (origin
       (method url-fetch)
       (uri (rubygems-uri "patron" version))
       (sha256
        (base32
         "0523gddx88zql2mq6655k60gy2ac8vybpzkcf90lmd9nx7wl3fi9"))))
    (build-system ruby-build-system)
    (inputs
     `(("curl" ,curl)))
    (arguments
     `(#:tests? #f))                    ; no included tests
    (synopsis "Ruby HTTP client library based on @code{libcurl}")
    (description
     "Patron is a Ruby HTTP client library based on @code{libcurl}.  It does
not try to expose the full power (read complexity) of @code{libcurl} but
instead tries to provide a sane API while taking advantage of @code{libcurl}
under the hood.")
    (home-page "https://github.com/toland/patron")
    (license license:expat)))

(define-public ruby-slim
  (package
    (name "ruby-slim")
    (version "4.1.0")
    (source
     (origin
       (method url-fetch)
       (uri (rubygems-uri "slim" version))
       (sha256
        (base32
         "0gjx30g84c82qzg32bd7giscvb4206v7mvg56kc839w9wjagn36n"))))
    (build-system ruby-build-system)
    (arguments
     `(#:phases
       (modify-phases %standard-phases
         ;; See: https://github.com/slim-template/slim/issues/857 and
         ;; https://github.com/slim-template/slim/issues/858.
         (add-after 'unpack 'skip-broken-tests
           (lambda _
             (substitute* "test/core/test_embedded_engines.rb"
               (("def test_render_with_markdown")
                "def skipped_test_render_with_markdown"))
             (substitute* "test/translator/test_translator.rb"
               (("raise (\"Missing test for.*)" _ tail)
                (string-append "print " tail)))
             #t))
         ;; See: https://salsa.debian.org/ruby-team/ruby-slim/-/commit/
         ;; 824862bd99d1675bc699d8fc71ba965a785c1f44.
         (add-after 'unpack 'prevent-bundler-interference
           (lambda _
             (substitute* "Rakefile"
               (("require 'bundler/setup'") "nil")
               (("Bundler::GemHelper\\.install_tasks") "nil"))
             #t)))))
    (native-inputs
     `(("ruby-rack-test" ,ruby-rack-test)
       ("ruby-sinatra" ,ruby-sinatra)))
    (propagated-inputs
     `(("ruby-temple" ,ruby-temple)
       ("ruby-tilt" ,ruby-tilt)))
    (synopsis "Minimalist template language for Ruby")
    (description "Slim is a template language for Ruby that aims to reduce the
syntax to the minimum while remaining clear.")
    (home-page "http://slim-lang.com/")
    (license license:expat)))

(define-public ruby-asciidoctor
  (package
    (name "ruby-asciidoctor")
    (version "2.0.16")
    (source
     (origin
       (method git-fetch)               ;the gem release lacks a Rakefile
       (uri (git-reference
             (url "https://github.com/asciidoctor/asciidoctor")
             (commit (string-append "v" version))))
       (file-name (git-file-name name version))
       (sha256
        (base32
         "086i17v9rxx0sxac26xp8c5v75jqba6rqjlk57x94qjvrh8vzyw2"))))
    (build-system ruby-build-system)
    (arguments
     `(#:test-target "test:all"
       #:phases
       (modify-phases %standard-phases
         (add-after 'extract-gemspec 'strip-version-requirements
           (lambda _
             (delete-file "Gemfile")
             (substitute* "asciidoctor.gemspec"
               (("(.*add_.*dependency '[_A-Za-z0-9-]+').*" _ stripped)
                (string-append stripped "\n")))
             #t)))))
    (native-inputs
     `(("ruby-erubi" ,ruby-erubi)
       ("ruby-erubis" ,ruby-erubis)
       ("ruby-minitest" ,ruby-minitest)
       ("ruby-nokogiri" ,ruby-nokogiri)
       ("ruby-asciimath" ,ruby-asciimath)
       ("ruby-coderay" ,ruby-coderay)
       ("ruby-cucumber" ,ruby-cucumber)
       ("ruby-haml" ,ruby-haml)
       ("ruby-rouge" ,ruby-rouge)
       ("ruby-rspec-expectations" ,ruby-rspec-expectations)
       ("ruby-simplecov" ,ruby-simplecov)
       ("ruby-slim" ,ruby-slim)
       ("ruby-tilt" ,ruby-tilt)))
    (synopsis "Converter from AsciiDoc content to other formats")
    (description "Asciidoctor is a text processor and publishing toolchain for
converting AsciiDoc content to HTML5, DocBook 5 (or 4.5), PDF, and other
formats.")
    (home-page "https://asciidoctor.org")
    (license license:expat)))

(define-public ruby-prawn-icon
  (package
    (name "ruby-prawn-icon")
    (version "2.5.0")
    (source
     (origin
       (method url-fetch)
       (uri (rubygems-uri "prawn-icon" version))
       (sha256
        (base32
         "1ivkdf8rdf92hhy97vbmc2a4w97vcvqd58jcj4z9hz3hfsb1526w"))))
    (build-system ruby-build-system)
    (arguments
     `(#:test-target "spec"
       #:phases (modify-phases %standard-phases
                  (add-after 'unpack 'remove-unnecessary-dependencies
                    (lambda _
                      (substitute* '("Rakefile" "spec/spec_helper.rb")
                        ((".*[Bb]undler.*") "")
                        (("^require 'rubocop.*") "")
                        (("^RuboCop.*") ""))
                      #t)))))
    (native-inputs
     `(("ruby-pdf-inspector" ,ruby-pdf-inspector)
       ("ruby-pdf-reader" ,ruby-pdf-reader)
       ("ruby-rspec" ,ruby-rspec)
       ("ruby-simplecov" ,ruby-simplecov)))
    (propagated-inputs
     `(("ruby-prawn" ,ruby-prawn)))
    (synopsis "Icon fonts for use with the Prawn PDF toolkit")
    (description "@code{Prawn::Icon} provides various icon fonts including
FontAwesome, PaymentFont and Foundation Icons for use with the Prawn PDF
toolkit.")
    (home-page "https://github.com/jessedoyle/prawn-icon/")
    (license %prawn-project-licenses)))

(define-public ruby-css-parser
  (package
    (name "ruby-css-parser")
    (version "1.7.1")
    (source
     (origin
       (method url-fetch)
       (uri (rubygems-uri "css_parser" version))
       (sha256
        (base32
         "04c4dl8cm5rjr50k9qa6yl9r05fk9zcb1zxh0y0cdahxlsgcydfw"))))
    (build-system ruby-build-system)
    (arguments `(#:tests? #f))          ;gem doesn't ship with test suite
    (propagated-inputs
     `(("ruby-addressable" ,ruby-addressable)))
    (synopsis "Ruby Cascading Style Sheets (CSS) parser")
    (description "This package allows loading, parsing and cascading Cascading
Style Sheets (CSS) rule sets in Ruby.")
    (home-page "https://github.com/premailer/css_parser")
    (license license:expat)))

(define-public ruby-prawn-svg
  (package
    (name "ruby-prawn-svg")
    (version "0.30.0")
    (source
     (origin
       (method url-fetch)
       (uri (rubygems-uri "prawn-svg" version))
       (sha256
        (base32
         "0df3l49cy3xpwi0b73hmi2ykbjg9kjwrvhk0k3z7qhh5ghmmrn77"))))
    (build-system ruby-build-system)
    (arguments
     `(#:phases (modify-phases %standard-phases
                  (add-after 'unpack 'do-not-use-bundler
                    (lambda _
                      (substitute* "spec/spec_helper.rb"
                        ((".*[Bb]undler.*") ""))
                      #t))
                  (replace 'check
                    (lambda* (#:key tests? #:allow-other-keys)
                      (when tests?
                        (invoke "rspec" "-Ilib" "-rprawn-svg"))
                      #t)))))
    (native-inputs
     `(("ruby-rspec" ,ruby-rspec)))
    (propagated-inputs
     `(("ruby-css-parser" ,ruby-css-parser)
       ("ruby-prawn" ,ruby-prawn)))
    (synopsis "SVG renderer for the Prawn PDF library")
    (description "This library allows rendering Scalable Vector Graphics (SVG)
graphics directly into a Portable Document Format (PDF) document using the
Prawn module.")
    (home-page "https://github.com/mogest/prawn-svg")
    (license license:expat)))

(define-public ruby-prawn-templates
  (package
    (name "ruby-prawn-templates")
    (version "0.1.2")
    (source
     (origin
       (method git-fetch)
       (uri (git-reference
             (url "https://github.com/prawnpdf/prawn-templates")
             (commit version)))
       (file-name (git-file-name name version))
       (sha256
        (base32
         "0wll54wxxwixpwazfn4ffbqvqbfrl01cfsv8y11vnlzy7isx5xvl"))))
    (build-system ruby-build-system)
    (arguments
     `(#:phases (modify-phases %standard-phases
                  (add-after 'unpack 'do-not-use-bundler
                    (lambda _
                      (substitute* "spec/spec_helper.rb"
                        ((".*[Bb]undler.*") ""))
                      #t))
                  (replace 'check
                    (lambda* (#:key tests? #:allow-other-keys)
                      (when tests?
                        (invoke "rspec"))
                      #t)))))
    (native-inputs
     `(("ruby-pdf-inspector" ,ruby-pdf-inspector)
       ("ruby-rspec" ,ruby-rspec)))
    (propagated-inputs
     `(("ruby-pdf-reader" ,ruby-pdf-reader)
       ("ruby-prawn" ,ruby-prawn)))
    (synopsis "Prawn extension to include or combine PDF documents")
    (description "This @strong{unmaintained} package provides a Prawn
extension that allows including other Portable Document Format (PDF) documents
as background or combining several PDF documents into one.  This functionality
used to be part of Prawn itself, but was extracted from Prawn 0.15.0 because
of its many longstanding issues.")
    (home-page "https://github.com/prawnpdf/prawn-templates")
    (license %prawn-project-licenses)))

(define-public ruby-polyglot
  (package
    (name "ruby-polyglot")
    (version "0.3.5")
    (source
     (origin
       (method url-fetch)
       (uri (rubygems-uri "polyglot" version))
       (sha256
        (base32
         "1bqnxwyip623d8pr29rg6m8r0hdg08fpr2yb74f46rn1wgsnxmjr"))))
    (build-system ruby-build-system)
    (arguments `(#:tests? #f))           ;no test suite
    (synopsis "Augment @code{require} to load non-Ruby file types")
    (description "The Polyglot library allows a Ruby module to register a
loader for the file type associated with a filename extension, and it augments
@code{require} to find and load matching files.")
    (home-page "https://github.com/cjheath/polyglot")
    (license license:expat)))

(define-public ruby-treetop
  (package
    (name "ruby-treetop")
    (version "1.6.10")
    (source
     (origin
       (method git-fetch)               ;no test suite in distributed gem
       (uri (git-reference
             (url "https://github.com/cjheath/treetop")
             (commit (string-append "v" version))))
       (file-name (git-file-name name version))
       (sha256
        (base32
         "1dmk94z6ivhrz5hsq68vl5vgydhkz89n394rha1ymddw3rymbfcv"))))
    (build-system ruby-build-system)
    (arguments
     `(#:test-target "spec"))
    (native-inputs
     `(("ruby-activesupport" ,ruby-activesupport)
       ("ruby-rr" ,ruby-rr)
       ("ruby-rspec" ,ruby-rspec)))
    (propagated-inputs
     `(("ruby-polyglot" ,ruby-polyglot)))
    (synopsis "Ruby-based parsing DSL based on parsing expression grammars")
    (description "This package provides a Ruby-based Parsing Expression
Grammar (PEG) parser generator Domain Specific Language (DSL).")
    (home-page "https://github.com/cjheath/treetop")
    (license license:expat)))

(define-public ruby-typhoeus
  (package
    (name "ruby-typhoeus")
    (version "1.4.0")
    (source
     (origin
       (method url-fetch)
       (uri (rubygems-uri "typhoeus" version))
       (sha256
        (base32
         "1m22yrkmbj81rzhlny81j427qdvz57yk5wbcf3km0nf3bl6qiygz"))))
    (build-system ruby-build-system)
    (arguments
     `(#:tests? #f))                    ; no included tests
    (propagated-inputs
     `(("ruby-ethon" ,ruby-ethon)))
    (synopsis "@code{libcurl} wrapper in Ruby")
    (description
     "Like a modern code version of the mythical beast with 100 serpent heads,
Typhoeus runs HTTP requests in parallel while cleanly encapsulating handling
logic.")
    (home-page "https://github.com/typhoeus/typhoeus")
    (license license:expat)))

(define-public ruby-rubocop-rspec
  (package
    (name "ruby-rubocop-rspec")
    (version "2.2.0")
    (source
      (origin
        (method git-fetch)
        (uri (git-reference
               (url "https://github.com/rubocop-hq/rubocop-rspec")
               (commit (string-append "v" version))))
        (file-name (git-file-name name version))
        (sha256
         (base32
          "0gdpjpympb6qc77bang759z7z6lckf14ghkx8v6614agxg8l3g5y"))))
    (build-system ruby-build-system)
    (arguments
     '(#:test-target "internal_investigation"
       #:phases
       (modify-phases %standard-phases
         (add-before 'check 'set-HOME
           (lambda _
             (setenv "HOME" "/tmp")
             #t)))))
    (propagated-inputs
     `(("ruby-rubocop" ,ruby-rubocop)
       ("ruby-rubocop-ast" ,ruby-rubocop-ast)))
    (native-inputs
     `(("ruby-rack" ,ruby-rack)
       ("ruby-rspec" ,ruby-rspec)
       ("ruby-rubocop-performance" ,ruby-rubocop-performance)
       ("ruby-simplecov" ,ruby-simplecov)
       ("ruby-yard" ,ruby-yard)))
    (synopsis "Code style checking for RSpec files")
    (description "This package provides a plugin for the RuboCop code style
enforcing & linting tool.")
    (home-page "https://github.com/rubocop-hq/rubocop-rspec")
    (license license:expat)))

(define-public ruby-rubocop-rspec-minimal
  (hidden-package
   (package
     (inherit ruby-rubocop-rspec)
     (arguments
      (substitute-keyword-arguments (package-arguments ruby-rubocop-rspec)
        ((#:tests? _ #f) #f)))
     (propagated-inputs '())
     (native-inputs '()))))

(define-public ruby-rubocop-performance
  (package
    (name "ruby-rubocop-performance")
    (version "1.9.2")
    (source
     (origin
       (method git-fetch)
       (uri (git-reference
              (url "https://github.com/rubocop-hq/rubocop-performance")
              (commit (string-append "v" version))))
       (file-name (git-file-name name version))
       (sha256
        (base32
         "04lmkmz6c0ccs5miikrww7lakp7y6xz00g7b47ay7rn7sx5j6qyf"))))
    (build-system ruby-build-system)
    (arguments
     `(#:tests? #f  ; tests require a git checkout of rubocop's source code.
       #:phases
       (modify-phases %standard-phases
         (replace 'replace-git-ls-files
           (lambda _
             (substitute* "rubocop-performance.gemspec"
               (("`git ls-files -z config lib LICENSE.txt README.md`")
                "`find config lib LICENSE.txt README.md -type f -print0 |sort -z`"))
             #t))
         (add-before 'check 'set-HOME
           (lambda _
             (setenv "HOME" "/tmp")
             #t)))))
    (propagated-inputs
     `(("ruby-rubocop" ,ruby-rubocop)
       ("ruby-rubocop-ast" ,ruby-rubocop-ast)))
    (native-inputs
     `(("ruby-bump" ,ruby-bump)
       ("ruby-yard" ,ruby-yard)))
    (synopsis "Performance optimizations checkers for Ruby code")
    (description "This package provides a collection of RuboCop cops to check
for performance optimizations in Ruby code.")
    (home-page "https://docs.rubocop.org/rubocop-performance/")
    (license license:expat)))

(define-public ruby-rubocop-performance-minimal
  (hidden-package
   (package
     (inherit ruby-rubocop-performance)
     (arguments
      (substitute-keyword-arguments (package-arguments ruby-rubocop-performance)
        ((#:tests? _ #f) #f)))
     (propagated-inputs '())
     (native-inputs '()))))

(define-public ruby-gimme
  (let ((revision "1")
        (commit "4e71f0236f1271871916dd403261d26533db34c0"))
    (package
      (name "ruby-gimme")
      (version (git-version "0.5.0" revision commit))
      (source
       (origin
         (method git-fetch)
         (uri (git-reference
               (url "https://github.com/searls/gimme")
               (commit commit)))
         (file-name (git-file-name name version))
         (sha256
          (base32
           "0hrd32ygvf3i7h47ak8f623cz8ns9q7g60nnnvvlnywbggjaz3h6"))))
      (build-system ruby-build-system)
      (native-inputs
       `(("ruby-coveralls" ,ruby-coveralls)
         ("ruby-cucumber" ,ruby-cucumber)
         ("ruby-pry" ,ruby-pry)
         ("ruby-simplecov" ,ruby-simplecov)
         ("ruby-rspec-given" ,ruby-rspec-given)))
      (arguments
       `(;; The cucumber task fails with error: "index 3 out of matches
         ;; (IndexError)", apparently due to our newer Cucumber version.
         ;; TODO: Try the "default" task with a future release.
         #:test-target "spec"
         #:phases
         (modify-phases %standard-phases
           (add-after 'extract-gemspec 'prepare-for-tests
             (lambda _
               ;; Delete failing tests (possibly due to our newer rspec
               ;; version).
               (delete-file "spec/gimme/gives_class_methods_spec.rb")
               (delete-file "spec/gimme/rspec_adapter_spec.rb")
               (delete-file "spec/gimme/verifies_class_methods_spec.rb")
               ;; Fix duplicate version requirements and de-register files.
               (delete-file "Gemfile")
               (delete-file "Gemfile.lock")
               (substitute* "gimme.gemspec"
                 ((".*\"Gemfile\".*") "")
                 ((".*\"Gemfile\\.lock\",.*") "")
                 ((".*(rspec|cucumber).*\">= 0\".*") "")
                 (("\"spec/gimme/gives_class_methods_spec.rb\",") "")
                 (("\"spec/gimme/rspec_adapter_spec.rb\",") "")
                 (("\"spec/gimme/verifies_class_methods_spec.rb\",") "")
                 ;; All of these gems relate to development, and are
                 ;; unnecessary when running the tests.
                 ((".*(add|gem).*guard-.*") "")
                 ((".*(add|gem).*jeweler.*") "")
                 ((".*(add|gem).*pry.*") "")
                 ((".*(add|gem).*growl.*") "")
                 ((".*(add|gem).*rb-fsevent.*") ""))
               #t)))))
      (synopsis "Lightweight test double library for Ruby")
      (description "Gimme is a very lightweight test double library for Ruby,
based on Mockito (a mocking framework for Java).  It is an opinionated (but
not noisy) means to facilitate test-driving by enabling the authors to specify
only what they care about.")
      (home-page "https://github.com/searls/gimme")
      (license license:expat))))

(define-public ruby-standard
  (package
    (name "ruby-standard")
    (version "0.4.7")
    (source
     (origin
       (method git-fetch)               ;no test suite in distributed gem
       (uri (git-reference
             (url "https://github.com/testdouble/standard")
             (commit (string-append "v" version))))
       (file-name (git-file-name name version))
       (sha256
        (base32
         "0ylx0lm2pbbgr5h7fban592w96bl3wxmvfcpcdfrhkxnpg5kiwgv"))))
    (build-system ruby-build-system)
    (arguments
     ;; TODO: the tests are currently broken due to using a newer Rubocop.
     `(#:tests? #f
       #:phases
       (modify-phases %standard-phases
         (add-after 'unpack 'relax-version-requiremens
           (lambda _
             (delete-file "Gemfile")
             (delete-file "Gemfile.lock")
             #t)))))
    (native-inputs
     `(("ruby-gimme" ,ruby-gimme)
       ("ruby-pry" ,ruby-pry)
       ("ruby-simplecov" ,ruby-simplecov)))
    (propagated-inputs
     `(("ruby-rubocop" ,ruby-rubocop)
       ("ruby-rubocop-performance" ,ruby-rubocop-performance)))
    (synopsis "Ruby Style Guide, with linter & automatic code fixer")
    (description "Standard is a port of StandardJS.  Like StandardJS, it aims
to save time in the following ways:
@itemize
@item No configuration.
@item Automatically format code.
@item Catch style issues and programmer errors early.
@end itemize")
    (home-page "https://github.com/testdouble/standard")
    (license license:expat)))

(define-public ruby-chunky-png
  (package
    (name "ruby-chunky-png")
    (version "1.3.14")
    (source
     (origin
       (method git-fetch)
       (uri (git-reference
             (url "https://github.com/wvanbergen/chunky_png")
             (commit (string-append "v" version))))
       (file-name (git-file-name name version))
       (sha256
        (base32 "1m7y11ix38h5a2pj5v81qdmvqh980ql9hp62hk2dxwkwsa4nh22h"))))
    (build-system ruby-build-system)
    (arguments
     `(#:test-target "spec"
       #:phases
       (modify-phases %standard-phases
         (add-after 'unpack 'disable-bundler
           (lambda _
             (substitute* (find-files "." "\\.rb$")
               (("require.*bundler/setup.*") ""))
             #t)))))
    (native-inputs
     `(("bundler" ,bundler)
       ("ruby-rspec" ,ruby-rspec)
       ("ruby-standard" ,ruby-standard)
       ("ruby-yard" ,ruby-yard)))
    (synopsis "Ruby library to handle PNG images")
    (description "ChunkyPNG is a pure Ruby library that can read and write
Portable Network Graphics (PNG) images without depending on an external image
library.  It tries to be memory efficient and reasonably fast.  It has
features such as:
@itemize
@item
Decoding support for any image that the PNG standard allows.  This includes all
standard color modes, all bit depths, all transparency, and interlacing and
filtering options.
@item
Encoding support for images of all color modes (true color, grayscale, and
indexed) and transparency for all these color modes.  The best color mode is
chosen automatically, based on the amount of used colors.
@item Read/write access to the image's pixels.
@item Read/write access to all image metadata that is stored in chunks.
@item
Memory efficiency: @code{fixnum} are used, i.e. 4 or 8 bytes of memory per
pixel, depending on the hardware).
@item
Performance: ChunkyPNG is reasonably fast for Ruby standards, by only using
integer math and a highly optimized saving routine.
@item Interoperability with RMagick.
@end itemize

ChunkyPNG is vulnerable to decompression bombs and can run out of memory when
loading a specifically crafted PNG file.  This is hard to fix in pure Ruby.
Deal with untrusted images in a separate process, e.g., by using @code{fork}
or a background processing library.")
    (home-page "https://github.com/wvanbergen/chunky_png/wiki")
    (license license:expat)))

(define-public ruby-text-hyphen
  (package
    (name "ruby-text-hyphen")
    (version "1.4.1")
    (source
      (origin
        (method url-fetch)
        (uri (rubygems-uri "text-hyphen" version))
        (sha256
          (base32
            "1gj4awvs9ryf960m0iawg43jyjmfwcqgfwrbcfp890a57b9ag7q1"))))
    (build-system ruby-build-system)
    (native-inputs
     `(("ruby-hoe" ,ruby-hoe)))
    (synopsis "Ruby library to hyphenate words in various languages")
    (description "Text::Hyphen is a Ruby library to hyphenate words in various
languages using Ruby-fied versions of TeX hyphenation patterns.  It will
properly hyphenate various words according to the rules of the language the
word is written in.  The algorithm is based on that of the TeX typesetting
system by Donald E.  Knuth.")
    (home-page "https://github.com/halostatue/text-hyphen")
    ;; The whole is licensed under the Expat license, but parts use various
    ;; versions of the LaTeX Project Public License.
    (license license:expat)))

(define-public ruby-open-uri-cached
  (package
    (name "ruby-open-uri-cached")
    (version "0.0.5")
    (source
     (origin
       (method url-fetch)
       (uri (rubygems-uri "open-uri-cached" version))
       (sha256
        (base32
         "13xy2vhrgz9mdxhklw5fszhamsdxh8ysf3l40g92hqm4hm288wap"))))
    (build-system ruby-build-system)
    (arguments
     `(#:tests? #f))                    ;no test suite
    (synopsis "OpenURI with transparent disk caching")
    (description "OpenURI with transparent disk caching, which is
useful to avoid making excessive queries, for example when scraping
web pages.")
    (home-page "https://github.com/tigris/open-uri-cached")
    (license license:expat)))

(define-public ruby-asciidoctor-pdf
  ;; Use the latest commit, as the last tag doesn't build with the
  ;; latest Ruby dependencies in Guix.
  (let ((revision "1")
        (commit "d257440df895d1595a3825ef58b32e4b290ba1c3"))
    (package
      (name "ruby-asciidoctor-pdf")
      (version (git-version "1.5.3" revision commit))
      (source
       (origin
         (method git-fetch)      ;no test suite in the distributed gem
         (uri (git-reference
               (url "https://github.com/asciidoctor/asciidoctor-pdf")
               (commit commit)))
         (file-name (git-file-name name version))
         (sha256
          (base32
           "1563d11ghzsrsg4inwfwj6b9hb5sk5b429f49fwq5qg3sq76kgjj"))))
      (build-system ruby-build-system)
      (arguments
       `(#:test-target "spec"
         #:phases
         (modify-phases %standard-phases
           (add-after 'unpack 'remove-failing-tests
             ;; Two tests module fail for unknown reasons, *only* when
             ;; ran in the build container (see:
             ;; https://github.com/asciidoctor/asciidoctor-pdf/issues/1725#issuecomment-658777965).
             (lambda _
               (delete-file "spec/audio_spec.rb")
               (delete-file "spec/video_spec.rb")
               #t))
           (add-after 'extract-gemspec 'strip-version-requirements
             (lambda _
               (substitute* "asciidoctor-pdf.gemspec"
                 (("(.*add_.*dependency '[_A-Za-z0-9-]+').*" _ stripped)
                  (string-append stripped "\n")))
               #t))
           ;; The tests rely on the Gem being installed, so move the check phase
           ;; after the install phase.
           (delete 'check)
           (add-after 'install 'check
             (lambda* (#:key outputs tests? #:allow-other-keys)
               (let ((new-gem (string-append (assoc-ref outputs "out")
                                             "/lib/ruby/vendor_ruby")))
                 (setenv "GEM_PATH"
                         (string-append (getenv "GEM_PATH") ":" new-gem))
                 (when tests?
                   (invoke "rspec" "-t" "~visual" "-t" "~cli" "-t" "~network"))
                 #t))))))
      (native-inputs
       `(("ruby-chunky-png" ,ruby-chunky-png)
         ("ruby-coderay" ,ruby-coderay)
         ("ruby-pdf-inspector" ,ruby-pdf-inspector)
         ("ruby-rouge" ,ruby-rouge)
         ("ruby-rspec" ,ruby-rspec)))
      (propagated-inputs
       `(("ruby-asciidoctor" ,ruby-asciidoctor)
         ("ruby-concurrent-ruby" ,ruby-concurrent)
         ("ruby-open-uri-cached" ,ruby-open-uri-cached)
         ("ruby-prawn" ,ruby-prawn)
         ("ruby-prawn-icon" ,ruby-prawn-icon)
         ("ruby-prawn-svg" ,ruby-prawn-svg)
         ("ruby-prawn-table" ,ruby-prawn-table)
         ("ruby-prawn-templates" ,ruby-prawn-templates)
         ("ruby-safe-yaml" ,ruby-safe-yaml)
         ("ruby-text-hyphen" ,ruby-text-hyphen)
         ("ruby-thread-safe" ,ruby-thread-safe)
         ("ruby-treetop" ,ruby-treetop)
         ("ruby-ttfunk" ,ruby-ttfunk)))
      (synopsis"AsciiDoc to Portable Document Format (PDF)} converter")
      (description "Asciidoctor PDF is an extension for Asciidoctor that
converts AsciiDoc documents to Portable Document Format (PDF) using the Prawn
PDF library.  It has features such as:
@itemize
@item Direct AsciiDoc to PDF conversion
@item Configuration-driven theme (style and layout)
@item Scalable Vector Graphics (SVG) support
@item PDF document outline (i.e., bookmarks)
@item Table of contents page(s)
@item Document metadata (title, authors, subject, keywords, etc.)
@item Internal cross reference links
@item Syntax highlighting with Rouge, Pygments, or CodeRay
@item Page numbering
@item Customizable running content (header and footer)
@item
“Keep together” blocks (i.e., page breaks avoided in certain block content)
@item Orphaned section titles avoided
@item Autofit verbatim blocks (as permitted by base_font_size_min setting)
@item Table border settings honored
@item Font-based icons
@item Custom TrueType (TTF) fonts
@item Double-sided printing mode (margins alternate on recto and verso pages)
@end itemize")
      (home-page "https://asciidoctor.org/docs/asciidoctor-pdf")
      (license license:expat))))

(define-public ruby-ast
  (package
    (name "ruby-ast")
    (version "2.4.2")
    (source
     (origin
       (method git-fetch)               ;no test included in gem from v2.4.1
       (uri (git-reference
             (url "https://github.com/whitequark/ast")
             (commit (string-append "v" version))))
       (file-name (git-file-name name version))
       (sha256
        (base32
         "0vm94yml8rknr7z034vg6s3fpx6lml2prz9fn3hr67cx0143bb4h"))))
    (build-system ruby-build-system)
    (arguments
     '(#:phases
       (modify-phases %standard-phases
         (add-after 'unpack 'remove-coveralls-requirement
           (lambda _
             (substitute* "test/helper.rb"
               (("require 'coveralls'") "")
               (("Coveralls::SimpleCov::Formatter") ""))
             #t))
         (add-after 'extract-gemspec 'remove-unnecessary-requirements
           (lambda* (#:key inputs #:allow-other-keys)
             (substitute* "ast.gemspec"
               ((".*coveralls.*") "\n")
               (("%q<rest-client>.*") "%q<rest-client>.freeze, [\">= 0\"])\n")
               (("%q<mime-types>.*") "%q<mime-types>.freeze, [\">= 0\"])\n")
               (("%q<rake>.*") "%q<rake>.freeze, [\">= 0\"])\n")
               (("12\\.3") "13.0"))
             #t)))))
    (native-inputs
     `(("bundler" ,bundler)
       ("ruby-bacon" ,ruby-bacon)
       ("ruby-bacon-colored-output" ,ruby-bacon-colored-output)
       ("ruby-json-pure" ,ruby-json-pure)
       ("ruby-kramdown" ,ruby-kramdown)
       ("ruby-mime-types" ,ruby-mime-types)
       ("ruby-racc" ,ruby-racc)
       ("ruby-rest-client" ,ruby-rest-client)
       ("ruby-simplecov" ,ruby-simplecov)
       ("ruby-yard" ,ruby-yard)))
    (synopsis "Library for working with Abstract Syntax Trees")
    (description
     "@code{ast} is a Ruby library for working with Abstract Syntax Trees.
It does this through immutable data structures.")
    (home-page "https://whitequark.github.io/ast/")
    (license license:expat)))

(define-public ruby-sporkmonger-rack-mount
  ;; Testing the addressable gem requires a newer commit than that released, so
  ;; use an up to date version.
  (let ((revision "1")
        (commit "076aa2c47d9a4c081f1e9bcb56a826a9e72bd5c3"))
    (package
      (name "ruby-sporkmonger-rack-mount")
      (version (git-version "0.8.3" revision commit))
      (source (origin
                (method git-fetch)
                (uri (git-reference
                      (url "https://github.com/sporkmonger/rack-mount")
                      (commit commit)))
                (file-name (git-file-name name version))
                (sha256
                 (base32
                  "1scx273g3xd93424x9lxc4zyvcp2niknbw5mkz6wkivpf7xsyxdq"))))
      (build-system ruby-build-system)
      (arguments
       ;; Tests currently fail so disable them.
       ;; https://github.com/sporkmonger/rack-mount/pull/1
       `(#:tests? #f))
      (propagated-inputs `(("ruby-rack" ,ruby-rack)))
      (synopsis "Stackable dynamic tree based Rack router")
      (description
       "@code{Rack::Mount} supports Rack's @code{X-Cascade} convention to
continue trying routes if the response returns pass.  This allows multiple
routes to be nested or stacked on top of each other.")
      (home-page "https://github.com/sporkmonger/rack-mount")
      (license license:expat))))

(define-public ruby-ci-reporter
  (package
    (name "ruby-ci-reporter")
    (version "2.0.0")
    (source (origin
              (method url-fetch)
              (uri (rubygems-uri "ci_reporter" version))
              (sha256
               (base32
                "17fm20jmw3ajdryhkkxpjahcfx7bgswqzxrskivlkns2718ayyyg"))))
    (build-system ruby-build-system)
    (arguments
     `(#:test-target "rspec"))
    (propagated-inputs
     `(("ruby-builder" ,ruby-builder)))
    (native-inputs
     `(("bundler" ,bundler)
       ("ruby-rspec" ,ruby-rspec)))
    (synopsis "Generate XML reports of runs test")
    (description
     "@code{CI::Reporter} is an add-on to Ruby testing frameworks that allows
you to generate XML reports of your test runs.  The resulting files can be
read by a continuous integration system that understands Ant's JUnit report
format.")
    (home-page "https://github.com/nicksieger/ci_reporter")
    (license license:expat)))

(define-public ruby-contracts
  (package
    (name "ruby-contracts")
    (version "0.16.0")
    (source
     (origin
       (method url-fetch)
       (uri (rubygems-uri "contracts" version))
       (sha256
        (base32
         "119f5p1n6r5svbx8h09za6a4vrsnj5i1pzr9cqdn9hj3wrxvyl3a"))))
    (build-system ruby-build-system)
    (arguments
     '(#:test-target "spec"
       #:phases
       (modify-phases %standard-phases
         ;; Don't run or require rubocop, the code linting tool, as this is a
         ;; bit unnecessary.
         (add-after 'unpack 'dont-run-rubocop
          (lambda _
            (substitute* "Rakefile"
              ((".*rubocop.*") "")
              ((".*RuboCop.*") ""))
            #t)))))
    (native-inputs
     `(("ruby-rspec" ,ruby-rspec)))
    (synopsis "Method contracts for Ruby")
    (description
     "This library provides contracts for Ruby.  A contract describes the
correct inputs and output for a method, and will raise an error if a incorrect
value is found.")
    (home-page "https://github.com/egonSchiele/contracts.ruby")
    (license license:bsd-2)))

(define-public ruby-crack
  (package
    (name "ruby-crack")
    (version "0.4.5")
    (source
     (origin
       (method url-fetch)
       (uri (rubygems-uri "crack" version))
       (sha256
        (base32
         "1cr1kfpw3vkhysvkk3wg7c54m75kd68mbm9rs5azdjdq57xid13r"))))
    (build-system ruby-build-system)
    (arguments
     `(#:phases
       (modify-phases %standard-phases
         (replace 'check
           (lambda* (#:key tests? #:allow-other-keys)
             (when tests?
               (for-each (lambda (file)
                           (display file)(display "\n")
                           (invoke "ruby" "-Ilib" "-Itest" "-rrubygems" file))
                         (find-files "test" ".*rb$")))
             #t)))))
    (synopsis "Simple JSON and XML parsing for Ruby")
    (description
     "@code{crack} provides really simple JSON and XML parsing, extracted from
code in Merb and Rails.")
    (home-page "https://github.com/jnunemaker/crack")
    (license license:expat)))

(define-public ruby-cliver
  (package
    (name "ruby-cliver")
    (version "0.3.2")
    (source
     (origin
       (method url-fetch)
       (uri (rubygems-uri "cliver" version))
       (sha256
        (base32
         "096f4rj7virwvqxhkavy0v55rax10r4jqf8cymbvn4n631948xc7"))))
    (build-system ruby-build-system)
    (arguments
     '(#:phases
       (modify-phases %standard-phases
         ;; Avoid a incompatibility between rspec@2 and rake. Using rspec@3
         ;; would be nice, but the tests look to be incompatible:
         ;;
         ;; NoMethodError: undefined method `last_comment'
         (replace 'check
           (lambda* (#:key tests? #:allow-other-keys)
             (when tests?
               (invoke "rspec"))
             #t)))))
    (native-inputs
     `(("bundler" ,bundler)
       ("ruby-rspec" ,ruby-rspec-2)))
    (synopsis "Assertions for command-line dependencies in Ruby")
    (description
     "@code{cliver} provides a way to detect missing command-line
dependencies, including versions.")
    (home-page "https://github.com/yaauie/cliver")
    (license license:expat)))

(define-public ruby-czmq-ffi-gen
  (package
    (name "ruby-czmq-ffi-gen")
    (version "0.13.0")
    (source
     (origin
       (method url-fetch)
       (uri (rubygems-uri "czmq-ffi-gen" version))
       (sha256
        (base32
         "1yf719dmf4mwks1hqdsy6i5kzfvlsha69sfnhb2fr2cgk2snbys3"))))
    (build-system ruby-build-system)
    (arguments
     '(#:tests? #f ;; Tests are not included in the release on rubygems.org
       #:phases
       (modify-phases %standard-phases
         (add-after 'unpack 'patch-lib_dirs
           (lambda* (#:key inputs #:allow-other-keys)
             (substitute* "lib/czmq-ffi-gen/czmq/ffi.rb"
               (("lib\\_dirs = \\[.*\\]")
                (string-append "lib_dirs = ['"
                               (assoc-ref inputs "czmq") "/lib"
                               "']")))
             (substitute* "lib/czmq-ffi-gen/libzmq.rb"
               (("lib\\_dirs = \\[.*\\]")
                (string-append "lib_dirs = ['"
                               (assoc-ref inputs "zeromq") "/lib"
                               "']"))))))))
    (inputs
     `(("zeromq" ,zeromq)
       ("czmq" ,czmq)))
    (propagated-inputs `(("ruby-ffi" ,ruby-ffi)))
    (synopsis "Low-level Ruby bindings for CZMQ (generated using zproject)")
    (description
     "These Ruby bindings are not intended to be directly used, but rather
used by higher level bindings like those provided by CZTop.")
    (home-page
     "https://github.com/paddor/czmq-ffi-gen")
    (license license:isc)))

(define-public ruby-cztop
  (package
    (name "ruby-cztop")
    (version "0.12.2")
    (source
     (origin
       (method url-fetch)
       (uri (rubygems-uri "cztop" version))
       (sha256
        (base32
         "0yqbpaiw5d7f271d73lyrsh8xpx6n4zi6xqwfgi00dacxrq3s3fa"))))
    (build-system ruby-build-system)
    (arguments
     '(#:test-target "spec"
       #:phases
       (modify-phases %standard-phases
         (add-after 'unpack 'patch-lib_paths
           (lambda* (#:key inputs #:allow-other-keys)
             (substitute* "lib/cztop/poller/zmq.rb"
               (("lib\\_paths = \\[.*\\]")
                (string-append "lib_paths = ['"
                               (assoc-ref inputs "zeromq") "/lib"
                               "']"))))))))
    (native-inputs
     `(("bundler" ,bundler)
       ("ruby-rspec" ,ruby-rspec)))
    (inputs
     `(("zeromq" ,zeromq)))
    (propagated-inputs
     `(("ruby-czmq-ffi-gen" ,ruby-czmq-ffi-gen)))
    (synopsis "CZMQ Ruby bindings")
    (description
     "CZMQ Ruby bindings, based on the generated low-level FFI bindings of
CZMQ.  The focus of of CZTop is on being easy to use and providing first class
support for security mechanisms.")
    (home-page "https://github.com/paddor/cztop")
    (license license:isc)))

(define-public ruby-saikuro-treemap
  (package
    (name "ruby-saikuro-treemap")
    (version "0.2.0")
    (source (origin
              (method url-fetch)
              (uri (rubygems-uri "saikuro_treemap" version))
              (sha256
               (base32
                "0w70nmh43mwfbpq20iindl61siqqr8acmf7p3m7n5ipd61c24950"))))
    (build-system ruby-build-system)
    ;; Some of the tests fail because the generated JSON has keys in a
    ;; different order.  This is a problem with the test suite rather than any
    ;; of the involved libraries.
    (arguments `(#:tests? #f))
    (propagated-inputs
     `(("ruby-json-pure" ,ruby-json-pure)
       ("ruby-atoulme-saikuro" ,ruby-atoulme-saikuro)))
    (synopsis "Generate complexity treemap based on saikuro analysis")
    (description
     "This gem generates a treemap showing the complexity of Ruby code on
which it is run.  It uses Saikuro under the covers to analyze Ruby code
complexity.")
    (home-page "https://github.com/ThoughtWorksStudios/saikuro_treemap")
    (license license:expat)))

(define-public ruby-oauth2
  (package
    (name "ruby-oauth2")
    (version "1.4.2")
    (source
     (origin
       (method url-fetch)
       (uri (rubygems-uri "oauth2" version))
       (sha256
        (base32 "15i9z4j5pcjkr30lkcd79xzbr4kpmy0bqgwa436fqyqk646fv036"))))
    (build-system ruby-build-system)
    (arguments
     '(#:tests? #f))                    ; no included tests
    (propagated-inputs
     `(("ruby-faraday" ,ruby-faraday)
       ("ruby-jwt" ,ruby-jwt)
       ("ruby-multi-json" ,ruby-multi-json)
       ("ruby-multi-xml" ,ruby-multi-xml)
       ("ruby-rack" ,ruby-rack)))
    (synopsis "Ruby wrapper for the OAuth 2.0")
    (description
     "This package provides a Ruby wrapper for the OAuth 2.0 protocol built
with a similar style to the original OAuth spec.")
    (home-page "https://github.com/oauth-xx/oauth2")
    (license license:expat)))

(define-public ruby-omniauth
  (package
    (name "ruby-omniauth")
    (version "2.0.3")
    (source
     (origin
       (method url-fetch)
       (uri (rubygems-uri "omniauth" version))
       (sha256
        (base32 "105mzgvmn2kjaacxw01h4wqv33r7hfn5z8fxlkk3jcjar14j71bh"))))
    (build-system ruby-build-system)
    (propagated-inputs
     `(("ruby-hashie" ,ruby-hashie)
       ("ruby-rack" ,ruby-rack)
       ("ruby-rack-protection" ,ruby-rack-protection)))
    (native-inputs
     `(("ruby-rspec" ,ruby-rspec)))
    (synopsis "Generalized Rack framework for multiple-provider authentication")
    (description
     "This package provides a generalized Rack framework for multiple-provider
authentication.")
    (home-page "https://github.com/omniauth/omniauth")
    (license license:expat)))

(define-public ruby-omniauth-oauth2
  (package
    (name "ruby-omniauth-oauth2")
    (version "1.7.1")
    (source
     (origin
       (method url-fetch)
       (uri (rubygems-uri "omniauth-oauth2" version))
       (sha256
        (base32
         "10fr2b58sp7l6nfdvxpbi67374hkrvsf507cvda89jjs0jacy319"))))
    (build-system ruby-build-system)
    (arguments
     '(#:phases
       (modify-phases %standard-phases
         (add-after 'unpack 'remove-unnecessary-dependencies
           (lambda _
             ;; The coveralls gem submits coverage information to an online
             ;; service, and is unnecessary when running the tests
             (substitute* "Gemfile"
               ((".*coveralls\"") ""))
             (substitute* "spec/helper.rb"
               (("require \"coveralls\"") "")
               (("Coveralls::SimpleCov::Formatter") ""))
             #t)))))
    (propagated-inputs
     `(("ruby-oauth2" ,ruby-oauth2)
       ("ruby-omniauth" ,ruby-omniauth)))
    (native-inputs
     `(("bundler" ,bundler)
       ("ruby-rspec" ,ruby-rspec)
       ("ruby-simplecov" ,ruby-simplecov)
       ("ruby-rack-test" ,ruby-rack-test)
       ("ruby-webmock" ,ruby-webmock)))
    (synopsis "Abstract OAuth2 strategy for OmniAuth")
    (description
     "This library provides a generic OAuth2 strategy for OmniAuth.  It
doesn't provide a way to gather user information, so should be used as a
building block for authentication strategies.")
    (home-page "https://github.com/omniauth/omniauth-oauth2")
    (license license:expat)))

(define-public ruby-open4
  (package
  (name "ruby-open4")
  (version "1.3.4")
  (source
    (origin
      (method url-fetch)
      (uri (rubygems-uri "open4" version))
      (sha256
        (base32
          "1cgls3f9dlrpil846q0w7h66vsc33jqn84nql4gcqkk221rh7px1"))))
  (build-system ruby-build-system)
  (arguments
   '(#:phases
     (modify-phases %standard-phases
       (add-after 'unpack 'patch
         (lambda _
           (substitute* "rakefile"
             ;; Update the Rakefile so it works
             (("-rubygems") "-rrubygems")
             (("Config") "RbConfig"))
           #t))
       (add-before 'check 'set-LIB
         (lambda _
           ;; This is used in the rakefile when running the tests
           (setenv "LIB" "open4")
           #t)))))
  (synopsis "Open child processes from Ruby and manage them easily")
  (description
    "@code{Open4} is a Ruby library to run child processes and manage their
input and output.")
  (home-page "https://github.com/ahoward/open4")
  (license license:ruby)))

(define-public ruby-options
  (package
    (name "ruby-options")
    (version "2.3.2")
    (source
     (origin
       (method url-fetch)
       (uri (rubygems-uri "options" version))
       (sha256
        (base32
         "1s650nwnabx66w584m1cyw82icyym6hv5kzfsbp38cinkr5klh9j"))))
    (build-system ruby-build-system)
    (arguments
     '(#:tests? #f ;; TODO: NameError: uninitialized constant Config
       #:phases
       (modify-phases %standard-phases
         (add-before 'check 'set-LIB
           (lambda _
             ;; This is used in the Rakefile, and setting it avoids an issue
             ;; with running the tests.
             (setenv "LIB" "options")
             #t)))))
    (synopsis "Ruby library to parse options from *args cleanly")
    (description
     "The @code{options} library helps with parsing keyword options in Ruby
functions.")
    (home-page "https://github.com/ahoward/options")
    (license license:ruby)))

(define-public ruby-erubi
  (package
    (name "ruby-erubi")
    (version "1.8.0")
    (source
     (origin
       (method url-fetch)
       (uri (rubygems-uri "erubi" version))
       (sha256
        (base32
         "1kagnf6ziahj0d781s6ryy6fwqwa3ad4xbzzj84p9m4nv4c2jir1"))))
    (build-system ruby-build-system)
    (synopsis "ERB template engine for Ruby")
    (description
     "Erubi is a ERB template engine for Ruby.  It is a simplified fork of
Erubis")
    (home-page "https://github.com/jeremyevans/erubi")
    (license license:expat)))

(define-public ruby-erubis
  (package
    (name "ruby-erubis")
    (version "2.7.0")
    (source
     (origin
       (method url-fetch)
       (uri (rubygems-uri "erubis" version))
       (sha256
        (base32
         "1fj827xqjs91yqsydf0zmfyw9p4l2jz5yikg3mppz6d7fi8kyrb3"))))
    (build-system ruby-build-system)
    (arguments
     '(#:tests? #f)) ; tests do not run properly with Ruby 2.0
    (synopsis "Implementation of embedded Ruby (eRuby)")
    (description
     "Erubis is a fast implementation of embedded Ruby (eRuby) with several
features such as multi-language support, auto escaping, auto trimming spaces
around @code{<% %>}, a changeable embedded pattern, and Ruby on Rails
support.")
    (home-page "http://www.kuwata-lab.com/erubis/")
    (license license:expat)))

(define-public ruby-ethon
  (package
    (name "ruby-ethon")
    (version "0.12.0")
    (source
     (origin
       (method url-fetch)
       (uri (rubygems-uri "ethon" version))
       (sha256
        (base32
         "0gggrgkcq839mamx7a8jbnp2h7x2ykfn34ixwskwb0lzx2ak17g9"))))
    (build-system ruby-build-system)
    (arguments
     `(#:tests? #f))                    ; no included tests
    (inputs
     `(("curl" ,curl)))
    (propagated-inputs
     `(("ruby-ffi" ,ruby-ffi)))
    (synopsis "Very lightweight @code{libcurl} wrapper")
    (description
     "Ethon is a very basic @code{libcurl} wrapper using ffi.")
    (home-page "https://github.com/typhoeus/ethon")
    (license license:expat)))

(define-public ruby-execjs
  (package
    (name "ruby-execjs")
    (version "2.7.0")
    (source
     (origin
       ;; fetch from github as the gem does not contain testing code
       (method git-fetch)
       (uri (git-reference
             (url "https://github.com/rails/execjs")
             (commit (string-append "v" version))))
       (file-name (git-file-name name version))
       (sha256
        (base32
         "0c0vd2mmqq3ar4plbwi2wsbr31vn4h45i19r5km66skydnnbp1y6"))))
    (build-system ruby-build-system)
    (native-inputs
     `(("bundler" ,bundler)
       ;; The test suite tests all the available backends. Currenly, this just
       ;; means the node backend.
       ;;
       ;; PASSED: test:node
       ;; SKIPPED: test:duktape, ;; test:javascriptcore, test:jscript,
       ;; test:miniracer, test:rubyracer, ;; test:rubyrhino, test:v8
       ("node" ,node)))
    (synopsis "Run JavaScript code from Ruby")
    (description
     "ExecJS lets you run JavaScript code from Ruby.  It automatically picks a
runtime to evaluate your JavaScript program, then returns the result to you as
a Ruby object.")
    (home-page "https://github.com/rails/execjs")
    (license license:expat)))

(define-public ruby-fakefs
  (package
    (name "ruby-fakefs")
    (version "1.2.2")
    (home-page "https://github.com/fakefs/fakefs")
    (source (origin
              ;; The Rubygems release does not contain tests.
              (method git-fetch)
              (uri (git-reference
                    (url home-page)
                    (commit (string-append "v" version))))
              (file-name (git-file-name name version))
              (sha256
               (base32
                "008dq9knyip2bfbl0mrk8b8r7bv0k3bf128wcfqsgy1rqal4mgwk"))))
    (build-system ruby-build-system)
    (arguments
     '(#:phases (modify-phases %standard-phases
                  (replace 'replace-git-ls-files
                    (lambda _
                      (substitute* "fakefs.gemspec"
                        (("`git ls-files lib README.md LICENSE`")
                         "`find lib README.md LICENSE -type f | sort`"))
                      #t))
                  (add-before 'check 'remove-version-constraints
                    (lambda _
                      ;; Drop hard version requirements for test dependencies.
                      (substitute* "fakefs.gemspec"
                        (("(.*add_development_dependency .*), .*" _ dep)
                         (string-append dep "\n")))
                      #t)))))
    (native-inputs
     `(("ruby-bump" ,ruby-bump)
       ("ruby-maxitest" ,ruby-maxitest)
       ("ruby-rubocop" ,ruby-rubocop)
       ("ruby-rspec" ,ruby-rspec)))
    (synopsis "Fake file system for Ruby")
    (description
     "This package provides a fake file system for use in test suites.  It
avoids the need for manually creating temporary directories, or dealing
with platform intricacies in @code{File} and @code{FileUtils}.")
    (license license:expat)))

(define-public ruby-orderedhash
  (package
    (name "ruby-orderedhash")
    (version "0.0.6")
    (source (origin
              (method url-fetch)
              (uri (rubygems-uri "orderedhash" version))
              (sha256
               (base32
                "0fryy7f9jbpx33jq5m402yqj01zcg563k9fsxlqbhmq638p4bzd7"))))
    (build-system ruby-build-system)
    (arguments
     '(#:tests? #f)) ; no test suite
    (synopsis "Ruby library providing an order-preserving hash")
    (description "Orderedhash is a Ruby library providing a hash
implementation that preserves the order of items and features some array-like
extensions.")
    (home-page "http://codeforpeople.com/lib/ruby/orderedhash/")
    (license license:public-domain)))

(define-public ruby-libxml
  (package
    (name "ruby-libxml")
    (version "3.0.0")
    (source
     (origin
       (method url-fetch)
       (uri (rubygems-uri "libxml-ruby" version))
       (sha256
        (base32
         "0xy8wmjwjcnv36zi042678ncjzpxvy351ccbv7mzkns2n3kxfp54"))))
    (build-system ruby-build-system)
    (inputs
     `(("zlib" ,zlib)
       ("libxml2" ,libxml2)))
    (arguments
     '(#:tests? #f ; test suite hangs for unknown reason
       #:gem-flags
       (list "--no-document"            ; TODO: Re-enable when documentation
                                        ; generation works
             "--"
             (string-append "--with-xml2-include="
                            (assoc-ref %build-inputs "libxml2")
                            "/include/libxml2" ))))
    (synopsis "Ruby bindings for GNOME Libxml2")
    (description "The Libxml-Ruby project provides Ruby language bindings for
the GNOME Libxml2 XML toolkit.")
    (home-page "https://xml4r.github.com/libxml-ruby")
    (license license:expat)))

(define-public ruby-lino
  (package
    (name "ruby-lino")
    (version "1.1.0")
    (source
     (origin
       (method url-fetch)
       (uri (rubygems-uri "lino" version))
       (sha256
        (base32
         "11d29g0fk372b9fcpyr0k6hxm2b4j4igpysmi542hgbbgqgp9cd3"))))
    (build-system ruby-build-system)
    (arguments
     '(#:tests? #f)) ; No included tests
    (propagated-inputs
     `(("ruby-hamster" ,ruby-hamster)
       ("ruby-open4" ,ruby-open4)))
    (synopsis "Build and execute commands in Ruby")
    (description
     "@code{Lino} provides an interface to run external commands.  It provides
an interface to add options as well as managing the standard input, output and
error streams.")
    (home-page "https://github.com/tobyclemson/lino")
    (license license:expat)))

(define-public ruby-xml-simple
  (package
    (name "ruby-xml-simple")
    (version "1.1.5")
    (source (origin
              (method url-fetch)
              (uri (rubygems-uri "xml-simple" version))
              (sha256
               (base32
                "0xlqplda3fix5pcykzsyzwgnbamb3qrqkgbrhhfz2a2fxhrkvhw8"))))
    (build-system ruby-build-system)
    (arguments
     '(#:tests? #f)) ; no test suite
    (synopsis "Simple Ruby library for XML processing")
    (description "This library provides a simple API for XML processing in
Ruby.")
    (home-page "https://github.com/maik/xml-simple")
    (license license:ruby)))

(define-public ruby-thor
  (package
    (name "ruby-thor")
    (version "1.0.1")
    (source (origin
              ;; Pull from git because the gem has no tests.
              (method git-fetch)
              (uri (git-reference
                    (url "https://github.com/erikhuda/thor")
                    (commit (string-append "v" version))))
              (file-name (git-file-name name version))
              (sha256
               (base32
                "1anrx5vynk57hn5c8ig5pgkmcsbj9q5mvckd5rviw1jid7n89k57"))))
    (build-system ruby-build-system)
    (arguments
     '(#:phases (modify-phases %standard-phases
                  (add-after 'unpack 'fix-readline-tests
                    (lambda _
                      ;; Ensure Readline is initialized before running the
                      ;; test to avoid a type clash with the mock ::Readline.
                      ;; See <https://github.com/erikhuda/thor/pull/717>.
                      (substitute* "spec/line_editor/readline_spec.rb"
                        (("unless defined\\? ::Readline" all)
                         (string-append "Thor::LineEditor::Readline.available?\n"
                                        all)))
                      #t))
                  (add-after 'unpack 'remove-coveralls-dependency
                    (lambda _
                      ;; Do not hook the test suite into the online
                      ;; coveralls service.
                      (substitute* "Gemfile"
                        ((".*coveralls.*") ""))
                      (substitute* "spec/helper.rb"
                        (("require \"coveralls\"") "")
                        (("Coveralls::SimpleCov::Formatter") "")
                        ;; Also drop the WebMock dependency which is only
                        ;; present to allow a coveralls.io connection, and
                        ;; would otherwise introduce a circular dependency.
                        (("require \"webmock/rspec\"") "")
                        (("WebMock\\.disable_net_connect.*") ""))
                      #t))
                  (add-after 'unpack 'disable-network-tests
                    (lambda _
                      ;; These tests attempt to look up example.com.
                      (substitute* "spec/actions/file_manipulation_spec.rb"
                        (("it \"accepts (https?) remote sources" _ proto)
                         (string-append "xit \"accepts " proto " remote sources")))
                      #t))
                  (add-after 'unpack 'disable-quality-tests
                    (lambda _
                      ;; These tests attempt to check the git repository for
                      ;; tabs vs spaces, double vs single quotes, etc, and
                      ;; depend on the git checkout.
                      (delete-file "spec/quality_spec.rb")
                      #t))
                  (add-before 'check 'make-files-writable
                    (lambda _
                      ;; The tests needs rw access to the test suite.
                      (for-each make-file-writable (find-files "spec"))
                      #t))
                  (replace 'check
                    (lambda _
                      (invoke "rspec" "spec"))))))
    (native-inputs
     `(("ruby-rspec" ,ruby-rspec)
       ("ruby-simplecov" ,ruby-simplecov)))
    (synopsis "Ruby toolkit for building command-line interfaces")
    (description "Thor is a toolkit for building powerful command-line
interfaces.")
    (home-page "http://whatisthor.com/")
    (license license:expat)))

(define-public ruby-lumberjack
  (package
    (name "ruby-lumberjack")
    (version "1.0.13")
    (source (origin
              (method url-fetch)
              (uri (rubygems-uri "lumberjack" version))
              (sha256
               (base32
                "06im7gcg42x77yhz2w5da2ly9xz0n0c36y5ks7xs53v0l9g0vf5n"))))
    (build-system ruby-build-system)
    (native-inputs
     `(("ruby-rspec" ,ruby-rspec)
       ("ruby-timecop" ,ruby-timecop)))
    (synopsis "Logging utility library for Ruby")
    (description "Lumberjack is a simple logging utility that can be a drop in
replacement for Logger or ActiveSupport::BufferedLogger.  It provides support
for automatically rolling log files even with multiple processes writing the
same log file.")
    (home-page "https://github.com/bdurand/lumberjack")
    (license license:expat)))

(define-public ruby-rbnacl
  (package
    (name "ruby-rbnacl")
    (version "6.0.1")
    (source
     (origin
       (method url-fetch)
       (uri (rubygems-uri "rbnacl" version))
       (sha256
        (base32
         "0ajxy5kj2jw09wdsla3jmha8w07vj5l14288xr9djpl327g3lzhn"))))
    (build-system ruby-build-system)
    (arguments
     `(#:phases
       (modify-phases %standard-phases
         (add-after 'unpack 'remove-unnecessary-dependencies
           (lambda _
             ;; Coveralls relates to a network service, and Rubocop to code
             ;; linting and both are unnecessary to run the tests
             (substitute* "Gemfile"
               ((".*rubocop.*") "\n")
               ((".*guard-rspec.*") "\n")
               ((".*coveralls.*") "\n"))
             (substitute* "spec/spec_helper.rb"
               (("require \"coveralls\"") "")
               (("Coveralls.wear!") ""))
             #t))
         (add-after 'unpack 'use-libsodium-from-store
           (lambda* (#:key inputs #:allow-other-keys)
             (substitute* '("lib/rbnacl/init.rb"
                            "lib/rbnacl/sodium.rb")
               (("ffi_lib \\[.+\\]")
                (string-append "ffi_lib [\""
                               (assoc-ref inputs "libsodium") "/lib/libsodium.so"
                               "\"]")))
             #t))
         ;; Run Rspec directly to avoid the Rubocop dependency in the Rakefile
         (replace 'check
           (lambda* (#:key tests? #:allow-other-keys)
             (when tests?
               (invoke "rspec"))
             #t)))))
    (propagated-inputs
     `(("ruby-ffi" ,ruby-ffi)))
    (inputs
     `(("libsodium" ,libsodium)))
    (native-inputs
     `(("bundler" ,bundler)
       ("ruby-rspec" ,ruby-rspec)))
    (synopsis "Ruby FFI binding to libsodium")
    (description
     "This package provides Ruby FFI bindings to the Networking and
Cryptography (NaCl) library, also known as libsodium.  This provides a
high-level toolkit for building cryptographic systems and protocols.")
    (home-page "https://github.com/crypto-rb/rbnacl")
    (license license:expat)))

(define-public ruby-hkdf
  (package
    (name "ruby-hkdf")
    (version "1.0.0")
    (source
      (origin
        (method git-fetch)
        (uri (git-reference
               (url "https://github.com/jtdowney/hkdf")
               (commit (string-append "v" version))))
        (file-name (git-file-name name version))
        (sha256
         (base32
          "1xqwdmxfnhagivwgb5v9ilwpb4jxlsqwj7pnj43d65zzg5m8p9r5"))))
    (build-system ruby-build-system)
    (arguments
     `(#:test-target "default"))
    (native-inputs
     `(("ruby-rspec" ,ruby-rspec)))
    (synopsis "HMAC-based Key Derivation Function")
    (description
     "This package provides a Ruby implementation of RFC5869: @acronym{HKDF,
HMAC-based Extract-and-Expand Key Derivation Function}.  The goal of HKDF is to
take some source key material and generate suitable cryptographic keys from it.")
    (home-page "https://github.com/jtdowney/hkdf")
    (license license:expat)))

(define-public ruby-nenv
  (package
    (name "ruby-nenv")
    (version "0.3.0")
    (source (origin
              (method url-fetch)
              (uri (rubygems-uri "nenv" version))
              (sha256
               (base32
                "0r97jzknll9bhd8yyg2bngnnkj8rjhal667n7d32h8h7ny7nvpnr"))))
    (build-system ruby-build-system)
    (arguments
     `(#:tests? #f)) ; no tests included
    (native-inputs
     `(("ruby-rspec" ,ruby-rspec)
       ("bundler" ,bundler)))
    (synopsis "Ruby interface for modifying the environment")
    (description "Nenv provides a convenient wrapper for Ruby's ENV to modify
and inspect the environment.")
    (home-page "https://github.com/e2/nenv")
    (license license:expat)))

(define-public ruby-ptools
  (package
    (name "ruby-ptools")
    (version "1.3.5")
    (source (origin
              (method url-fetch)
              (uri (rubygems-uri "ptools" version))
              (sha256
               (base32
                "1jb1h1nsk9zwykpniw8filbsk26kjsdlpk5wz6w0zyamcd41h87j"))))
    (build-system ruby-build-system)
    (arguments
     '(#:phases (modify-phases %standard-phases
                  (add-after 'unpack 'patch-/bin/ls
                    (lambda _
                      (substitute* "test/test_binary.rb"
                        (("/bin/ls")
                         (which "ls")))
                      #t))
                   (add-before 'install 'create-gem
                     (lambda _
                       ;; Do not attempt to sign the gem.
                       (substitute* "Rakefile"
                         (("spec\\.signing_key = .*")
                          ""))
                       (invoke "rake" "gem:create"))))))
    (synopsis "Extra methods for Ruby's @code{File} class")
    (description
     "The @dfn{ptools} (power tools) library extends Ruby's core @code{File}
class with many additional methods modelled after common POSIX tools, such as
@code{File.which} for finding executables, @code{File.tail} to print the last
lines of a file, @code{File.wc} to count words, and so on.")
    (home-page "https://github.com/djberg96/ptools")
    (license license:artistic2.0)))

(define-public ruby-permutation
  (package
    (name "ruby-permutation")
    (version "0.1.8")
    (source (origin
              (method url-fetch)
              (uri (rubygems-uri "permutation" version))
              (sha256
               (base32
                "13crwk2vfbzv99czva7881027dbcnidihmvx2jc58z2vm3bp9sl8"))))
    (build-system ruby-build-system)
    (arguments
     `(#:phases
       (modify-phases %standard-phases
         (add-after 'unpack 'fix-rakefile
          (lambda _
            (substitute* "Rakefile"
              (("require 'rake/gempackagetask'")
               "require 'rubygems/package_task'")
              (("include Config") ""))
            #t))
         (replace 'check
          (lambda _
            (invoke "ruby" "-Ilib" "test/test.rb"))))))
    (synopsis "Library to perform operations with sequence permutations")
    (description "This package provides a Ruby library to perform different
operations with permutations of sequences, such as strings and arrays.")
    (home-page "https://flori.github.io/permutation")
    (license license:gpl2))) ; GPL 2 only

(define-public ruby-shellany
  (package
    (name "ruby-shellany")
    (version "0.0.1")
    (source (origin
              (method url-fetch)
              (uri (rubygems-uri "shellany" version))
              (sha256
               (base32
                "1ryyzrj1kxmnpdzhlv4ys3dnl2r5r3d2rs2jwzbnd1v96a8pl4hf"))))
    (build-system ruby-build-system)
    (arguments
     `(#:test-target "default"
       #:phases
       (modify-phases %standard-phases
         (add-after 'unpack 'fix-version-test
          (lambda _
            (substitute* "spec/shellany_spec.rb"
              (("^RSpec") "require \"shellany\"\nRSpec"))
            #t)))))
    (native-inputs
     `(("ruby-rspec" ,ruby-rspec)
       ("ruby-nenv" ,ruby-nenv)
       ("bundler" ,bundler)))
    (synopsis "Capture command output")
    (description "Shellany is a Ruby library providing functions to capture
the output produced by running shell commands.")
    (home-page "https://rubygems.org/gems/shellany")
    (license license:expat)))

(define-public ruby-notiffany
  (package
    (name "ruby-notiffany")
    (version "0.1.3")
    (source (origin
              (method url-fetch)
              (uri (rubygems-uri "notiffany" version))
              (sha256
               (base32
                "0f47h3bmg1apr4x51szqfv3rh2vq58z3grh4w02cp3bzbdh6jxnk"))))
    (build-system ruby-build-system)
    ;; Tests are not included in the gem.
    (arguments `(#:tests? #f))
    (propagated-inputs
     `(("ruby-shellany" ,ruby-shellany)
       ("ruby-nenv" ,ruby-nenv)))
    (native-inputs
     `(("bundler" ,bundler)))
    (synopsis "Wrapper library for notification libraries")
    (description "Notiffany is a Ruby wrapper library for notification
libraries such as Libnotify.")
    (home-page "https://github.com/guard/notiffany")
    (license license:expat)))

(define-public ruby-forking-test-runner
  (package
    (name "ruby-forking-test-runner")
    (version "1.6.0")
    (home-page "https://github.com/grosser/forking_test_runner")
    (source (origin
              (method git-fetch)
              (uri (git-reference (url home-page)
                                  (commit (string-append "v" version))))
              (file-name (git-file-name name version))
              (sha256
               (base32
                "1mrglzkj2nrgisccf2f30zbfmcs0awv1g3lw994b2az90fl39x8m"))))
    (build-system ruby-build-system)
    (arguments
     '(#:test-target "spec"
       ;; FIXME: ActiveRecord depends on sqlite3 1.3.6, but Guix has
       ;; 1.4.1, which in turn breaks the tests that use ActiveRecord.
       #:tests? #f
       #:phases (modify-phases %standard-phases
                  (replace 'replace-git-ls-files
                    (lambda _
                      (substitute* "forking_test_runner.gemspec"
                        (("`git ls-files lib/ bin/ MIT-LICENSE`")
                         "`find lib/ bin/ MIT-LICENSE -type f | sort`"))
                      #t))
                  (add-before 'check 'remove-version-constraints
                    (lambda _
                      ;; Ignore hard coded version constraints for the tests.
                      (delete-file "Gemfile.lock")
                      #t))
                  (add-before 'check 'set-HOME
                    (lambda _
                      ;; Many tests invoke Bundler, and fails when Bundler
                      ;; warns that /homeless-shelter does not exist.
                      (setenv "HOME" "/tmp")
                      #t)))))
    (native-inputs
     `(("ruby-activerecord" ,ruby-activerecord)
       ("ruby-bump" ,ruby-bump)
       ("ruby-rspec" ,ruby-rspec)
       ("ruby-sqlite3" ,ruby-sqlite3)
       ("ruby-wwtd" ,ruby-wwtd)))
    (propagated-inputs
     `(("ruby-parallel-tests" ,ruby-parallel-tests)))
    (synopsis "Run every test in a fork")
    (description
     "This package is a wrapper around @code{parallel_tests} that runs every
test in a fork to avoid pollution and get clean output per test.")
    (license license:expat)))

(define-public ruby-formatador
  (package
    (name "ruby-formatador")
    (version "0.2.5")
    (source (origin
              (method url-fetch)
              (uri (rubygems-uri "formatador" version))
              (sha256
               (base32
                "1gc26phrwlmlqrmz4bagq1wd5b7g64avpx0ghxr9xdxcvmlii0l0"))))
    (build-system ruby-build-system)
    ;; Circular dependency: Tests require ruby-shindo, which requires
    ;; ruby-formatador at runtime.
    (arguments `(#:tests? #f))
    (synopsis "Ruby library to format text on stdout")
    (description "Formatador is a Ruby library to format text printed to the
standard output stream.")
    (home-page "https://github.com/geemus/formatador")
    (license license:expat)))

(define-public ruby-fuubar
  (package
    (name "ruby-fuubar")
    (version "2.3.2")
    (source
     (origin
       ;; Fetch from the git repository, as the gem package doesn't include
       ;; the tests.
       (method git-fetch)
       (uri (git-reference
             (url "https://github.com/thekompanee/fuubar")
             (commit (string-append "releases/v" version))))
       (file-name (git-file-name name version))
       (sha256
        (base32
         "0jm1x2xp13csbnadixaikj7mlkp5yk4byx51npm56zi13izp7259"))))
    (build-system ruby-build-system)
    (arguments
     '(;; TODO: Some tests fail, unsure why.
       ;; 21 examples, 7 failures
       #:tests? #f
       #:phases
       (modify-phases %standard-phases
         (add-before 'build 'delete-certificate
           (lambda _
             ;; Remove 's.cert_chain' as we do not build with a private key
             (substitute* "fuubar.gemspec"
               ((".*cert_chain.*") "")
               ((".*signing_key.*") ""))
             #t))
         (replace 'check
           (lambda* (#:key tests? #:allow-other-keys)
             (when tests?
               (invoke "rspec"))
             #t)))))
    (native-inputs
     `(("bundler" ,bundler)))
    (propagated-inputs
     `(("ruby-rspec-core" ,ruby-rspec-core)
       ("ruby-progressbar" ,ruby-progressbar)))
    (synopsis "Fuubar is an RSpec formatter that uses a progress bar")
    (description
     "Fuubar is an RSpec formatter that uses a progress bar instead of a
string of letters and dots as feedback.  It also stops on the first test
failure.")
    (home-page "https://github.com/thekompanee/fuubar")
    (license license:expat)))

(define-public ruby-haml
  (package
    (name "ruby-haml")
    (version "5.0.4")
    (source
     (origin
       (method url-fetch)
       (uri (rubygems-uri "haml" version))
       (sha256
        (base32
         "1q0a9fvqh8kn6wm97fcks6qzbjd400bv8bx748w8v87m7p4klhac"))))
    (build-system ruby-build-system)
    (arguments
     '(#:tests? #f)) ; No included tests
    (propagated-inputs
     `(("ruby-tilt" ,ruby-tilt)
       ("ruby-temple" ,ruby-temple)))
    (synopsis "Haml is a Ruby library to generate HTML documents")
    (description
     "@acronym{Haml, HTML Abstraction Markup Language} is a layer on top of
HTML or XML that is designed to express the structure of documents using
indentation rather than closing tags.  It was originally envisioned as a
plugin for Ruby on Rails, but it can function as a stand-alone templating
engine.")
    (home-page "https://haml.info/")
    (license license:expat)))

(define-public ruby-hamster
  (package
  (name "ruby-hamster")
  (version "3.0.0")
  (source
    (origin
      (method url-fetch)
      (uri (rubygems-uri "hamster" version))
      (sha256
        (base32
          "1n1lsh96vnyc1pnzyd30f9prcsclmvmkdb3nm5aahnyizyiy6lar"))))
  (build-system ruby-build-system)
  (arguments
   '(#:phases
     (modify-phases %standard-phases
       (add-after 'unpack 'remove-unnecessary-dependencies
         (lambda _
           ;; pry is a debugging tool, and is unnecessary when running the
           ;; tests
           (substitute* "spec/lib/hamster/vector/insert_spec.rb"
             (("require 'pry'") ""))
           (substitute* "spec/spec_helper.rb"
             (("require \"pry\"") "")
             ;; CodeClimate is an online service, and is unnecessary for
             ;; running the tests
             (("require \"codeclimate-test-reporter\"") "")
             (("CodeClimate.*\n") ""))
           #t))
       ;; No Rakefile is included, so run rspec directly.
       (replace 'check
         (lambda* (#:key tests? #:allow-other-keys)
           (when tests?
             (invoke "rspec"))
           #t)))))
  (propagated-inputs
   `(("ruby-concurrent" ,ruby-concurrent)))
  (native-inputs
   `(("ruby-rspec" ,ruby-rspec)))
  (synopsis "Efficient, immutable, thread-safe collection classes for Ruby")
  (description
    "Hamster provides 6 persistent data structures: @code{Hash}, @code{Vector},
@code{Set}, @code{SortedSet}, @code{List}, and @code{Deque} (which works as an
immutable queue or stack).")
  (home-page "https://github.com/hamstergem/hamster")
  (license license:expat)))

(define-public ruby-hashdiff
  (package
    (name "ruby-hashdiff")
    (version "1.0.1")
    (source
     (origin
       (method url-fetch)
       (uri (rubygems-uri "hashdiff" version))
       (sha256
        (base32
         "1nynpl0xbj0nphqx1qlmyggq58ms1phf5i03hk64wcc0a17x1m1c"))))
    (build-system ruby-build-system)
    (arguments
     '(#:phases
       (modify-phases %standard-phases
         ;; Run tests directly via rspec to avoid depending on rubocop.
         (replace 'check
           (lambda* (#:key tests? #:allow-other-keys)
             (when tests?
               (invoke "rspec"))
             #t)))))
    (native-inputs
     `(("bundler" ,bundler)
       ("ruby-rspec" ,ruby-rspec-2)))
    (synopsis "HashDiff computes the smallest difference between two hashes")
    (description
     "HashDiff is a Ruby library to compute the smallest difference between
two hashes.")
    (home-page "https://github.com/liufengyun/hashdiff")
    (license license:expat)))

(define-public ruby-hydra
  ;; No releases yet.
  (let ((commit "5abfa378743756ae4d9306cc134bcc482f5c9525")
        (revision "0"))
    (package
      (name "ruby-hydra")
      (version (git-version "0.0" revision commit))
      (home-page "https://github.com/hyphenation/hydra")
      (source (origin
                (method git-fetch)
                (uri (git-reference (url home-page) (commit commit)))
                (file-name (git-file-name name version))
                (sha256
                 (base32
                  "1cik398l2765y3d9sdhjzki3303hkry58ac6jlkiy7iy62nm529f"))))
      (build-system ruby-build-system)
      (arguments
       '(#:phases (modify-phases %standard-phases
                    (add-after 'unpack 'make-files-writable
                      (lambda _
                        (for-each make-file-writable (find-files "."))
                        #t))
                    (replace 'check
                      (lambda _
                        (invoke "rspec"))))))
      (native-inputs
       `(("ruby-rspec" ,ruby-rspec)))
      (propagated-inputs
       `(("ruby-byebug" ,ruby-byebug)))
      (synopsis "Ruby hyphenation patterns")
      (description
       "ruby-hydra is a Ruby library for working with hyphenation patterns.")
      (license license:expat))))

(define-public ruby-shindo
  (package
    (name "ruby-shindo")
    (version "0.3.8")
    (source (origin
              (method url-fetch)
              (uri (rubygems-uri "shindo" version))
              (sha256
               (base32
                "0s8v1jbz8i0jh92f2fgxb3p51l1azrpkc8nv4mhrqy4vndpvd7wq"))))
    (build-system ruby-build-system)
    (arguments
     `(#:test-target "shindo_tests"
       #:phases
       (modify-phases %standard-phases
         (add-after 'unpack 'fix-tests
           (lambda _
             (substitute* "tests/tests_helper.rb"
               (("-rubygems") ""))
             (substitute* "Rakefile"
               (("system \"shindo") "system \"./bin/shindo")
               ;; This test doesn't work, so we disable it.
               (("fail \"The build_error test should fail") "#")
               ((" -rubygems") ""))
             #t)))))
    (propagated-inputs
     `(("ruby-formatador" ,ruby-formatador)))
    (synopsis "Simple depth first Ruby testing")
    (description "Shindo is a simple depth first testing library for Ruby.")
    (home-page "https://github.com/geemus/shindo")
    (license license:expat)))

(define-public ruby-rubygems-tasks
  (package
    (name "ruby-rubygems-tasks")
    (version "0.2.5")
    (source (origin
              (method url-fetch)
              (uri (rubygems-uri "rubygems-tasks" version))
              (sha256
               (base32
                "1x3sz3n2dlknd3v7w1mrq6f0ag6pwzhjvg7z29p75w3p42ma1gbx"))))
    (build-system ruby-build-system)
    ;; Tests need Internet access.
    (arguments `(#:tests? #f))
    (native-inputs
     `(("ruby-rspec" ,ruby-rspec)
       ("ruby-yard" ,ruby-yard)))
    (synopsis "Rake tasks for managing and releasing Ruby Gems")
    (description "Rubygems-task provides Rake tasks for managing and releasing
Ruby Gems.")
    (home-page "https://github.com/postmodern/rubygems-tasks")
    (license license:expat)))

(define-public ruby-rubyzip
  (package
  (name "ruby-rubyzip")
  (version "1.2.1")
  (source
    (origin
      (method url-fetch)
      (uri (rubygems-uri "rubyzip" version))
      (sha256
        (base32
          "06js4gznzgh8ac2ldvmjcmg9v1vg9llm357yckkpylaj6z456zqz"))))
  (build-system ruby-build-system)
  (arguments
   '(#:phases
     (modify-phases %standard-phases
       (add-before 'check 'patch-tests
         (lambda* (#:key inputs #:allow-other-keys)
           (substitute* "test/gentestfiles.rb"
             (("/usr/bin/zip")
              (string-append
               (assoc-ref inputs "zip") "/bin/zip")))
           (substitute* "test/input_stream_test.rb"
             (("/usr/bin/env ruby") (which "ruby")))
           #t)))))
  (native-inputs
   `(("bundler" ,bundler)
     ("ruby-simplecov" ,ruby-simplecov)
     ("zip" ,zip)
     ("unzip" ,unzip)))
  (synopsis "Ruby module is for reading and writing zip files")
  (description
    "The rubyzip module provides ways to read from and create zip files.")
  (home-page "https://github.com/rubyzip/rubyzip")
  (license license:bsd-2)))

(define-public ruby-simplecov-html
  (package
    (name "ruby-simplecov-html")
    (version "0.10.2")
    (source (origin
              (method url-fetch)
              (uri (rubygems-uri "simplecov-html" version))
              (sha256
               (base32
                "1lihraa4rgxk8wbfl77fy9sf0ypk31iivly8vl3w04srd7i0clzn"))))
    (build-system ruby-build-system)
    (arguments `(#:tests? #f)) ; there are no tests
    (native-inputs
     `(("bundler" ,bundler)))
    (synopsis "Default HTML formatter for SimpleCov code coverage tool")
    (description "This package provides the default HTML formatter for
the SimpleCov code coverage tool for Ruby version 1.9 and above.")
    (home-page "https://github.com/colszowka/simplecov-html")
    (license license:expat)))

(define-public ruby-simplecov
  (package
    (name "ruby-simplecov")
    (version "0.17.1")
    (source (origin
              (method url-fetch)
              (uri (rubygems-uri "simplecov" version))
              (sha256
               (base32
                "1135k46nik05sdab30yxb8264lqiz01c8v000g16cl9pjc4mxrdw"))))
    (build-system ruby-build-system)
    ;; Simplecov depends on rubocop for code style checking at build time.
    ;; Rubocop needs simplecov at build time.
    (arguments `(#:tests? #f))
    (propagated-inputs
     `(("ruby-json" ,ruby-json)
       ("ruby-docile" ,ruby-docile)
       ("ruby-simplecov-html" ,ruby-simplecov-html)))
    (native-inputs
     `(("bundler" ,bundler)))
    (synopsis "Code coverage framework for Ruby")
    (description "SimpleCov is a code coverage framework for Ruby with a
powerful configuration library and automatic merging of coverage across test
suites.")
    (home-page "https://github.com/colszowka/simplecov")
    (license license:expat)))

(define-public ruby-useragent
  (package
    (name "ruby-useragent")
    (version "0.16.10")
    (source (origin
              (method url-fetch)
              (uri (rubygems-uri "useragent" version))
              (sha256
               (base32
                "1fv5kvq494swy0p17h9qya9r50w15xsi9zmvhzb8gh55kq6ki50p"))))
    (build-system ruby-build-system)
    (arguments
     '(#:tests? #f)) ; no test suite
    (synopsis "HTTP user agent parser for Ruby")
    (description "UserAgent is a Ruby library that parses and compares HTTP
User Agents.")
    (home-page "https://github.com/gshutler/useragent")
    (license license:expat)))

(define-public ruby-backports
  (package
  (name "ruby-backports")
  (version "3.11.4")
  (source
    (origin
      (method url-fetch)
      (uri (rubygems-uri "backports" version))
      (sha256
        (base32
          "1hshjxww2h7s0dk57njrygq4zpp0nlqrjfya7zwm27iq3rhc3y8g"))))
  (build-system ruby-build-system)
  (arguments
   '(;; TODO: This should be default, but there is one test failure
     #:test-target "all_spec"))
  (native-inputs
   `(("ruby-mspec" ,ruby-mspec)
     ("ruby-activesupport" ,ruby-activesupport)))
  (synopsis "Backports of the features in newer Ruby versions")
  (description
    "Backports enables more compatibility across Ruby versions by providing
backports of some features.")
  (home-page "https://github.com/marcandre/backports")
  (license license:expat)))

(define-public ruby-bacon
  (package
    (name "ruby-bacon")
    (version "1.2.0")
    (source (origin
              (method url-fetch)
              (uri (rubygems-uri "bacon" version))
              (sha256
               (base32
                "1f06gdj77bmwzc1k5iragl1595hbn67yc7sqvs56ca8plrr2vmai"))))
    (build-system ruby-build-system)
    (synopsis "Small RSpec clone")
    (description "Bacon is a small RSpec clone providing all essential
features.")
    (home-page "https://github.com/chneukirchen/bacon")
    (license license:expat)))

(define-public ruby-bacon-bits
  (package
    (name "ruby-bacon-bits")
    (version "0.1.0")
    (source
     (origin
       (method url-fetch)
       (uri (rubygems-uri "bacon-bits" version))
       (sha256
        (base32
         "1ghpj8ja94lhi8rgi872hqk4fd2amz2k7g9znd64z5dj7v6l0dmx"))))
    (build-system ruby-build-system)
    (arguments
     ;; No tests
     '(#:tests? #f))
    (propagated-inputs `(("ruby-bacon" ,ruby-bacon)))
    (synopsis "Extensions to Bacon, for disabling tests, before and after
blocks and more")
    (description
     "This extends the bacon testing framework with useful extensions to
disable tests, have before and after blocks that run once and more.")
    (home-page "https://github.com/cldwalker/bacon-bits")
    (license license:expat)))

(define-public ruby-bacon-colored-output
  (package
    (name "ruby-bacon-colored-output")
    (version "1.1.1")
    (source
     (origin
       (method url-fetch)
       (uri (rubygems-uri "bacon-colored_output" version))
       (sha256
        (base32
         "1znyh3vkfdlmf19p3k4zip88ibym41dn5g4p4n5hmks2iznb7qpx"))))
    (build-system ruby-build-system)
    (arguments
     '(;; No included tests
       #:tests? #f))
    (propagated-inputs
     `(("ruby-bacon" ,ruby-bacon)))
    (synopsis "Colored output for Bacon test framework")
    (description
     "This package adds color through ANSI escape codes to Bacon test
output.")
    (home-page "https://github.com/whitequark/bacon-colored_output")
    (license license:expat)))

(define-public ruby-connection-pool
  (package
    (name "ruby-connection-pool")
    (version "2.2.2")
    (source (origin
              (method url-fetch)
              (uri (rubygems-uri "connection_pool" version))
              (sha256
               (base32
                "0lflx29mlznf1hn0nihkgllzbj8xp5qasn8j7h838465pi399k68"))))
    (build-system ruby-build-system)
    (native-inputs
     `(("bundler" ,bundler)))
    (synopsis "Generic connection pool for Ruby")
    (description "Connection_pool provides a generic connection pooling
interface for Ruby programs.")
    (home-page "https://github.com/mperham/connection_pool")
    (license license:expat)))

(define-public ruby-fast-gettext
  (package
    (name "ruby-fast-gettext")
    (version "2.0.3")
    (home-page "https://github.com/grosser/fast_gettext")
    (source (origin
              (method git-fetch)
              (uri (git-reference (url home-page)
                                  (commit (string-append "v" version))))
              (file-name (git-file-name name version))
              (sha256
               (base32
                "1dg14apq5sfjshhcq0idphhs7aq9ikzswhqmn689p1h76mxqr1v6"))))
    (build-system ruby-build-system)
    (arguments
     '(#:test-target "spec"
       #:phases (modify-phases %standard-phases
                  (add-before 'check 'remove-version-constraints
                    (lambda _
                      (delete-file "Gemfile.lock")
                      #t))
                  (add-before 'check 'remove-activerecord-test
                    (lambda _
                      ;; FIXME: This test fails because ActiveRecord depends on
                      ;; a different version of ruby-sqlite than the currently
                      ;; available one.
                      (delete-file
                       "spec/fast_gettext/translation_repository/db_spec.rb")
                      #t))
                  (add-before 'check 'disable-i18n-test
                    (lambda _
                      ;; XXX: This test checks i18n intricasies with Rails 3 and
                      ;; automatically disables itself for Rails 4.0, but does
                      ;; not know about newer versions as it has not been updated
                      ;; since 2014.  Disable for later versions of Rails too.
                      (substitute* "spec/fast_gettext/vendor/string_spec.rb"
                        (((string-append "ActiveRecord::VERSION::MAJOR == 4 and "
                                         "ActiveRecord::VERSION::MINOR == 0"))
                         "ActiveRecord::VERSION::MAJOR >= 4"))
                      #t)))))
    (native-inputs
     `(;; For tests.
       ("ruby-activerecord" ,ruby-activerecord)
       ("ruby-activesupport" ,ruby-activesupport)
       ("ruby-bump" ,ruby-bump)
       ("ruby-forking-test-runner" ,ruby-forking-test-runner)
       ("ruby-i18n" ,ruby-i18n)
       ("ruby-rubocop" ,ruby-rubocop)
       ("ruby-rspec" ,ruby-rspec)
       ("ruby-single-cov" ,ruby-single-cov)
       ("ruby-sqlite3" ,ruby-sqlite3)
       ("ruby-wwtd" ,ruby-wwtd)))
    (synopsis "Fast implementation of @code{GetText}")
    (description
     "This package provides an alternative implementation of the Ruby
@code{GetText} library that is approximately 12x faster yet thread safe.")
    ;; Some parts are covered by the Ruby license, see file headers.
    (license (list license:expat license:ruby))))

(define-public ruby-net-http-persistent
  (package
    (name "ruby-net-http-persistent")
    (version "3.0.0")
    (source (origin
              (method url-fetch)
              (uri (rubygems-uri "net-http-persistent" version))
              (sha256
               (base32
                "156rv95bgxfz6qw5y1r7c7bswr77918hygl8dyl14qzbqc5vyp18"))))
    (build-system ruby-build-system)
    (native-inputs
     `(("ruby-connection-pool" ,ruby-connection-pool)
       ("ruby-hoe" ,ruby-hoe)))
    (synopsis "Persistent HTTP connection manager")
    (description "Net::HTTP::Persistent manages persistent HTTP connections
using Net::HTTP, supporting reconnection and retry according to RFC 2616.")
    (home-page "https://github.com/drbrain/net-http-persistent")
    (license license:expat)))

(define-public ruby-power-assert
  (package
    (name "ruby-power-assert")
    (version "1.1.5")
    (source (origin
              (method url-fetch)
              (uri (rubygems-uri "power_assert" version))
              (sha256
               (base32
                "1dii0wkfa0jm8sk9b20zl1z4980dmrjh0zqnii058485pp3ws10s"))))
    (build-system ruby-build-system)
    (arguments
     '(#:tests? #f))                    ; No included tests
    (native-inputs
     `(("bundler" ,bundler)))
    (synopsis "Assert library with descriptive assertion messages")
    (description "Power-assert is an assertion library providing descriptive
assertion messages for tests.")
    (home-page "https://github.com/k-tsj/power_assert")
    (license (list license:bsd-2 license:ruby))))

(define-public ruby-powerpack
  (package
    (name "ruby-powerpack")
    (version "0.1.2")
    (source
     (origin
       (method url-fetch)
       (uri (rubygems-uri "powerpack" version))
       (sha256
        (base32
         "1r51d67wd467rpdfl6x43y84vwm8f5ql9l9m85ak1s2sp3nc5hyv"))))
    (build-system ruby-build-system)
    (arguments
     '(#:test-target "spec"))
    (native-inputs
     `(("bundler" ,bundler)
       ("ruby-rspec" ,ruby-rspec)
       ("ruby-yard" ,ruby-yard)))
    (synopsis "Useful extensions to core Ruby classes")
    (description
     "This package provides a few useful extensions to core Ruby classes,
including @code{Array}, @code{Enumerable}, @code{Hash}, @code{Numeric}, and
@code{String}.")
    (home-page "https://github.com/bbatsov/powerpack")
    (license license:expat)))

(define-public ruby-locale
  (package
    (name "ruby-locale")
    (version "2.1.2")
    (source (origin
              (method url-fetch)
              (uri (rubygems-uri "locale" version))
              (sha256
               (base32
                "1sls9bq4krx0fmnzmlbn64dw23c4d6pz46ynjzrn9k8zyassdd0x"))))
    (build-system ruby-build-system)
    ;; ruby-test-unit is required to run tests, but that needs ruby-packnga,
    ;; which needs ruby-gettext, which needs ruby-locale.  To break the
    ;; dependency cycle we disable tests.
    (arguments `(#:tests? #f))
    (native-inputs
     `(("bundler" ,bundler)
       ("ruby-yard" ,ruby-yard)))
    (synopsis "Ruby library providing basic localization APIs")
    (description
     "Ruby-Locale is the pure ruby library which provides basic APIs for
localization.")
    (home-page "https://github.com/ruby-gettext/locale")
    (license (list license:lgpl3+ license:ruby))))

(define-public ruby-temple
  (package
    (name "ruby-temple")
    (version "0.8.2")
    (source
     (origin
       (method url-fetch)
       (uri (rubygems-uri "temple" version))
       (sha256
        (base32
         "060zzj7c2kicdfk6cpnn40n9yjnhfrr13d0rsbdhdij68chp2861"))))
    (build-system ruby-build-system)
    (native-inputs
     `(("ruby-tilt" ,ruby-tilt)
       ("ruby-bacon" ,ruby-bacon)
       ("ruby-erubis" ,ruby-erubis)))
    (synopsis "Template compilation framework in Ruby")
    (description
     "Temple is an abstraction and framework for compiling templates to pure
Ruby.")
    (home-page "https://github.com/judofyr/temple")
    (license license:expat)))

(define-public ruby-text
  (package
    (name "ruby-text")
    (version "1.3.1")
    (source (origin
              (method url-fetch)
              (uri (rubygems-uri "text" version))
              (sha256
               (base32
                "1x6kkmsr49y3rnrin91rv8mpc3dhrf3ql08kbccw8yffq61brfrg"))))
    (build-system ruby-build-system)
    (synopsis "Collection of text algorithms for Ruby")
    (description
     "This package provides a collection of text algorithms: Levenshtein,
Soundex, Metaphone, Double Metaphone, Porter Stemming.")
    (home-page "https://github.com/threedaymonk/text")
    (license license:expat)))

(define-public ruby-gettext
  (package
    (name "ruby-gettext")
    (version "3.1.7")
    (source (origin
              (method url-fetch)
              (uri (rubygems-uri "gettext" version))
              (sha256
               (base32
                "1hg9islkm324mb4sd4za1fgafj1hqnm3bdvzj3k4fqpnzqnbcfiq"))))
    (build-system ruby-build-system)
    ;; ruby-test-unit is required to run tests, but that needs ruby-packnga,
    ;; which needs ruby-gettext.  To break the dependency cycle we disable
    ;; tests.
    (arguments `(#:tests? #f))
    (propagated-inputs
     `(("ruby-locale" ,ruby-locale)
       ("ruby-text" ,ruby-text)))
    (native-inputs
     `(("bundler" ,bundler)
       ("ruby-yard" ,ruby-yard)))
    (synopsis "GNU gettext-like program for Ruby")
    (description
     "Gettext is a GNU gettext-like program for Ruby.  The catalog
file (po-file) used is the same as that used by GNU gettext, allowing you to
use GNU gettext tools for maintenance.")
    (home-page "https://ruby-gettext.github.com/")
    (license (list license:lgpl3+ license:ruby))))

(define-public ruby-packnga
  (package
    (name "ruby-packnga")
    (version "1.0.4")
    (source (origin
              (method url-fetch)
              (uri (rubygems-uri "packnga" version))
              (sha256
               (base32
                "1vv2j0i43s4xid2km5hgrrxqlqpwgq8nlm8kaxfg2531c1vwfsd4"))))
    (build-system ruby-build-system)
    ;; ruby-test-unit is required to run tests, but that needs ruby-packnga.
    ;; To break the dependency cycle we disable tests.
    (arguments `(#:tests? #f))
    (propagated-inputs
     `(("ruby-gettext" ,ruby-gettext)
       ("ruby-yard" ,ruby-yard)))
    (native-inputs
     `(("bundler" ,bundler)))
    (synopsis "Utility library to package internationalized libraries")
    (description
     "Packnga is a library to translate to many languages using YARD.")
    (home-page "http://ranguba.org/packnga/")
    (license license:lgpl2.0+)))

(define-public ruby-test-construct
  (package
    (name "ruby-test-construct")
    (version "2.0.1")
    (source
     (origin
       (method url-fetch)
       (uri (rubygems-uri "test_construct" version))
       (sha256
        (base32
         "1a2ym3l068d0pxzzr95kvqx87zpdsarxslz9ygd4qfm9frrz0kgj"))))
    (build-system ruby-build-system)
    (native-inputs
     `(("bundler" ,bundler)
       ("ruby-mocha" ,ruby-mocha)
       ("ruby-rspec" ,ruby-rspec)))
    (synopsis "Creates temporary files and directories for testing")
    (description
     "TestConstruct is a @acronym{DSL, Domain Specific Language} for creating
temporary files and directories during tests.")
    (home-page "https://github.com/bhb/test_construct")
    (license license:expat)))

(define-public ruby-test-unit
  (package
    (name "ruby-test-unit")
    (version "3.4.4")
    (source (origin
              (method url-fetch)
              (uri (rubygems-uri "test-unit" version))
              (sha256
               (base32
                "15isy7vhppbfd0032klirj9gxp65ygkzjdwrmm28xpirlcsk6qpd"))))
    (build-system ruby-build-system)
    (propagated-inputs
     `(("ruby-power-assert" ,ruby-power-assert)))
    (native-inputs
     `(("bundler" ,bundler)
       ("ruby-packnga" ,ruby-packnga)
       ("ruby-yard" ,ruby-yard)))
    (synopsis "Unit testing framework for Ruby")
    (description "@code{Test::Unit} is unit testing framework for Ruby, based
on xUnit principles.  These were originally designed by Kent Beck, creator of
extreme programming software development methodology, for Smalltalk's SUnit.
It allows writing tests, checking results and automated testing in Ruby.")
    (home-page "https://test-unit.github.io/")
    (license (list license:psfl license:ruby))))

(define-public ruby-markaby
  (package
    (name "ruby-markaby")
    (version "0.9.0")
    (source
     (origin
       (method url-fetch)
       (uri (rubygems-uri "markaby" version))
       (sha256
        (base32
         "1j4jc31ycydbkh5h3q6zwidzpavg3g5mbb5lqyaczd3jrq78rd7i"))))
    (build-system ruby-build-system)
    (arguments
     '(#:phases
       (modify-phases %standard-phases
         ;; Run rspec manually without using the Rakefile, as the versions of
         ;; Rake and RSpec 2 are incompatible:
         ;;
         ;; NoMethodError: undefined method `last_comment'
         (replace 'check
           (lambda* (#:key tests? #:allow-other-keys)
             (when tests?
               (invoke "rspec"))
             #t)))))
    (propagated-inputs
     `(("ruby-builder" ,ruby-builder)))
    (native-inputs
     `(("bundler" ,bundler)
       ("ruby-rspec" ,ruby-rspec-2)))
    (synopsis "Write HTML pages in pure Ruby")
    (description
     "Markaby allows writing HTML packages in pure Ruby.  This is similar to
the functionality provided by @acronym{ERB, Embedded Ruby}, but without the
mixture of HTML and additional ERB syntax.")
    (home-page "https://markaby.github.io/")
    (license license:expat)))

(define-public ruby-maruku
  (package
    (name "ruby-maruku")
    (version "0.7.3")
    (source
     (origin
       (method url-fetch)
       (uri (rubygems-uri "maruku" version))
       (sha256
        (base32
         "1r7bxpgnx2hp3g12bjrmdrpv663dfqxsdp0af69kjhxmaxpia56x"))))
    (build-system ruby-build-system)
    (arguments
     '(;; TODO: 3 tests seem to fail due to HTML encoding issues
       #:tests? #f
       #:phases
       (modify-phases %standard-phases
         (replace 'check
           (lambda* (#:key tests? #:allow-other-keys)
             (when tests?
               (invoke "rspec"))
             #t)))))
    (native-inputs
     `(("ruby-rspec" ,ruby-rspec)
       ("ruby-simplecov" ,ruby-simplecov)
       ("ruby-nokogiri-diff" ,ruby-nokogiri-diff)))
    (synopsis "Markdown interpreter in Ruby")
    (description
     "Maruku is a Markdown interpreter in Ruby.  It can export Markdown to
HTML, and PDF through LaTeX.")
    (home-page "https://github.com/bhollis/maruku")
    (license license:expat)))

(define-public ruby-metaclass
  (package
    (name "ruby-metaclass")
    (version "0.0.4")
    (source (origin
              (method url-fetch)
              (uri (rubygems-uri "metaclass" version))
              (sha256
               (base32
                "0hp99y2b1nh0nr8pc398n3f8lakgci6pkrg4bf2b2211j1f6hsc5"))))
    (build-system ruby-build-system)
    (arguments
     `(#:phases
       (modify-phases %standard-phases
         (add-after 'unpack 'add-test-unit-to-search-path
           (lambda* (#:key inputs #:allow-other-keys)
             (let* ((test-unit (assoc-ref inputs "ruby-test-unit")))
               (substitute* "Rakefile"
                 (("t\\.libs << \"test\"" line)
                  (string-append line "; t.libs << \""
                                 test-unit "/lib/ruby/vendor_ruby"
                                 "/gems/test-unit-"
                                 ,(package-version ruby-test-unit)
                                 "/lib\""))))
             #t)))))
    (native-inputs
     `(("bundler" ,bundler)
       ("ruby-test-unit" ,ruby-test-unit)))
    (synopsis "Ruby library adding metaclass method to all objects")
    (description
     "Metaclass is a Ruby library adding a @code{metaclass} method to all Ruby
objects.")
    (home-page "https://github.com/floehopper/metaclass")
    (license license:expat)))

(define-public ruby-mkmf-lite
  (package
    (name "ruby-mkmf-lite")
    (version "0.3.2")
    (source (origin
              (method url-fetch)
              (uri (rubygems-uri "mkmf-lite" version))
              (sha256
               (base32
                "0br9k6zijj1zc25n8p7f2j1mwl58nfgdknf3q13h9k156jvrir06"))))
    (build-system ruby-build-system)
    (propagated-inputs
     `(("ruby-ptools" ,ruby-ptools)))
    (synopsis "Lightweight alternative to @code{mkmf}")
    (description
     "@code{mkmf-lite} is a light version of Ruby's @code{mkmf.rb} designed
for use as a library.  It does not create packages, builds, or log files of
any kind.  Instead, it provides mixin methods that you can use in FFI or tests
to check for the presence of header files, constants, and so on.")
    (home-page "https://github.com/djberg96/mkmf-lite")
    (license license:asl2.0)))

(define-public ruby-mspec
  (package
    (name "ruby-mspec")
    (version "1.9.1")
    (source
     (origin
       (method url-fetch)
       (uri (rubygems-uri "mspec" version))
       (sha256
        (base32
         "0wmyh2n40m4srwdx9z6h6g6p46k02pzyhcsja3hqcw5h5b0hfmhd"))))
    (build-system ruby-build-system)
    (arguments
     '(;; TODO: 3 test failures
       ;; ./spec/mocks/mock_spec.rb:82
       ;; ./spec/utils/name_map_spec.rb:151
       ;; ./spec/utils/name_map_spec.rb:155
       #:tests? #f
       #:phases
       (modify-phases %standard-phases
         (add-after 'extract-gemspec 'change-dependency-constraints
           (lambda _
             (substitute* "mspec.gemspec"
               (("rake.*") "rake>)\n")
               (("rspec.*") "rspec>)\n"))
             #t))
         (replace 'check
           (lambda* (#:key tests? #:allow-other-keys)
             (when tests?
               (invoke "rspec" "spec"))
             #t)))))
    (native-inputs
     `(("bundler" ,bundler)
       ("ruby-rake" ,ruby-rake)
       ("ruby-rspec" ,ruby-rspec)))
    (synopsis "MSpec is a specialized framework for RubySpec")
    (description
     "MSpec is a specialized framework that is syntax-compatible with RSpec 2
for basic features.  MSpec contains additional features that assist in writing
specs for Ruby implementations in ruby/spec.")
    (home-page "http://rubyspec.org")
    (license license:expat)))

(define-public ruby-mysql2
  (package
    (name "ruby-mysql2")
    (version "0.5.2")
    (source
     (origin
       (method git-fetch)
       (uri (git-reference
             (url "https://github.com/brianmario/mysql2")
             (commit version)))
       (file-name (git-file-name name version))
       (sha256
        (base32
         "11lvfgc2rmvkm52jp0nbi6pvhk06klznghr7llldfw8basl9n5wv"))))
    (build-system ruby-build-system)
    (arguments
     '(;; TODO: Tests require a running MySQL/MariaDB service
       #:tests? #f
       #:phases
       (modify-phases %standard-phases
         (replace 'replace-git-ls-files
           (lambda _
             (substitute* "mysql2.gemspec"
               (("git ls-files .*`") "find . -type f |sort`"))
             #t))
         (add-before 'install 'set-MAKEFLAGS
           (lambda* (#:key outputs #:allow-other-keys)
             (setenv "MAKEFLAGS"
                     (string-append
                      "V=1 "
                      "prefix=" (assoc-ref outputs "out")))
             #t))
         ;; Move the 'check phase to after 'install, as then you can test
         ;; using the installed mysql2 gem in the store.
         (delete 'check)
         (add-after 'install 'check
           (lambda* (#:key outputs tests? #:allow-other-keys)
             (setenv "GEM_PATH"
                     (string-append
                      (getenv "GEM_PATH")
                      ":"
                      (assoc-ref outputs "out") "/lib/ruby/vendor_ruby"))
             (when tests?
               (invoke "rspec"))
             #t)))))
    (inputs
     `(("mariadb-dev" ,mariadb "dev")
       ("zlib" ,zlib)))
    (native-inputs
     `(("ruby-rspec" ,ruby-rspec)
       ("ruby-rake-compiler" ,ruby-rake-compiler)))
    (synopsis "MySQL library for Ruby, binding to libmysql")
    (description
     "This package provides a simple, fast MySQL library for Ruby, binding to
libmysql.")
    (home-page "https://github.com/brianmario/mysql2")
    (license license:expat)))

(define-public ruby-blankslate
  (package
    (name "ruby-blankslate")
    (version "3.1.3")
    (source (origin
              (method url-fetch)
              (uri (rubygems-uri "blankslate" version))
              (sha256
               (base32
                "0fwkb4d1j9gc7vdwn2nxvwgy2g5wlag4c4bp7bl85jvq0kgp6cyx"))))
    (build-system ruby-build-system)
    (arguments
     `(#:phases
       (modify-phases %standard-phases
         (replace 'check
          (lambda _ (invoke "rspec" "spec/"))))))
    (native-inputs
     `(("bundler" ,bundler)
       ("ruby-rspec" ,ruby-rspec)))
    (synopsis "Abstract base class with no predefined methods")
    (description
     "BlankSlate provides an abstract base class with no predefined
methods (except for @code{__send__} and @code{__id__}).  BlankSlate is useful
as a base class when writing classes that depend upon
@code{method_missing} (e.g. dynamic proxies).")
    (home-page "https://github.com/masover/blankslate")
    (license license:expat)))

(define-public ruby-bond
  (package
    (name "ruby-bond")
    (version "0.5.1")
    (source
     (origin
       (method url-fetch)
       (uri (rubygems-uri "bond" version))
       (sha256
        (base32
         "1r19ifc4skyl2gxnifrxa5jvbbay9fb2in79ppgv02b6n4bhsw90"))))
    (build-system ruby-build-system)
    (arguments
     ;; The test suite fails (see:
     ;; https://github.com/cldwalker/bond/issues/46).
     `(#:tests? #f))
    (native-inputs
     `(("ruby-bacon" ,ruby-bacon)
       ("ruby-bacon-bits" ,ruby-bacon-bits)
       ("ruby-mocha-on-bacon" ,ruby-mocha-on-bacon)))
    (synopsis "Bond can provide custom autocompletion for arguments, methods
and more")
    (description
     "Bond can autocomplete argument(s) to methods, uniquely completing per
module, per method and per argument.  Bond provides a configuration system and
a DSL for creating custom completions and completion rules.  Bond can also
load completions that ship with gems.  Bond is able to offer more than irb's
completion since it uses the full line of input when completing as opposed to
irb's last-word approach.")
    (home-page "http://tagaholic.me/bond/")
    (license license:expat)))

(define-public ruby-idn-ruby
  (package
    (name "ruby-idn-ruby")
    (version "0.1.0")
    (source
     (origin
       (method url-fetch)
       (uri (rubygems-uri "idn-ruby" version))
       (sha256
        (base32
         "07vblcyk3g72sbq12xz7xj28snpxnh3sbcnxy8bglqbfqqhvmawr"))))
    (build-system ruby-build-system)
    (arguments
     '(#:phases
       (modify-phases %standard-phases
         (delete 'check)
         (add-after 'install 'check
           (lambda* (#:key tests? outputs #:allow-other-keys)
             (when tests?
               (let* ((gem-file (cadr (find-files "." "\\.gem")))
                      (name-and-version (basename gem-file ".gem")))
                 (apply invoke
                        "ruby" "--verbose"
                        (string-append "-I"
                                       (assoc-ref outputs "out")
                                       "/lib/ruby/vendor_ruby/gems/"
                                       name-and-version
                                       "/lib")
                        (find-files "./test" ".*\\.rb"))))
             #t)))))
    (inputs
     `(("libidn" ,libidn)))
    (synopsis "Ruby Bindings for the GNU LibIDN library")
    (description
     "Ruby Bindings for the GNU LibIDN library, an implementation of the
Stringprep, Punycode and IDNA specifications.  These are used to encode and
decode internationalized domain + names according to the IDNA2003
specifications.

Included are the most important parts of the Stringprep, Punycode and IDNA
APIs like performing Stringprep processings, encoding to and decoding from
Punycode strings and converting entire domain names to and from the ACE
encoded form.")
    (home-page "https://github.com/deepfryed/idn-ruby")
    (license license:asl2.0)))

(define-public ruby-instantiator
  (package
    (name "ruby-instantiator")
    (version "0.0.7")
    (source (origin
              (method url-fetch)
              (uri (rubygems-uri "instantiator" version))
              (sha256
               (base32
                "0w07w3gkyqr7m0vz5h13vm8b411660qywjm2xxxgdjv4wb3fazbr"))))
    (build-system ruby-build-system)
    (arguments
     `(#:phases
       (modify-phases %standard-phases
         (add-after 'unpack 'add-test-unit-to-search-path
           (lambda* (#:key inputs #:allow-other-keys)
             (let* ((test-unit (assoc-ref inputs "ruby-test-unit")))
               (substitute* "Rakefile"
                 (("t\\.libs << \"test\"" line)
                  (string-append line "; t.libs << \""
                                 test-unit "/lib/ruby/vendor_ruby"
                                 "/gems/test-unit-"
                                 ,(package-version ruby-test-unit)
                                 "/lib\""))))
             #t)))))
    (propagated-inputs
     `(("ruby-blankslate" ,ruby-blankslate)))
    (native-inputs
     `(("bundler" ,bundler)
       ("ruby-test-unit" ,ruby-test-unit)))
    (synopsis "Instantiate an arbitrary Ruby class")
    (description
     "Instantiator lets you instantiate an arbitrary Ruby class without
knowing anything about the constructor.")
    (home-page "https://github.com/floehopper/instantiator")
    (license license:expat)))

(define-public ruby-introspection
  (package
    (name "ruby-introspection")
    (version "0.0.4")
    (source (origin
              (method url-fetch)
              (uri (rubygems-uri "introspection" version))
              (sha256
               (base32
                "1y2nbijkc0zlfmn9ss6588ilarq2kbn2i7w7pwwsli66dj84zgca"))))
    (build-system ruby-build-system)
    (arguments
     `(#:phases
       (modify-phases %standard-phases
         (add-after 'unpack 'add-test-unit-to-search-path
          (lambda* (#:key inputs #:allow-other-keys)
            (let* ((test-unit (assoc-ref inputs "ruby-test-unit")))
              (substitute* "Rakefile"
                (("t\\.libs << \"test\"" line)
                 (string-append line "; t.libs << \""
                                test-unit "/lib/ruby/vendor_ruby"
                                "/gems/test-unit-"
                                ,(package-version ruby-test-unit)
                                "/lib\""))))
            #t)))))
    (propagated-inputs
     `(("ruby-instantiator" ,ruby-instantiator)
       ("ruby-metaclass" ,ruby-metaclass)))
    (native-inputs
     `(("bundler" ,bundler)
       ("ruby-blankslate" ,ruby-blankslate)
       ("ruby-test-unit" ,ruby-test-unit)))
    (synopsis "Dynamic inspection of the method hierarchy on a Ruby object")
    (description
     "Introspection provides tools to inspect the hierarchy of method
definitions on a Ruby object.")
    (home-page "https://github.com/floehopper/introspection")
    (license license:expat)))

(define-public ruby-redcarpet
  (package
    (name "ruby-redcarpet")
    (version "3.5.0")
    (source (origin
              (method url-fetch)
              (uri (rubygems-uri "redcarpet" version))
              (sha256
               (base32
                "0skcyx1h8b5ms0rp2zm3ql6g322b8c1adnkwkqyv7z3kypb4bm7k"))))
    (build-system ruby-build-system)
    (arguments
     `(#:phases
       (modify-phases %standard-phases
         ;; The gem archive does not include the conformance tests.
         (add-after 'unpack 'disable-conformance-tests
          (lambda _
            (substitute* "Rakefile"
              (("task :test => %w\\[test:unit test:conformance\\]")
               "task :test => %w[test:unit]"))
            #t)))))
    (native-inputs
     `(("bundler" ,bundler)
       ("ruby-test-unit" ,ruby-test-unit)
       ("ruby-rake-compiler" ,ruby-rake-compiler)))
    (synopsis "Extensible Markdown to (X)HTML converter")
    (description
     "Redcarpet is an extensible Ruby library for Markdown processing and
conversion to (X)HTML.")
    (home-page "https://github.com/vmg/redcarpet")
    (license license:expat)))

(define-public ruby-rerun
  (package
  (name "ruby-rerun")
  (version "0.13.0")
  (source
    (origin
      (method url-fetch)
      (uri (rubygems-uri "rerun" version))
      (sha256
        (base32
          "1cskvxk8z8vmfail8na7hj91hs0qnvds9nydj04zi3dbddgnbmvz"))))
  (build-system ruby-build-system)
  (arguments
   '(#:tests? #f)) ; No included tests
  (propagated-inputs
   `(("ruby-listen" ,ruby-listen)))
  (synopsis "Run a process, and restart when some monitored files change")
  (description
    "Rerun is a tool to launch programs, then monitor the file system, and
restart the program when any of the monitored files change.  It's written in
Ruby, but can be used for all programs.")
  (home-page "https://github.com/alexch/rerun/")
  (license license:expat)))

(define-public ruby-maxitest
  (package
    (name "ruby-maxitest")
    (version "3.6.0")
    (home-page "https://github.com/grosser/maxitest")
    (source (origin
              ;; Pull from git because the gem does not contain tests.
              (method git-fetch)
              (uri (git-reference
                    (url home-page)
                    (commit (string-append "v" version))))
              (file-name (git-file-name name version))
              (sha256
               (base32
                "07b3j0bv3dx5j42jlvpvl07aaxplyi6wq688y3jl8y528ww2hjz8"))))
    (build-system ruby-build-system)
    (arguments
     '(#:test-target "default"
       #:phases (modify-phases %standard-phases
                  (replace 'replace-git-ls-files
                    (lambda _
                      (substitute* "maxitest.gemspec"
                        (("`git ls-files lib/ bin/ MIT-LICENSE Readme.md`")
                         "`find lib/ bin/ MIT-LICENSE Readme.md -type f | sort`"))
                      #t))
                  (add-before 'check 'remove-version-constraints
                    (lambda _
                      ;; Don't use specific versions of dependencies, instead
                      ;; take whatever is available in Guix.
                      (delete-file "Gemfile.lock")
                      #t))
                  (add-before 'check 'add-mtest-on-PATH
                    (lambda _
                      ;; Tests use 'mtest' which is not automatically added on
                      ;; PATH.
                      (setenv "PATH" (string-append (getcwd) "/bin:"
                                                    (getenv "PATH")))
                      #t)))))
    (native-inputs
     `(("ps" ,procps)
       ("ruby-bump" ,ruby-bump)
       ("ruby-byebug" ,ruby-byebug)
       ("ruby-rspec" ,ruby-rspec)
       ("ruby-wwtd" ,ruby-wwtd)))
    (propagated-inputs
     `(("ruby-minitest" ,ruby-minitest)))
    (synopsis "Minitest with extra features")
    (description
     "Maxitest is a wrapper around Minitest with extra functionality such
as timeouts, an @command{mtest} executable that can run tests by line
number, support for interrupted tests, better backtraces, and more.")
    (license license:expat)))

(define-public ruby-mocha
  (package
    (name "ruby-mocha")
    (version "1.13.0")
    (source (origin
              (method url-fetch)
              (uri (rubygems-uri "mocha" version))
              (sha256
               (base32
                "15s53ggsykk69kxqvs4416s8yxdhz6caggva55n8sjgy4ixzwp10"))))
    (build-system ruby-build-system)
    (arguments
     `(#:phases
       (modify-phases %standard-phases
         (add-before 'check 'remove-rubocop-dependency
           (lambda _
             ;; Disable dependency on Rubocop, which is just a linter,
             ;; and would introduce a circular dependency.
             (substitute* "mocha.gemspec"
               ((".*rubocop.*")
                "true\n"))
             #t)))))
    (native-inputs
     `(("ruby-introspection" ,ruby-introspection)))
    (synopsis "Mocking and stubbing library for Ruby")
    (description
     "Mocha is a mocking and stubbing library with JMock/SchMock syntax, which
allows mocking and stubbing of methods on real (non-mock) classes.")
<<<<<<< HEAD
    (home-page "https://mocha.jamesmead.org/")
=======
    (home-page "https://mocha.jamesmead.org")
>>>>>>> 10554e0a
    ;; Mocha can be used with either license at the users choice.
    (license (list license:expat license:ruby))))

(define-public ruby-mocha-on-bacon
  (package
    (name "ruby-mocha-on-bacon")
    (version "0.2.3")
    (source
     (origin
       (method url-fetch)
       (uri (rubygems-uri "mocha-on-bacon" version))
       (sha256
        (base32
         "1h49b33rq889hn8x3wp9byczl91va16jh1w4d2wyy4yj23icdrcp"))))
    (build-system ruby-build-system)
    (arguments
     ;; rubygems.org release missing tests
     '(#:tests? #f))
    (propagated-inputs `(("ruby-mocha" ,ruby-mocha)))
    (synopsis "Mocha adapter for Bacon")
    (description
     "This package provides a Mocha adapter for Bacon, allowing you to use the
Mocha stubbing and mocking library with Bacon, a small RSpec clone.")
    (home-page
     "https://github.com/alloy/mocha-on-bacon")
    (license license:expat)))

(define-public ruby-net-ssh
  (package
    (name "ruby-net-ssh")
    (version "4.2.0")
    (source (origin
              (method url-fetch)
              (uri (rubygems-uri "net-ssh" version))
              (sha256
               (base32
                "07c4v97zl1daabmri9zlbzs6yvkl56z1q14bw74d53jdj0c17nhx"))))
    (build-system ruby-build-system)
    (native-inputs
     `(("bundler" ,bundler)
       ("ruby-mocha" ,ruby-mocha)
       ("ruby-test-unit" ,ruby-test-unit)))
    (synopsis "Ruby implementation of the SSH2 client protocol")
    (description "@code{Net::SSH} is a pure-Ruby implementation of the SSH2
client protocol.  It allows you to write programs that invoke and interact
with processes on remote servers, via SSH2.")
    (home-page "https://github.com/net-ssh/net-ssh")
    (license license:expat)))

(define-public ruby-net-scp
  (package
    (name "ruby-net-scp")
    ;; The 1.2.1 release would be incompatible with ruby-net-ssh >= 4.
    (version "1.2.2.rc2")
    (source
     (origin
       (method git-fetch)
       (uri (git-reference
             (url "https://github.com/net-ssh/net-scp")
             (commit (string-append "v" version))))
       (file-name (git-file-name name version))
       (sha256
        (base32 "1nyn17sy71fn7zs3y6wbgcn35318c10flqgc0582409095x4h0sx"))))
    (build-system ruby-build-system)
    (native-inputs
     `(("bundler" ,bundler)
       ("ruby-test-unit" ,ruby-test-unit)
       ("ruby-mocha" ,ruby-mocha)))
    (propagated-inputs
     `(("ruby-net-ssh" ,ruby-net-ssh)))
    (synopsis "Pure-Ruby SCP client library")
    (description "@code{Net::SCP} is a pure-Ruby implementation of the SCP
client protocol.")
    (home-page "https://github.com/net-ssh/net-scp")
    (license license:expat)))

(define-public ruby-minitest
  (package
    (name "ruby-minitest")
    (version "5.14.4")
    (source (origin
              (method url-fetch)
              (uri (rubygems-uri "minitest" version))
              (sha256
               (base32
                "19z7wkhg59y8abginfrm2wzplz7py3va8fyngiigngqvsws6cwgl"))))
    (build-system ruby-build-system)
    (native-inputs
     `(("ruby-hoe" ,ruby-hoe)))
    (synopsis "Small test suite library for Ruby")
    (description "Minitest provides a complete suite of Ruby testing
facilities supporting TDD, BDD, mocking, and benchmarking.")
    (home-page "https://github.com/seattlerb/minitest")
    (license license:expat)))

;; This is the last release of Minitest 4, which is used by some packages.
(define-public ruby-minitest-4
  (package (inherit ruby-minitest)
    (version "4.7.5")
    (source (origin
              (method url-fetch)
              (uri (rubygems-uri "minitest" version))
              (sha256
               (base32
                "03p6iban9gcpcflzp4z901s1hgj9369p6515h967ny6hlqhcf2iy"))))
    (arguments
     `(#:phases
       (modify-phases %standard-phases
         (add-after 'unpack 'remove-unsupported-method
          (lambda _
            (substitute* "Rakefile"
              (("self\\.rubyforge_name = .*") ""))
            #t))
         (add-after 'build 'exclude-failing-tests
           (lambda _
             ;; Some tests are failing on Ruby 2.4 due to the deprecation of
             ;; Fixnum.
             (delete-file "test/minitest/test_minitest_spec.rb")
             #t)))))))

(define-public ruby-minitest-around
  (package
    (name "ruby-minitest-around")
    (version "0.5.0")
    (source
     (origin
       (method url-fetch)
       (uri (rubygems-uri "minitest-around" version))
       (sha256
        (base32
         "15ywnqx0719jl9c25yqfshmwcir57i5f4hr1ra9v9vay9ylcwndr"))))
    (build-system ruby-build-system)
    (arguments
     '(#:phases
       (modify-phases %standard-phases
         (add-after 'extract-gemspec 'remove-unnecessary-dependency-versions
           (lambda _
             (substitute* "minitest-around.gemspec"
               (("%q<cucumber>.*") "%q<cucumber>, [\">= 0\"])\n"))
             #t)))))
    (propagated-inputs
     `(("ruby-minitest" ,ruby-minitest)))
    (native-inputs
     `(("bundler" ,bundler)
       ("ruby-cucumber" ,ruby-cucumber)
       ("ruby-bump" ,ruby-bump)
       ("ruby-test-construct" ,ruby-test-construct)))
    (synopsis "Run code around tests in Minitest")
    (description
     "This library provides a way to run code around tests in Minitest,
written using either the unit test or spec style.")
    (home-page "https://github.com/splattael/minitest-around")
    (license license:expat)))

(define-public ruby-minitest-sprint
  (package
    (name "ruby-minitest-sprint")
    (version "1.1.0")
    (source (origin
              (method url-fetch)
              (uri (rubygems-uri "minitest-sprint" version))
              (sha256
               (base32
                "179d6pj56l9xzm46fqsqj10mzjkr1f9fv4cxa8wvchs97hqz33w1"))))
    (build-system ruby-build-system)
    (native-inputs
     `(("ruby-hoe" ,ruby-hoe)
       ("ruby-minitest" ,ruby-minitest)))
    (synopsis "Fast test suite runner for minitest")
    (description "Minitest-sprint is a test runner for minitest that makes it
easier to re-run individual failing tests.")
    (home-page "https://github.com/seattlerb/minitest-sprint")
    (license license:expat)))

(define-public ruby-minitest-bacon
  (package
    (name "ruby-minitest-bacon")
    (version "1.0.3")
    (source (origin
              (method url-fetch)
              (uri (rubygems-uri "minitest-bacon" version))
              (sha256
               (base32
                "0zhdwcl6bgha61qiyfvr7zs7ywaxc33wmj9xhxl8jdmpdvifvfaj"))))
    (build-system ruby-build-system)
    (native-inputs
     `(("ruby-hoe" ,ruby-hoe)))
    (inputs
     `(("ruby-minitest" ,ruby-minitest)))
    (synopsis "Bacon compatibility library for minitest")
    (description "Minitest-bacon extends minitest with bacon-like
functionality, making it easier to migrate test suites from bacon to minitest.")
    (home-page "https://github.com/seattlerb/minitest-bacon")
    (license license:expat)))

(define-public ruby-minitest-focus
  (package
    (name "ruby-minitest-focus")
    (version "1.1.2")
    (source
     (origin
       (method url-fetch)
       (uri (rubygems-uri "minitest-focus" version))
       (sha256
        (base32
         "1zgjslp6d7dzcn8smj595idymgd5j603p9g2jqkfgi28sqbhz6m0"))))
    (build-system ruby-build-system)
    (propagated-inputs
     `(("ruby-minitest" ,ruby-minitest)))
    (native-inputs
     `(("ruby-hoe" ,ruby-hoe)))
    (synopsis "Allows a few specific tests to be focused on")
    (description
     "@code{minitest-focus} gives the ability focus on a few tests with ease
without having to use command-line arguments.  It introduces a @code{focus}
class method for use in testing classes, specifying that the next defined test
is to be run.")
    (home-page "https://github.com/seattlerb/minitest-focus")
    (license license:expat)))

(define-public ruby-minitest-pretty-diff
  ;; Use git reference because gem is out of date and does not contain testing
  ;; script.  There are no releases on GitHub.
  (let ((commit "11f32e930f574225432f42e5e1ef6e7471efe572"))
    (package
      (name "ruby-minitest-pretty-diff")
      (version (string-append "0.1-1." (string-take commit 8)))
      (source (origin
                (method git-fetch)
                (uri (git-reference
                      (url "https://github.com/adammck/minitest-pretty_diff")
                      (commit commit)))
                (file-name (string-append name "-" version "-checkout"))
                (sha256
                 (base32
                  "13y5dhmcckhzd83gj1nfwh41iykbjcm2w7y4pr6j6rpqa5as122r"))))
      (build-system ruby-build-system)
      (arguments
       `(#:phases
         (modify-phases %standard-phases
           (replace 'check
             (lambda _
               (invoke "script/test"))))))
      (native-inputs
       `(("bundler" ,bundler)
         ("ruby-turn" ,ruby-turn)))
      (synopsis "Pretty-print hashes and arrays in MiniTest")
      (description
       "@code{minitest-pretty_diff} monkey-patches
@code{MiniTest::Assertions#mu_pp} to pretty-print hashes and arrays before
diffing them.  This makes it easier to spot differences between nested
structures when tests fail.")
      (home-page "https://github.com/adammck/minitest-pretty_diff")
      (license license:expat))))

(define-public ruby-minitest-moar
  (package
    (name "ruby-minitest-moar")
    (version "0.0.4")
    (source
     (origin
       (method url-fetch)
       (uri (rubygems-uri "minitest-moar" version))
       (sha256
        (base32
         "0nb83blrsab92gcy6nfpw39njys7zisia8pw4igzzfzfl51cis0x"))))
    (build-system ruby-build-system)
    (arguments
     `(#:phases
       (modify-phases %standard-phases
         (add-before 'check 'clean-dependencies
           (lambda _
             ;; Remove all gems defined in the Gemfile because these are not
             ;; truly needed.
             (substitute* "Gemfile"
               (("gem .*") ""))
             ;; Remove byebug as not needed to run tests.
             (substitute* "test/test_helper.rb"
               (("require 'byebug'") ""))
             #t)))))
    (native-inputs
     `(("bundler" ,bundler)
       ("ruby-minitest" ,ruby-minitest)))
    (synopsis "Extra features and changes to MiniTest")
    (description "@code{MiniTest Moar} add some additional features and
changes some default behaviours in MiniTest.  For instance, Moar replaces the
MiniTest @code{Object#stub} with a global @code{stub} method.")
    (home-page "https://github.com/dockyard/minitest-moar")
    (license license:expat)))

(define-public ruby-minitest-bonus-assertions
  (package
    (name "ruby-minitest-bonus-assertions")
    (version "3.0")
    (source
     (origin
       (method url-fetch)
       (uri (rubygems-uri "minitest-bonus-assertions" version))
       (sha256
        (base32
         "1hbq9jk904xkz868yha1bqcm6azm7kmjsll2k4pn2nrcib508h2a"))))
    (build-system ruby-build-system)
    (arguments
     `(#:tests? #f          ; Test suite has bitrotted.
       #:phases
       (modify-phases %standard-phases
         (add-before 'check 'clean-dependencies
           (lambda _
             ;; Remove unneeded require statement that would entail another
             ;; dependency.
             (substitute* "test/minitest_config.rb"
               (("require 'minitest/bisect'") ""))
             #t)))))
    (native-inputs
     `(("ruby-hoe" ,ruby-hoe)
       ("ruby-minitest-pretty-diff" ,ruby-minitest-pretty-diff)
       ("ruby-minitest-focus" ,ruby-minitest-focus)
       ("ruby-minitest-moar" ,ruby-minitest-moar)))
    (synopsis "Bonus assertions for @code{Minitest}")
    (description
     "Minitest bonus assertions provides extra MiniTest assertions.  For
instance, it provides @code{assert_true}, @code{assert_false} and
@code{assert_set_equal}.")
    (home-page "https://github.com/halostatue/minitest-bonus-assertions")
    (license license:expat)))

(define-public ruby-minitest-reporters
  (package
    (name "ruby-minitest-reporters")
    (version "1.3.6")
    (source
     (origin
       (method url-fetch)
       (uri (rubygems-uri "minitest-reporters" version))
       (sha256
        (base32
         "1a3das80rwgys5rj48i5ly144nvszyqyi748bk9bss74jblcf5ay"))))
    (build-system ruby-build-system)
    (arguments
     '(#:phases
       (modify-phases %standard-phases
         ;; Remove the requirement on Rubocop, as it isn't useful to run, and
         ;; including it as an input can lead to circular dependencies.
         (add-after 'unpack 'remove-rubocop-from-Rakefile
           (lambda _
             (substitute* "Rakefile"
               (("require 'rubocop/rake\\_task'") "")
               (("RuboCop::RakeTask\\.new\\(:rubocop\\)") "[].each"))
             #t))
         (add-after 'extract-gemspec 'remove-rubocop-from-gemspec
           (lambda _
             (substitute* "minitest-reporters.gemspec"
               ((".*%q<rubocop>.*") "\n"))
             #t)))))
    (propagated-inputs
     `(("ruby-ansi" ,ruby-ansi)
       ("ruby-builder" ,ruby-builder)
       ("ruby-minitest" ,ruby-minitest)
       ("ruby-progressbar" ,ruby-progressbar)))
    (native-inputs
     `(("bundler" ,bundler)
       ("ruby-maruku" ,ruby-maruku)))
    (synopsis "Enhanced reporting for Minitest tests")
    (description
     "@code{minitest/reporters} provides a custom Minitest runner to improve
how the test state is reported.  A number of different reporters are
available, including a spec reporter, progress bar reporter, a HTML
reporter.")
    (home-page "https://github.com/kern/minitest-reporters")
    (license license:expat)))

(define-public ruby-minitest-rg
  (package
    (name "ruby-minitest-rg")
    (version "5.2.0")
    (source
     (origin
       (method url-fetch)
       (uri (rubygems-uri "minitest-rg" version))
       (sha256
        (base32
         "0sq509ax1x62rd0w10b0hcydcxyk5bxxr3fwrgxv02r8drq2r354"))))
    (build-system ruby-build-system)
    (arguments
     ;; Some tests fail even outside Guix, so disable tests.
     ;; https://github.com/blowmage/minitest-rg/issues/12
     ;; https://github.com/blowmage/minitest-rg/pull/13
     `(#:tests? #f))
    (propagated-inputs
     `(("ruby-minitest" ,ruby-minitest)))
    (synopsis "Coloured output for Minitest")
    (description
     "@code{minitest-rg} changes the colour of the output from Minitest.")
    (home-page "https://blowmage.com/minitest-rg/")
    (license license:expat)))

(define-public ruby-minitest-global-expectations
  (package
    (name "ruby-minitest-global-expectations")
    (version "1.0.1")
    (source
     (origin
       (method url-fetch)
       (uri (rubygems-uri "minitest-global_expectations"
                          version))
       (sha256
        (base32
         "1pp3k2608spj4kvqy2y16hs18an917g6vwgvphrfhjviac83090x"))))
    (build-system ruby-build-system)
    (propagated-inputs
     `(("ruby-minitest" ,ruby-minitest)))
    (synopsis "Adjust minitest behaviour for calling expectation methods")
    (description
     "Minitest-global_expectations allows continued use of expectation methods
on all objects.  Calling expectation methods on all objects was deprecated in
minitest 5.12, and is planned to be removed from minitest 6.")
    (home-page "https://github.com/jeremyevans/minitest-global_expectations")
    (license license:expat)))

(define-public ruby-minitest-hooks
  (package
    (name "ruby-minitest-hooks")
    (version "1.5.0")
    (source
     (origin
       (method url-fetch)
       (uri (rubygems-uri "minitest-hooks" version))
       (sha256
        (base32
         "05z8r6sw3fz4s44fs1150ndlcmcy82vlxmhps5nncg8vk59k3gmf"))))
    (build-system ruby-build-system)
    (arguments
     '(#:test-target "spec"
       ;; Test suite is incompatible with ruby-2.7.
       ;; https://github.com/jeremyevans/minitest-hooks/issues/19
       #:tests? #f))
    (native-inputs
     `(("ruby-sequel" ,ruby-sequel)
       ("ruby-sqlite3" ,ruby-sqlite3)))
    (synopsis "Hooks for the minitest framework")
    (description
     "Minitest-hooks adds @code{around}, @code{before_all}, @code{after_all},
@code{around_all} hooks for Minitest.  This allows, for instance, running each
suite of specs inside a database transaction, running each spec inside its own
savepoint inside that transaction.  This can significantly speed up testing
for specs that share expensive database setup code.")
    (home-page "https://github.com/jeremyevans/minitest-hooks")
    (license license:expat)))

(define-public ruby-daemons
  (package
    (name "ruby-daemons")
    (version "1.2.5")
    (source (origin
              (method url-fetch)
              (uri (rubygems-uri "daemons" version))
              (sha256
               (base32
                "15smbsg0gxb7nf0nrlnplc68y0cdy13dm6fviavpmw7c630sring"))))
    (build-system ruby-build-system)
    (arguments
     `(#:tests? #f)) ; no test suite
    (synopsis "Daemonize Ruby programs")
    (description "Daemons provides a way to wrap existing Ruby scripts to be
run as a daemon and to be controlled by simple start/stop/restart commands.")
    (home-page "https://github.com/thuehlinger/daemons")
    (license license:expat)))

(define-public ruby-data_uri
  (package
    (name "ruby-data_uri")
    (version "0.1.0")
    (source
     (origin
       (method url-fetch)
       (uri (rubygems-uri "data_uri" version))
       (sha256
        (base32
         "0fzkxgdxrlbfl4537y3n9mjxbm28kir639gcw3x47ffchwsgdcky"))))
    (build-system ruby-build-system)
    (synopsis "URI class for parsing data URIs")
    (description
     "Data @acronym{URI, universal resource idenfitier}s allow resources to be
embedded inside a URI.  The URI::Data class provides support for parsing these
URIs using the normal URI.parse method.")
    (home-page "https://github.com/dball/data_uri")
    (license license:expat)))

(define-public ruby-deep-merge
  (package
    (name "ruby-deep-merge")
    (version "1.2.1")
    (home-page "https://github.com/danielsdeleo/deep_merge")
    ;; The Rubygem source does not contain the gemspec required for tests.
    (source (origin
              (method git-fetch)
              (uri (git-reference (url home-page) (commit version)))
              (file-name (git-file-name name version))
              (sha256
               (base32
                "0c9rk23ilhc0n4489y6lda2wzphpzh6ish6fahlbpjhxn82wb931"))))
    (build-system ruby-build-system)
    (native-inputs
     `(("ruby-minitest" ,ruby-minitest)))
    (synopsis "Recursively merge hashes")
    (description
     "Deep Merge is a set of utility functions for @code{Hash}.  It permits
you to merge elements inside a hash together recursively.")
    (license license:expat)))

(define-public ruby-git
  (package
    (name "ruby-git")
    (version "1.3.0")
    (source (origin
              (method url-fetch)
              (uri (rubygems-uri "git" version))
              (sha256
               (base32
                "1waikaggw7a1d24nw0sh8fd419gbf7awh000qhsf411valycj6q3"))))
    (build-system ruby-build-system)
    (arguments
     `(#:tests? #f ; no tests
       #:phases (modify-phases %standard-phases
                  (add-after 'install 'patch-git-binary
                    (lambda* (#:key inputs outputs #:allow-other-keys)
                      ;; Make the default git binary an absolute path to the
                      ;; store.
                      (let ((git    (search-input-file inputs "/bin/git"))
                            (config (string-append
                                     (assoc-ref outputs "out")
                                     "/lib/ruby/vendor_ruby/gems/git-"
                                     ,version "/lib/git/config.rb")))
                        (substitute* (list config)
                          (("'git'")
                           (string-append "'" git "'")))
                        #t))))))
    (inputs
     `(("git" ,git)))
    (synopsis "Ruby wrappers for Git")
    (description "Ruby/Git is a Ruby library that can be used to create, read
and manipulate Git repositories by wrapping system calls to the git binary.")
    (home-page "https://github.com/schacon/ruby-git")
    (license license:expat)))

(define-public ruby-hocon
  (package
    (name "ruby-hocon")
    (version "1.3.1")
    (home-page "https://github.com/puppetlabs/ruby-hocon")
    (source (origin
              (method git-fetch)
              (uri (git-reference (url home-page) (commit version)))
              (file-name (git-file-name name version))
              (sha256
               (base32
                "172hh2zr0n9nnszv0qvlgwszgkrq84yahrg053m68asy79zpmbqr"))))
    (build-system ruby-build-system)
    (arguments
     '(#:phases (modify-phases %standard-phases
                  (replace 'check
                    (lambda* (#:key tests? #:allow-other-keys)
                      (if tests?
                          (invoke "rspec")
                          (format #t "test suite not run~%"))
                      #t)))))
    (native-inputs
     `(("bundler" ,bundler)
       ("ruby-rspec" ,ruby-rspec)))
    (synopsis "HOCON config library")
    (description
     "This package provides Ruby support for the @acronym{HOCON,
Human-Optimized Config Object Notation} configuration file format.  It
supports parsing and modifying HOCON and JSON files, and rendering parsed
objects back to a @code{String}.")
    (license license:asl2.0)))

(define-public ruby-slop
  (package
    (name "ruby-slop")
    (version "4.5.0")
    (source (origin
              (method url-fetch)
              (uri (rubygems-uri "slop" version))
              (sha256
               (base32
                "0bfm8535g0rkn9cbjndkckf0f7a3wj0rg4rqhrpsgxnbfdf2lm0p"))))
    (build-system ruby-build-system)
    (native-inputs
     `(("ruby-minitest" ,ruby-minitest)))
    (synopsis "Ruby command line option parser")
    (description "Slop provides a Ruby domain specific language for gathering
options and parsing command line flags.")
    (home-page "https://github.com/leejarvis/slop")
    (license license:expat)))

(define-public ruby-slop-3
  (package (inherit ruby-slop)
    (version "3.6.0")
    (source (origin
              (method url-fetch)
              (uri (rubygems-uri "slop" version))
              (sha256
               (base32
                "00w8g3j7k7kl8ri2cf1m58ckxk8rn350gp4chfscmgv6pq1spk3n"))))))

(define-public ruby-multi-xml
  (package
    (name "ruby-multi-xml")
    (version "0.6.0")
    (source
     (origin
       (method url-fetch)
       (uri (rubygems-uri "multi_xml" version))
       (sha256
        (base32
         "0lmd4f401mvravi1i1yq7b2qjjli0yq7dfc4p1nj5nwajp7r6hyj"))))
    (build-system ruby-build-system)
    (arguments
     '(#:tests? #f)) ; No included tests
    (synopsis "Swappable XML backends for Ruby")
    (description
     "@code{MultiXml} provides swappable XML backends utilizing either LibXML,
Nokogiri, Ox, or REXML.")
    (home-page "https://github.com/sferik/multi_xml")
    (license license:expat)))

(define-public ruby-multipart-post
  (package
    (name "ruby-multipart-post")
    (version "2.0.0")
    (source (origin
              (method url-fetch)
              (uri (rubygems-uri "multipart-post" version))
              (sha256
               (base32
                "09k0b3cybqilk1gwrwwain95rdypixb2q9w65gd44gfzsd84xi1x"))))
    (build-system ruby-build-system)
    (native-inputs
     `(("bundler" ,bundler)))
    (synopsis "Multipart POST library for Ruby")
    (description "Multipart-Post Adds multipart POST capability to Ruby's
net/http library.")
    (home-page "https://github.com/nicksieger/multipart-post")
    (license license:expat)))

(define-public ruby-multi-json
  (package
    (name "ruby-multi-json")
    (version "1.15.0")
    (source
     (origin
       (method git-fetch)
       ;; Tests are not distributed at rubygems.org so download from GitHub
       ;; instead.
       (uri (git-reference
              (url "https://github.com/intridea/multi_json")
              (commit (string-append "v" version))))
       (file-name (git-file-name name version))
       (sha256
        (base32
         "0mkdvy6i00yyksjvnv6znh7wf89j9506qzzjq6bsbmbkyqrszp4d"))))
    (build-system ruby-build-system)
    (arguments
     `(#:phases
       (modify-phases %standard-phases
         (add-before 'check 'pre-check
           (lambda _
             ;; As seen in the .travis.yml file.
             (setenv "SKIP_ADAPTERS" "gson,jr_jackson,nsjsonserialization"))))))
    (native-inputs
     `(("ruby-rspec" ,ruby-rspec)
       ("ruby-json-pure" ,ruby-json-pure)
       ("ruby-oj" ,ruby-oj)
       ("ruby-yajl-ruby" ,ruby-yajl-ruby)))
    (synopsis "Common interface to multiple JSON libraries for Ruby")
    (description
     "This package provides a common interface to multiple JSON libraries,
including Oj, Yajl, the JSON gem (with C-extensions), the pure-Ruby JSON gem,
NSJSONSerialization, gson.rb, JrJackson, and OkJson.")
    (home-page "https://github.com/intridea/multi_json")
    (license license:expat)))

(define-public ruby-multi-test
  (package
    (name "ruby-multi-test")
    (version "0.1.2")
    (source
     (origin
       (method url-fetch)
       (uri (rubygems-uri "multi_test" version))
       (sha256
        (base32
         "1sx356q81plr67hg16jfwz9hcqvnk03bd9n75pmdw8pfxjfy1yxd"))))
    (build-system ruby-build-system)
    (arguments
     '(;; Tests require different sets of specific gem versions to be available,
       ;; and there is no gemfile that specifies the newest versions of
       ;; dependencies to be tested.
       #:tests? #f))
    (synopsis
     "Interface to testing libraries loaded into a running Ruby process")
    (description
     "@code{multi_test} provides a uniform interface onto whatever testing
libraries that have been loaded into a running Ruby process to help control
rogue test/unit/autorun requires.")
    (home-page "https://github.com/cucumber/multi_test")
    (license license:expat)))

(define-public ruby-arel
  (package
    (name "ruby-arel")
    (version "9.0.0")
    (source (origin
              (method url-fetch)
              (uri (rubygems-uri "arel" version))
              (sha256
               (base32
                "1jk7wlmkr61f6g36w9s2sn46nmdg6wn2jfssrhbhirv5x9n95nk0"))))
    (build-system ruby-build-system)
    (arguments '(#:tests? #f)) ; no tests
    (home-page "https://github.com/rails/arel")
    (synopsis "SQL AST manager for Ruby")
    (description "Arel is an SQL @dfn{Abstract Syntax Tree} (AST) manager for
Ruby.  It simplifies the generation of complex SQL queries and adapts to
various relational database implementations.")
    (license license:expat)))

(define-public ruby-marcel
  (package
    (name "ruby-marcel")
    (version "0.3.3")
    (source
     (origin
       (method url-fetch)
       (uri (rubygems-uri "marcel" version))
       (sha256
        (base32
         "1nxbjmcyg8vlw6zwagf17l9y2mwkagmmkg95xybpn4bmf3rfnksx"))))
    (build-system ruby-build-system)
    (arguments
     '(;; No included tests
       #:tests? #f))
    (propagated-inputs
     `(("ruby-mimemagic" ,ruby-mimemagic)))
    (synopsis "MIME type detection using magic numbers, filenames and extensions")
    (description
     "@code{marcel} provides @acronym{MIME, Multipurpose Internet Mail
Extensions} type detection using magic numbers, filenames, and extensions")
    (home-page "https://github.com/basecamp/marcel")
    (license license:expat)))

(define-public ruby-minitar
  ;; We package from the GitHub source to fix the security issue reported at
  ;; https://github.com/halostatue/minitar/issues/16.
  (let ((commit "e25205ecbb6277ae8a3df1e6a306d7ed4458b6e4"))
    (package
      (name "ruby-minitar")
      (version (string-append "0.5.4-1." (string-take commit 8)))
      (source
       (origin
         (method git-fetch)
         (uri (git-reference
               (url "https://github.com/halostatue/minitar")
               (commit commit)))
         (file-name (string-append name "-" version "-checkout"))
         (sha256
          (base32
           "1iywfx07jgjqcmixzkxk9zdwfmij1fyg1z2jlwzj15cj7s99qlfv"))))
      (build-system ruby-build-system)
      (arguments
       '(#:tests? #f)) ; missing a gemspec
      (synopsis "Ruby library and utility for handling tar archives")
      (description
       "Archive::Tar::Minitar is a pure-Ruby library and command-line utility
that provides the ability to deal with POSIX tar archive files.")
      (home-page "http://www.github.com/atoulme/minitar")
      (license (list license:gpl2+ license:ruby)))))

(define-public ruby-mini-portile
  (package
    (name "ruby-mini-portile")
    (version "0.6.2")
    (source
     (origin
       (method url-fetch)
       (uri (rubygems-uri "mini_portile" version))
       (sha256
        (base32
         "0h3xinmacscrnkczq44s6pnhrp4nqma7k056x5wv5xixvf2wsq2w"))))
    (build-system ruby-build-system)
    (arguments
     '(#:tests? #f)) ; tests require network access
    (synopsis "Ports system for Ruby developers")
    (description "Mini-portile is a port/recipe system for Ruby developers.
It provides a standard way to compile against specific versions of libraries
to reproduce user environments.")
    (home-page "https://github.com/flavorjones/mini_portile")
    (license license:expat)))

(define-public ruby-mini-portile-2
  (package (inherit ruby-mini-portile)
    (version "2.4.0")
    (source (origin
              (method url-fetch)
              (uri (rubygems-uri "mini_portile2" version))
              (sha256
               (base32
                "15zplpfw3knqifj9bpf604rb3wc1vhq6363pd6lvhayng8wql5vy"))))))

(define-public ruby-nokogiri
  (package
    (name "ruby-nokogiri")
    (version "1.10.9")
    (source (origin
              (method url-fetch)
              (uri (rubygems-uri "nokogiri" version))
              (sha256
               (base32
                "12j76d0bp608932xkzmfi638c7aqah57l437q8494znzbj610qnm"))))
    (build-system ruby-build-system)
    (arguments
     ;; Tests fail because Nokogiri can only test with an installed extension,
     ;; and also because many test framework dependencies are missing.
     `(#:tests? #f
       #:gem-flags (list "--" "--use-system-libraries"
                         (string-append "--with-xml2-include="
                                        (assoc-ref %build-inputs "libxml2")
                                        "/include/libxml2" ))
       #:phases
       (modify-phases %standard-phases
         (add-before 'build 'patch-extconf
           ;; 'pkg-config' is not included in the GEM_PATH during
           ;; installation, so we add it directly to the load path.
           (lambda* (#:key inputs #:allow-other-keys)
             (let* ((pkg-config (assoc-ref inputs "ruby-pkg-config")))
               (substitute* "ext/nokogiri/extconf.rb"
                 (("gem 'pkg-config'.*")
                  (string-append "$:.unshift '"
                                 pkg-config "/lib/ruby/vendor_ruby"
                                 "/gems/pkg-config-"
                                 ,(package-version ruby-pkg-config)
                                 "/lib'\n"))))
             #t)))))
    (native-inputs
     `(("ruby-hoe" ,ruby-hoe)))
    (inputs
     `(("zlib" ,zlib)
       ("libxml2" ,libxml2)
       ("libxslt" ,libxslt)))
    (propagated-inputs
     `(("ruby-mini-portile" ,ruby-mini-portile-2)
       ("ruby-pkg-config" ,ruby-pkg-config)))
    (synopsis "HTML, XML, SAX, and Reader parser for Ruby")
    (description "Nokogiri (鋸) parses and searches XML/HTML, and features
both CSS3 selector and XPath 1.0 support.")
    (home-page "http://www.nokogiri.org/")
    (license license:expat)))

(define-public ruby-method-source
  (package
    (name "ruby-method-source")
    (version "1.0.0")
    (source
     (origin
       (method url-fetch)
       (uri (rubygems-uri "method_source" version))
       (sha256
        (base32
         "1pnyh44qycnf9mzi1j6fywd5fkskv3x7nmsqrrws0rjn5dd4ayfp"))))
    (build-system ruby-build-system)
    (arguments
     `(#:test-target "spec"
       #:phases
       (modify-phases %standard-phases
         (add-after 'unpack 'remove-git-ls-files
           (lambda* (#:key outputs #:allow-other-keys)
             (substitute* "Rakefile"
               (("git ls-files") "find . -type f"))
             #t)))))
    (native-inputs
     `(("ruby-rspec" ,ruby-rspec)))
    (synopsis "Retrieve the source code for Ruby methods")
    (description "Method_source retrieves the source code for Ruby methods.
Additionally, it can extract source code from Proc and Lambda objects or just
extract comments.")
    (home-page "https://github.com/banister/method_source")
    (license license:expat)))

(define-public ruby-coderay
  (package
    (name "ruby-coderay")
    (version "1.1.2")
    (source
     (origin
       (method url-fetch)
       (uri (rubygems-uri "coderay" version))
       (sha256
        (base32
         "15vav4bhcc2x3jmi3izb11l4d9f3xv8hp2fszb7iqmpsccv1pz4y"))))
    (build-system ruby-build-system)
    (arguments
     '(#:tests? #f)) ; missing test files
    (synopsis "Ruby syntax highlighting library")
    (description "Coderay is a Ruby library that provides syntax highlighting
for select languages.")
    (home-page "http://coderay.rubychan.de")
    (license license:expat)))

(define-public ruby-cuke-modeler
  (package
    (name "ruby-cuke-modeler")
    (version "3.1.0")
    (source
     (origin
       (method url-fetch)
       (uri (rubygems-uri "cuke_modeler" version))
       (sha256
        (base32
         "19smj3g3wvz0203l549sadpcxgh0ir350a6k78gq0bmlv9cchmjb"))))
    (build-system ruby-build-system)
    (arguments `(#:tests? #f))          ;no test suite in gem
    (propagated-inputs
     `(("ruby-gherkin" ,ruby-gherkin)))
    (synopsis "Gherkin test suite analysis tool")
    (description "CukeModeler facilitates modeling a test suite that is
written in Gherkin (e.g.  Cucumber, SpecFlow, Lettuce, etc.).  It does this by
providing an abstraction layer on top of the Abstract Syntax Tree (AST) that
the @code{cucumber-gherkin} generates when parsing features, as well as
providing models for feature files and directories in order to be able to have
a fully traversable model tree of a test suite's structure.  These models can
then be analyzed or manipulated more easily than the underlying AST layer.")
    (home-page "https://github.com/enkessler/cuke_modeler")
    (license license:expat)))

(define-public ruby-parallel-tests
  (package
    (name "ruby-parallel-tests")
    (version "3.0.0")
    (home-page "https://github.com/grosser/parallel_tests")
    (source (origin
              (method git-fetch)
              (uri (git-reference
                    (url home-page)
                    (commit (string-append "v" version))))
              (file-name (string-append name version))
              (sha256
               (base32
                "08a6ndqn2dqacmc7yg48k0dh2rfrynvhkd5hiay16dl9m1r9q8pz"))))
    (build-system ruby-build-system)
    (arguments
     '(#:test-target "default"
       #:phases (modify-phases %standard-phases
                  (add-after 'patch-source-shebangs 'patch-shell-invokations
                    (lambda _
                      (substitute* '("lib/parallel_tests/tasks.rb"
                                     "spec/parallel_tests/tasks_spec.rb")
                        (("/bin/sh") (which "sh"))
                        (("/bin/bash") (which "bash")))
                      #t))
                  (add-before 'check 'remove-version-constraints
                    (lambda _
                      ;; Remove hard coded version constraints, instead just
                      ;; use whatever versions are available in Guix.
                      (delete-file "Gemfile.lock")
                      (substitute* "Gemfile"
                        (("'minitest',.*")
                         "'minitest'\n")
                        (("'cucumber',.*")
                         "'cucumber'\n"))
                      #t))
                  (add-before 'check 'disable-rails-test
                    (lambda _
                      ;; XXX: This test attempts to download and run the test
                      ;; suites of multiple Rails versions(!) directly.
                      (delete-file "spec/rails_spec.rb")
                      #t))
                  (add-before 'check 'set-HOME
                    (lambda _
                      ;; Some tests check the output of Bundler, and fail when
                      ;; Bundler warns that /homeless-shelter does not exist.
                      (setenv "HOME" "/tmp")
                      #t)))))
    (native-inputs
     `(("ruby-bump" ,ruby-bump)
       ("ruby-cucumber" ,ruby-cucumber)
       ("ruby-cuke-modeler" ,ruby-cuke-modeler)
       ("ruby-minitest" ,ruby-minitest)
       ("ruby-rake" ,ruby-rake)
       ("ruby-rspec" ,ruby-rspec)
       ("ruby-spinach" ,ruby-spinach)))
    (propagated-inputs
     `(("ruby-parallel" ,ruby-parallel)))
    (synopsis "Run tests in parallel")
    (description
     "This package can speed up @code{Test::Unit}, @code{RSpec},
@code{Cucumber}, and @code{Spinach} tests by running them concurrently
across multiple CPU cores.")
    (license license:expat)))

(define-public ruby-parser
  (package
    (name "ruby-parser")
    (version "3.0.0.0")
    (source
     (origin
       (method url-fetch)
       (uri (rubygems-uri "parser" version))
       (sha256
        (base32
         "1jixakyzmy0j5c1rb0fjrrdhgnyryvrr6vgcybs14jfw09akv5ml"))))
    (build-system ruby-build-system)
    (arguments
     '(#:tests? #f)) ; tests not included in gem
    (native-inputs
     `(("bundler" ,bundler)
       ("ruby-cliver" ,ruby-cliver)
       ("ruby-simplecov" ,ruby-simplecov)
       ("ruby-racc" ,ruby-racc)))
    (inputs
     `(("ragel" ,ragel)))
    (propagated-inputs
     `(("ruby-ast" ,ruby-ast)))
    (synopsis "Ruby parser written in pure Ruby")
    (description
     "This package provides a Ruby parser written in pure Ruby.")
    (home-page "https://github.com/whitequark/parser")
    (license license:expat)))

(define-public ruby-sexp-processor
  (package
    (name "ruby-sexp-processor")
    (version "4.15.0")
    (source
     (origin
       (method url-fetch)
       (uri (rubygems-uri "sexp_processor" version))
       (sha256
        (base32
         "0d1vks77xnd0m3s94a58f9bkdwlaml5qdkmprx279m2s0pc2gv55"))))
    (build-system ruby-build-system)
    (native-inputs
     ;; TODO: Add ruby-minitest-proveit once available.
     `(("hoe" ,ruby-hoe)))
    (synopsis "ParseTree fork which includes generic S-exp processing tools")
    (description "The sexp_processor package is derived from ParseTree, but
contrary to ParseTree, it includes all the generic S-exp processing tools.
Amongst the included tools are @code{Sexp}, @code{SexpProcessor} and
@code{Environment}")
    (home-page "https://github.com/seattlerb/sexp_processor")
    (license license:expat)))

(define-public ruby-ruby-parser
  (package
    (name "ruby-ruby-parser")
    (version "3.14.2")
    (source
     (origin
       (method url-fetch)
       (uri (rubygems-uri "ruby_parser" version))
       (sha256
        (base32
         "09qcdyjjw3p7g6cjm5m9swkms1xnv35ndiy7yw24cas16qrhha6c"))))
    (build-system ruby-build-system)
    (native-inputs
     `(("hoe" ,ruby-hoe)
       ("racc" ,ruby-racc)
       ("unifdef" ,unifdef)))
    (propagated-inputs
     `(("ruby-sexp-processor" ,ruby-sexp-processor)))
    (home-page "https://github.com/seattlerb/ruby_parser/")
    (synopsis "Ruby parser written in pure Ruby")
    (description "The ruby_parser (RP) package provides a Ruby parser written
in pure Ruby.  It outputs S-expressions which can be manipulated and converted
back to Ruby via the @code{ruby2ruby} library.")
    (license license:expat)))

(define-public ruby-prawn-manual-builder
  (package
    (name "ruby-prawn-manual-builder")
    (version "0.3.1")
    (source
     (origin
       (method url-fetch)
       (uri (rubygems-uri "prawn-manual_builder" version))
       (sha256
        (base32 "1vlg5w7wq43g2hgpgra2nrcxj1kb4ayqliz4gmja2rhs037j2vzs"))))
    (build-system ruby-build-system)
    (arguments
     '(#:tests? #f                      ; no included tests
       #:phases
       (modify-phases %standard-phases
         (add-after 'extract-gemspec 'patch-gemspec
           (lambda _
             (substitute* ".gemspec"
               ;; Loosen the requirement for pdf-inspector
               (("~> 1\\.0\\.7") ">= 0")))))))
    (propagated-inputs
     `(("ruby-coderay" ,ruby-coderay)))
    (synopsis "Tool for writing manuals for Prawn and Prawn accessories")
    (description
     "This package provides a tool for writing manuals for Prawn and Prawn
accessories")
    (home-page "https://github.com/prawnpdf/prawn-manual_builder")
    (license %prawn-project-licenses)))

(define-public ruby-progress_bar
  (package
    (name "ruby-progress_bar")
    (version "1.1.0")
    (source
     (origin
       (method url-fetch)
       (uri (rubygems-uri "progress_bar" version))
       (sha256
        (base32
         "1qc40mr6p1z9a3vlpnsg1zfgk1qswviql2a31y63wpv3vr6b5f48"))))
    (build-system ruby-build-system)
    (arguments
     '(#:test-target "spec"))
    (propagated-inputs
     `(("ruby-highline" ,ruby-highline)
       ("ruby-options" ,ruby-options)))
    (native-inputs
     `(("bundler" ,bundler)
       ("ruby-rspec" ,ruby-rspec)
       ("ruby-timecop" ,ruby-timecop)))
    (synopsis
     "Ruby library for displaying progress bars")
    (description
     "ProgressBar is a simple library for displaying progress bars.  The
maximum value is configurable, and additional information can be displayed
like the percentage completion, estimated time remaining, elapsed time and
rate.")
    (home-page "https://github.com/paul/progress_bar")
    (license license:wtfpl2)))

(define-public ruby-dep
  (package
    (name "ruby-dep")
    (version "1.5.0")
    (source
     (origin
       (method url-fetch)
       (uri (rubygems-uri "ruby_dep" version))
       (sha256
        (base32
         "1c1bkl97i9mkcvkn1jks346ksnvnnp84cs22gwl0vd7radybrgy5"))))
    (build-system ruby-build-system)
    (arguments
     '(#:tests? #f)) ; No included tests
    (synopsis "Creates a version constraint of supported Rubies")
    (description
     "This package helps create a version constraint of supported Rubies,
suitable for a gemspec file.")
    (home-page "https://github.com/e2/ruby_dep")
    (license license:expat)))

(define-public ruby-progressbar
  (package
    (name "ruby-progressbar")
    (version "1.10.1")
    (source
     (origin
       (method url-fetch)
       (uri (rubygems-uri "ruby-progressbar" version))
       (sha256
        (base32 "1k77i0d4wsn23ggdd2msrcwfy0i376cglfqypkk2q77r2l3408zf"))))
    (build-system ruby-build-system)
    (arguments
     '(;; TODO: There looks to be a circular dependency with ruby-fuubar.
       #:tests? #f))
    (synopsis "Text progress bar library for Ruby")
    (description
     "Ruby/ProgressBar is an flexible text progress bar library for Ruby.
The output can be customized with a formatting system.")
    (home-page "https://github.com/jfelchner/ruby-progressbar")
    (license license:expat)))

(define-public ruby-pry
  (package
    (name "ruby-pry")
    (version "0.13.1")
    (source
     (origin
       (method url-fetch)
       (uri (rubygems-uri "pry" version))
       (sha256
        (base32
         "0iyw4q4an2wmk8v5rn2ghfy2jaz9vmw2nk8415nnpx2s866934qk"))))
    (build-system ruby-build-system)
    (arguments
     '(#:tests? #f)) ; no tests
    (propagated-inputs
     `(("ruby-coderay" ,ruby-coderay)
       ("ruby-method-source" ,ruby-method-source)))
    (synopsis "Ruby REPL")
    (description "Pry is an IRB alternative and runtime developer console for
Ruby.  It features syntax highlighting, a plugin architecture, runtime
invocation, and source and documentation browsing.")
    (home-page "https://cobaltbluemedia.com/pryrepl/")
    (license license:expat)))

(define-public ruby-single-cov
  (package
    (name "ruby-single-cov")
    (version "1.3.2")
    (home-page "https://github.com/grosser/single_cov")
    (source (origin
              (method git-fetch)
              (uri (git-reference (url home-page)
                                  (commit (string-append "v" version))))
              (file-name (git-file-name name version))
              (sha256
               (base32
                "05qdzpcai1p23a120gb9bxkfl4y73k9hicx34ch2lsk31lgi9bl7"))))
    (build-system ruby-build-system)
    (arguments
     '(#:test-target "default"
       #:phases (modify-phases %standard-phases
                  (replace 'replace-git-ls-files
                    (lambda _
                      (substitute* "single_cov.gemspec"
                        (("`git ls-files lib/ bin/ MIT-LICENSE`")
                         "`find lib/ bin/ MIT-LICENSE -type f | sort`"))
                      #t))
                  (add-before 'check 'remove-version-constraints
                    (lambda _
                      (delete-file "Gemfile.lock")
                      #t))
                  (add-before 'check 'make-files-writable
                    (lambda _
                      ;; Tests need to create local directories and open files
                      ;; with write permissions.
                      (for-each make-file-writable
                                (find-files "specs" #:directories? #t))
                      #t))
                  (add-before 'check 'disable-failing-test
                    (lambda _
                      ;; XXX: This test copies assets from minitest, but can
                      ;; not cope with the files being read-only.  Just skip
                      ;; it for now.
                      (substitute* "specs/single_cov_spec.rb"
                        (("it \"complains when coverage is bad\"")
                         "xit \"complains when coverage is bad\""))
                      #t)))))
    (native-inputs
     `(("ruby-bump" ,ruby-bump)
       ("ruby-minitest" ,ruby-minitest)
       ("ruby-rspec" ,ruby-rspec)
       ("ruby-simplecov" ,ruby-simplecov)))
    (synopsis "Code coverage reporting tool")
    (description
     "This package provides actionable code coverage reports for Ruby
projects.  It has very little overhead and can be easily integrated with
development tools to catch coverage problems early.")
    (license license:expat)))

(define-public ruby-oedipus-lex
  (package
    (name "ruby-oedipus-lex")
    (version "2.5.2")
    (source
      (origin
        (method url-fetch)
        (uri (rubygems-uri "oedipus_lex" version))
        (sha256
         (base32
          "1v1rk78khwq87ar300lwll570zxpkq9rjnpgc9mgsyd6mm9qjz4w"))))
    (build-system ruby-build-system)
    (native-inputs
     `(("ruby-hoe" ,ruby-hoe)))
    (synopsis "Ruby lexer")
    (description
     "Oedipus Lex is a lexer generator in the same family as Rexical and Rex.
It is based primarily on generating code much like you would a hand-written
lexer.  It uses StrScanner within a multi-level case statement.  As such,
Oedipus matches on the first match, not the longest.")
      (home-page "https://github.com/seattlerb/oedipus_lex")
      (license license:expat)))

(define-public ruby-guard
  (package
    (name "ruby-guard")
    (version "2.13.0")
    (source (origin
              (method git-fetch)
              ;; The gem does not include a Rakefile, nor does it contain a
              ;; gemspec file, nor does it come with the tests.  This is why
              ;; we fetch the tarball from Github.
              (uri (git-reference
                     (url "https://github.com/guard/guard")
                     (commit (string-append "v" version))))
              (file-name (git-file-name name version))
              (sha256
               (base32
                "16pxcszr0g2jnl3090didxh1d8z5m2mly14m3w4rspb8fmclsnjs"))))
    (build-system ruby-build-system)
    (arguments
     `(#:tests? #f ; tests require cucumber
       #:phases
       (modify-phases %standard-phases
         (add-after 'unpack 'remove-git-ls-files
          (lambda* (#:key outputs #:allow-other-keys)
            (substitute* "guard.gemspec"
              (("git ls-files -z") "find . -type f -print0"))
            #t))
         (replace 'build
          (lambda _
            (invoke "gem" "build" "guard.gemspec"))))))
    (propagated-inputs
     `(("ruby-formatador" ,ruby-formatador)
       ("ruby-listen" ,ruby-listen)
       ("ruby-lumberjack" ,ruby-lumberjack)
       ("ruby-nenv" ,ruby-nenv)
       ("ruby-notiffany" ,ruby-notiffany)
       ("ruby-pry" ,ruby-pry)
       ("ruby-shellany" ,ruby-shellany)
       ("ruby-thor" ,ruby-thor)))
    (native-inputs
     `(("bundler" ,bundler)
       ("ruby-rspec" ,ruby-rspec)))
    (synopsis "Tool to handle events on file system modifications")
    (description
     "Guard is a command line tool to easily handle events on file system
modifications.  Guard automates various tasks by running custom rules whenever
file or directories are modified.")
    (home-page "https://guardgem.org/")
    (license license:expat)))

(define-public ruby-spinach
  (package
    (name "ruby-spinach")
    (version "0.11.0")
    (home-page "https://github.com/codegram/spinach")
    (source (origin
              (method url-fetch)
              (uri (rubygems-uri "spinach" version))
              (sha256
               (base32
                "1mv053mqz9c8ngqa6wp1ymk2fax6j0yqzax6918akrdr7c3fx3c6"))))
    (build-system ruby-build-system)
    (arguments
       ;; FIXME: Disable tests altogether because they depend on 'capybara'
       ;; which in turn depends on many other unpackaged gems.  Enable once
       ;; capybara is available.
       '(#:tests? #f))
    (propagated-inputs
     `(("ruby-colorize" ,ruby-colorize)
       ("ruby-gherkin-ruby" ,ruby-gherkin-ruby)
       ("ruby-json" ,ruby-json)))
    (synopsis "Gherkin-based BDD framework")
    (description
     "Spinach is a high-level @acronym{BDD, Behavior-driven development}
framework that leverages the expressive @code{Gherkin} language to help you
define executable specifications of your code.")
    (license license:expat)))

(define-public ruby-tilt
  (package
    (name "ruby-tilt")
    (version "2.0.10")
    (source
     (origin
       (method git-fetch)               ;the distributed gem lacks tests
       (uri (git-reference
             (url "https://github.com/rtomayko/tilt")
             (commit (string-append "v" version))))
       (file-name (git-file-name name version))
       (sha256
        (base32
         "0adb7fg7925n2rd9a8kkqz3mgylw2skp9hkh9qc1rnph72mqsm6r"))))
    (build-system ruby-build-system)
    (arguments
     '(#:phases
       (modify-phases %standard-phases
         (add-after 'unpack 'remove-some-dependencies
           (lambda _
             (substitute* "Gemfile"
               ;; TODO ronn is used for generating the manual
               (("gem 'ronn'.*") "\n")
               ;; ruby-haml has a runtime dependency on ruby-tilt, so don't
               ;; pass it in as a native-input
               (("gem 'haml'.*") "\n")
               ;; TODO Not all of these gems are packaged for Guix yet:
               ;; less, coffee-script, livescript, babel-transpiler,
               ;; typescript-node
               (("if can_execjs") "if false")
               ;; Disable the secondary group to reduce the number of
               ;; dependencies. None of the normal approaches work, so patch
               ;; the Gemfile instead.
               (("group :secondary") "[].each"))
             #t)))))
    (propagated-inputs
     `(("ruby-pandoc-ruby" ,ruby-pandoc-ruby)
       ("ruby-sassc" ,ruby-sassc)))
    (native-inputs
     `(("bundler" ,bundler)
       ("ruby-yard" ,ruby-yard)
       ("ruby-builder" ,ruby-builder)
       ("ruby-erubis" ,ruby-erubis)
       ("ruby-markaby" ,ruby-markaby)))
    (synopsis "Generic interface to multiple Ruby template engines")
    (description
     "Tilt is a thin interface over a number of different Ruby template
engines in an attempt to make their usage as generic as possible.")
    (home-page "https://github.com/rtomayko/tilt/")
    (license license:expat)))

(define-public ruby-thread-safe
  (package
    (name "ruby-thread-safe")
    (version "0.3.6")
    (source
     (origin
       (method url-fetch)
       (uri (rubygems-uri "thread_safe" version))
       (sha256
        (base32
         "0nmhcgq6cgz44srylra07bmaw99f5271l0dpsvl5f75m44l0gmwy"))))
    (build-system ruby-build-system)
    (arguments
     '(#:tests? #f)) ; needs simplecov, among others
    (synopsis "Thread-safe utilities for Ruby")
    (description "The thread_safe library provides thread-safe collections and
utilities for Ruby.")
    (home-page "https://github.com/ruby-concurrency/thread_safe")
    (license license:asl2.0)))

(define-public ruby-tzinfo
  (package
    (name "ruby-tzinfo")
    (version "2.0.4")
    (source
     (origin
       (method git-fetch)
       (uri (git-reference
              ;; Pull from git because the gem has no tests.
              (url "https://github.com/tzinfo/tzinfo")
              (commit (string-append "v" version))))
       (file-name (git-file-name name version))
       (sha256
        (base32
         "0jaq1givdaz5jxz47xngyj3j315n872rk97mnpm5njwm48wy45yh"))))
    (build-system ruby-build-system)
    (arguments
     '(#:phases
       (modify-phases %standard-phases
         (add-after 'unpack 'skip-safe-tests
           (lambda _
             (substitute* "test/test_utils.rb"
               (("def safe_test\\(options = \\{\\}\\)")
                 "def safe_test(options = {})
      skip('The Guix build environment has an unsafe load path')"))
             #t))
         (add-before 'check 'pre-check
           (lambda _
             (setenv "HOME" (getcwd))
             (substitute* "Gemfile"
               (("simplecov.*") "simplecov'\n"))
             #t))
         (replace 'check
           (lambda* (#:key tests? test-target #:allow-other-keys)
             (when tests?
               (invoke "bundler" "exec" "rake" test-target))
             #t)))))
    (propagated-inputs
     `(("ruby-concurrent-ruby" ,ruby-concurrent)))
    (native-inputs
     `(("ruby-simplecov" ,ruby-simplecov)))
    (synopsis "Time zone library for Ruby")
    (description "TZInfo is a Ruby library that provides daylight savings
aware transformations between times in different time zones.")
    (home-page "https://tzinfo.github.io")
    (license license:expat)))

(define-public ruby-tzinfo-data
  (package
    (name "ruby-tzinfo-data")
    (version "1.2021.1")
    (source
     (origin
       (method git-fetch)
       ;; Download from GitHub because the rubygems version does not contain
       ;; Rakefile or tests.
       (uri (git-reference
              (url "https://github.com/tzinfo/tzinfo-data")
              (commit (string-append "v" version))))
       (file-name (git-file-name name version))
       (sha256
        (base32
         "0yzyr3rf8qaw6kxfc0gwpxsb7gl3rhfpx9g1c2z15vapyminhi60"))))
    (build-system ruby-build-system)
    (arguments
     `(#:phases
       (modify-phases %standard-phases
         (add-after 'unpack 'patch-source
           (lambda* (#:key inputs #:allow-other-keys)
             (substitute* "Rakefile"
               (("https://data.iana.org/time-zones/releases")
                (assoc-ref inputs "tzdata")))
             #t))
         (add-before 'check 'pre-check
           (lambda _
             (setenv "HOME" (getcwd))
             (substitute* "Rakefile"
               ;; Don't need gpg, and it may break after a time.
               (("gpg ") "echo ")
               (("    sh\\(\\\"make -C" text)
                (string-append "    sh(\"sed -i 's@/bin/sh@sh@' #{tzdb_combined_path}/Makefile \")\n"
                               "    sh(\"sed -i 's@cc=@cc?=@' #{tzdb_combined_path}/Makefile \")\n" text)))
               (setenv "cc" ,(cc-for-target))
             #t)))))
    (propagated-inputs
     `(("ruby-tzinfo" ,ruby-tzinfo)))
    (native-inputs
     `(("tzdata"
        ,(file-union "tzdata-for-ruby-tzdata-info"
           `(("tzdata2021a.tar.gz"
              ,(origin
                 (method url-fetch)
                 (uri "https://data.iana.org/time-zones/releases/tzdata2021a.tar.gz")
                 (sha256
                  (base32
                   "022fn6gkmp7pamlgab04x0dm5hnyn2m2fcnyr3pvm36612xd5rrr"))))
             ("tzdata2021a.tar.gz.asc"
              ,(origin
                 (method url-fetch)
                 (uri "https://data.iana.org/time-zones/releases/tzdata2021a.tar.gz.asc")
                 (sha256
                  (base32
                   "0n7h2w8ji1lrxpk0d44wyfshlhr7c9jmwj6lqbxlyvqnfi3gbicx"))))
             ("tzcode2021a.tar.gz"
              ,(origin
                 (method url-fetch)
                 (uri "https://data.iana.org/time-zones/releases/tzcode2021a.tar.gz")
                 (sha256
                  (base32
                   "1l02b0jiwp3fl0xd6227i69d26rmx3yrnq0ssq9vvdmm4jhvyipb"))))
             ("tzcode2021a.tar.gz.asc"
              ,(origin
                 (method url-fetch)
                 (uri "https://data.iana.org/time-zones/releases/tzcode2021a.tar.gz.asc")
                 (sha256
                  (base32
                   "1qhlj4lr810s47s1lwcvv1sgvg2sflf98w4sbg1lc8wzv5qxxv7g")))))))))
    (synopsis "Data from the IANA Time Zone database")
    (description
     "This library provides @code{TZInfo::Data}, which contains data from the
IANA Time Zone database packaged as Ruby modules for use with @code{TZInfo}.")
    (home-page "https://tzinfo.github.io")
    (license license:expat)))

(define-public ruby-rb-inotify
  (package
    (name "ruby-rb-inotify")
    (version "0.9.10")
    (source
     (origin
       (method url-fetch)
       (uri (rubygems-uri "rb-inotify" version))
       (sha256
        (base32
         "0yfsgw5n7pkpyky6a9wkf1g9jafxb0ja7gz0qw0y14fd2jnzfh71"))))
    (build-system ruby-build-system)
    (arguments
     '(#:tests? #f ; there are no tests
       #:phases
       (modify-phases %standard-phases
         ;; Building the gemspec with rake is not working here since it is
         ;; generated with Jeweler.  It is also unnecessary because the
         ;; existing gemspec does not use any development tools to generate a
         ;; list of files.
         (replace 'build
          (lambda _
            (invoke "gem" "build" "rb-inotify.gemspec"))))))
    (propagated-inputs
     `(("ruby-ffi" ,ruby-ffi)))
    (native-inputs
     `(("ruby-yard" ,ruby-yard)))
    (synopsis "Ruby wrapper for Linux's inotify")
    (description "rb-inotify is a simple wrapper over the @code{inotify} Linux
kernel subsystem for monitoring changes to files and directories.")
    (home-page "https://github.com/nex3/rb-inotify")
    (license license:expat)))

(define-public ruby-pry-editline
  (package
    (name "ruby-pry-editline")
    (version "1.1.2")
    (source (origin
              (method url-fetch)
              (uri (rubygems-uri "pry-editline" version))
              (sha256
               (base32
                "1pjxyvdxvw41xw3yyl18pwzix8hbvn6lgics7qcfhjfsf1zs8x1z"))))
    (build-system ruby-build-system)
    (arguments `(#:tests? #f)) ; no tests included
    (native-inputs
     `(("bundler" ,bundler)))
    (synopsis "Open the current REPL line in an editor")
    (description
     "This gem provides a plugin for the Ruby REPL to enable opening the
current line in an external editor.")
    (home-page "https://github.com/tpope/pry-editline")
    (license license:expat)))

(define-public ruby-sdoc
  (package
    (name "ruby-sdoc")
    (version "1.1.0")
    (source (origin
              (method url-fetch)
              (uri (rubygems-uri "sdoc" version))
              (sha256
               (base32
                "1am73dldx1fqlw2xny5vyk00pgkisg6bvs0pa8jjd7c19drjczrd"))))
    (build-system ruby-build-system)
    (arguments
     `(#:phases
       (modify-phases %standard-phases
         (add-before 'check 'set-rubylib-and-patch-gemfile
          (lambda _
            (setenv "RUBYLIB" "lib")
            (substitute* "sdoc.gemspec"
              (("s.add_runtime_dependency.*") "\n")
              (("s.add_dependency.*") "\n"))
            (substitute* "Gemfile"
              (("gem \"rake\".*")
               "gem 'rake'\ngem 'rdoc'\ngem 'json'\n"))
            #t)))))
    (propagated-inputs
     `(("ruby-json" ,ruby-json)))
    (native-inputs
     `(("bundler" ,bundler)
       ("ruby-minitest" ,ruby-minitest)
       ("ruby-hoe" ,ruby-hoe)))
    (synopsis "Generate searchable RDoc documentation")
    (description
     "SDoc is an RDoc documentation generator to build searchable HTML
documentation for Ruby code.")
    (home-page "https://github.com/voloko/sdoc")
    (license license:expat)))

(define-public ruby-tins
  (package
    (name "ruby-tins")
    (version "1.29.1")
    (source (origin
              (method url-fetch)
              (uri (rubygems-uri "tins" version))
              (sha256
               (base32
                "0nzp88y19rqlcizp1nw8m44fvfxs9g3bhjpscz44dwfawfrmr0cb"))))
    (build-system ruby-build-system)
    ;; This gem needs gem-hadar at development time, but gem-hadar needs tins
    ;; at runtime.  To avoid the dependency on gem-hadar we disable rebuilding
    ;; the gemspec.
    (arguments
     `(#:tests? #f ; there are no tests
       #:phases
       (modify-phases %standard-phases
         (replace 'build
          (lambda _
            ;; "lib/spruz" is a symlink.  Leaving it in the gemspec file
            ;; causes an error.
            (substitute* "tins.gemspec"
              (("\"lib/spruz\", ") ""))
            (invoke "gem" "build" "tins.gemspec"))))))
    (propagated-inputs
     `(("ruby-sync" ,ruby-sync)))
    (synopsis "Assorted tools for Ruby")
    (description "Tins is a Ruby library providing assorted tools.")
    (home-page "https://github.com/flori/tins")
    (license license:expat)))

(define-public ruby-gem-hadar
  (package
    (name "ruby-gem-hadar")
    (version "1.11.0")
    (source (origin
              (method url-fetch)
              (uri (rubygems-uri "gem_hadar" version))
              (sha256
               (base32
                "160abb3l4n3gkhd86f22n981bhqxkbf5ym6fhsk796pix6696pd5"))))
    (build-system ruby-build-system)
    ;; This gem needs itself at development time. We disable rebuilding of the
    ;; gemspec to avoid this loop.
    (arguments
     `(#:tests? #f ; there are no tests
       #:phases
       (modify-phases %standard-phases
         (replace 'build
          (lambda _
            (invoke "gem" "build" "gem_hadar.gemspec"))))))
    (propagated-inputs
     `(("git" ,git)
       ("ruby-tins" ,ruby-tins)
       ("ruby-yard" ,ruby-yard)))
    (synopsis "Library for the development of Ruby gems")
    (description
     "This library contains some useful functionality to support the
development of Ruby gems.")
    (home-page "https://github.com/flori/gem_hadar")
    (license license:expat)))

(define-public ruby-minitest-tu-shim
  (package
    (name "ruby-minitest-tu-shim")
    (version "1.3.3")
    (source (origin
              (method url-fetch)
              (uri (rubygems-uri "minitest_tu_shim" version))
              (sha256
               (base32
                "0xlyh94iirvssix157ng2akr9nqhdygdd0c6094hhv7dqcfrn9fn"))))
    (build-system ruby-build-system)
    (arguments
     `(#:phases
       (modify-phases %standard-phases
         (add-after 'unpack 'fix-test-include-path
          (lambda* (#:key inputs #:allow-other-keys)
             (let* ((minitest (assoc-ref inputs "ruby-minitest-4")))
               (substitute* "Rakefile"
                 (("Hoe\\.add_include_dirs .*")
                  (string-append "Hoe.add_include_dirs \""
                                 minitest "/lib/ruby/vendor_ruby"
                                 "/gems/minitest-"
                                 ,(package-version ruby-minitest-4)
                                 "/lib" "\""))))
             #t))
         (add-before 'check 'fix-test-assumptions
          (lambda _
            ;; The test output includes the file name, so a couple of tests
            ;; fail.  Changing the regular expressions slightly fixes this
            ;; problem.
            (substitute* "test/test_mini_test.rb"
              (("output.sub!\\(.*, 'FILE:LINE'\\)")
               "output.sub!(/\\/.+-[\\w\\/\\.]+:\\d+/, 'FILE:LINE')")
              (("gsub\\(/.*, 'FILE:LINE'\\)")
               "gsub(/\\/.+-[\\w\\/\\.]+:\\d+/, 'FILE:LINE')"))
            #t)))))
    (propagated-inputs
     `(("ruby-minitest-4" ,ruby-minitest-4)))
    (native-inputs
     `(("ruby-hoe" ,ruby-hoe)))
    (synopsis "Adapter library between minitest and test/unit")
    (description
     "This library bridges the gap between the small and fast minitest and
Ruby's large and slower test/unit.")
    (home-page "https://rubygems.org/gems/minitest_tu_shim")
    (license license:expat)))

(define-public ruby-term-ansicolor
  (package
    (name "ruby-term-ansicolor")
    (version "1.7.1")
    (source (origin
              (method url-fetch)
              (uri (rubygems-uri "term-ansicolor" version))
              (sha256
               (base32
                "1xq5kci9215skdh27npyd3y55p812v4qb4x2hv3xsjvwqzz9ycwj"))))
    (build-system ruby-build-system)
    ;; Rebuilding the gemspec seems to require git, even though this is not a
    ;; git repository, so we just build the gem from the existing gemspec.
    (arguments
     `(#:phases
       (modify-phases %standard-phases
         (add-after 'unpack 'fix-test
           (lambda -
             (substitute* "tests/hsl_triple_test.rb"
               (("0\\\\\\.0%")
                "0\\.?0?%"))))
         (replace 'build
          (lambda _
            (invoke "gem" "build" "term-ansicolor.gemspec"))))))
    (propagated-inputs
     `(("ruby-tins" ,ruby-tins)))
    (native-inputs
     `(("ruby-gem-hadar" ,ruby-gem-hadar)
       ("ruby-minitest-tu-shim" ,ruby-minitest-tu-shim)))
    (synopsis "Ruby library to control the attributes of terminal output")
    (description
     "This Ruby library uses ANSI escape sequences to control the attributes
of terminal output.")
    (home-page "https://flori.github.io/term-ansicolor/")
    ;; There is no mention of the "or later" clause.
    (license license:gpl2)))

(define-public ruby-terraform
  (package
  (name "ruby-terraform")
  (version "0.22.0")
  (source
   (origin
     (method url-fetch)
     (uri (rubygems-uri "ruby-terraform" version))
     (sha256
      (base32
       "13zjkp71cd19j2ds2h9rqwcfr1zdg5nsh63p89l6qcsc9z39z324"))))
  (build-system ruby-build-system)
  (arguments
   '(#:tests? #f)) ; No included tests
  (propagated-inputs
   `(("ruby-lino" ,ruby-lino)))
  (synopsis "Ruby wrapper around the Terraform command line interface")
  (description
   "This package provides a Ruby wrapper around the Terraform command line
interface so that Terraform can be more easily invoked from Ruby code.")
  (home-page "https://github.com/infrablocks/ruby_terraform")
  (license license:expat)))

(define-public ruby-pstree
  (package
    (name "ruby-pstree")
    (version "0.3.0")
    (source (origin
              (method url-fetch)
              (uri (rubygems-uri "pstree" version))
              (sha256
               (base32
                "0ld3ng37y92kv9vqnachw1l3n07hsc8hrnjs9d840liw0mysf1vp"))))
    (build-system ruby-build-system)
    (native-inputs
     `(("ruby-gem-hadar" ,ruby-gem-hadar)
       ("bundler" ,bundler)))
    (synopsis "Create a process tree data structure")
    (description
     "This library uses the output of the @code{ps} command to create a
process tree data structure for the current host.")
    (home-page "https://github.com/flori/pstree")
    ;; There is no mention of the "or later" clause.
    (license license:gpl2)))

(define-public ruby-utils
  (package
    (name "ruby-utils")
    (version "0.9.0")
    (source (origin
              (method url-fetch)
              (uri (rubygems-uri "utils" version))
              (sha256
               (base32
                "196zhgcygrnx09bb9mh22qas03rl9avzx8qs0wnxznpin4pffwcl"))))
    (build-system ruby-build-system)
    (propagated-inputs
     `(("ruby-tins" ,ruby-tins)
       ("ruby-term-ansicolor" ,ruby-term-ansicolor)
       ("ruby-pstree" ,ruby-pstree)
       ("ruby-pry-editline" ,ruby-pry-editline)))
    (native-inputs
     `(("ruby-gem-hadar" ,ruby-gem-hadar)
       ("bundler" ,bundler)))
    (synopsis "Command line tools for working with Ruby")
    (description
     "This package provides assorted command line tools that may be useful
when working with Ruby code.")
    (home-page "https://github.com/flori/utils")
    ;; There is no mention of the "or later" clause.
    (license license:gpl2)))

(define-public ruby-jaro-winkler
  (package
    (name "ruby-jaro-winkler")
    (version "1.5.4")
    (source
     (origin
       (method url-fetch)
       (uri (rubygems-uri "jaro_winkler" version))
       (sha256
        (base32 "1y8l6k34svmdyqxya3iahpwbpvmn3fswhwsvrz0nk1wyb8yfihsh"))))
    (build-system ruby-build-system)
    (arguments
     '(#:tests? #f))                    ; no included tests
    (synopsis "Ruby implementation of Jaro-Winkler distance algorithm")
    (description
     "@code{jaro_winkler} is an implementation of Jaro-Winkler distance
algorithm.  It is written as a C extension and will fallback to a pure Ruby
implementation on platforms where this is unsupported.")
    (home-page "https://github.com/tonytonyjan/jaro_winkler")
    (license license:expat)))

(define-public ruby-json
  (package
    (name "ruby-json")
    (version "2.1.0")
    (source
     (origin
       (method url-fetch)
       (uri (rubygems-uri "json" version))
       (sha256
        (base32
         "01v6jjpvh3gnq6sgllpfqahlgxzj50ailwhj9b3cd20hi2dx0vxp"))))
    (build-system ruby-build-system)
    (arguments '(#:tests? #f)) ; dependency cycle with sdoc
    (synopsis "JSON library for Ruby")
    (description "This Ruby library provides a JSON implementation written as
a native C extension.")
    (home-page "http://json-jruby.rubyforge.org/")
    (license (list license:ruby license:gpl2)))) ; GPL2 only

(define-public ruby-json-pure
  (package
    (name "ruby-json-pure")
    (version "2.3.1")
    (source (origin
              (method url-fetch)
              (uri (rubygems-uri "json_pure" version))
              (sha256
               (base32
                "00pziwkfqwk8vj19s65sdki31q1wvmf5v9b3sfglxm94qfvas1lx"))))
    (build-system ruby-build-system)
    (arguments
     `(#:phases
       (modify-phases %standard-phases
         (add-after 'unpack 'fix-rakefile
           (lambda _
             (substitute* "Rakefile"
               ;; Since this is not a git repository, do not call 'git'.
               (("`git ls-files`") "`find . -type f |sort`")))))))
    (native-inputs
     `(("bundler" ,bundler)
       ("ragel" ,ragel)
       ("ruby-simplecov" ,ruby-simplecov)
       ("ruby-test-unit" ,ruby-test-unit)
       ("which" ,which)))
    (synopsis "JSON implementation in pure Ruby")
    (description
     "This package provides a JSON implementation written in pure Ruby.")
    (home-page "https://flori.github.com/json/")
    (license license:ruby)))

(define-public ruby-jwt
  (package
    (name "ruby-jwt")
    (version "2.1.0")
    (source
     (origin
       (method url-fetch)
       (uri (rubygems-uri "jwt" version))
       (sha256
        (base32
         "1w0kaqrbl71cq9sbnixc20x5lqah3hs2i93xmhlfdg2y3by7yzky"))))
    (build-system ruby-build-system)
    (arguments
     '(#:test-target "test"
       #:phases
       (modify-phases %standard-phases
         (add-after 'unpack 'remove-unnecessary-dependencies
           (lambda _
             (substitute* "spec/spec_helper.rb"
               (("require 'simplecov.*") "\n")
               ;; Use [].each to disable running the SimpleCov configuration
               ;; block
               (("SimpleCov\\.configure") "[].each")
               (("require 'codeclimate-test-reporter'") "")
               (("require 'codacy-coverage'") "")
               (("Codacy::Reporter\\.start") ""))
             #t)))))
    (native-inputs
     `(("bundler" ,bundler)
       ("ruby-rspec" ,ruby-rspec)
       ("ruby-rbnacl" ,ruby-rbnacl)))
    (synopsis "Ruby implementation of the JSON Web Token standard")
    (description
     "This package provides a pure Ruby implementation of the RFC 7519 OAuth
@acronym{JWT, JSON Web Token} standard.")
    (home-page "https://github.com/jwt/ruby-jwt")
    (license license:expat)))

;; Even though this package only provides bindings for a Mac OSX API it is
;; required by "ruby-listen" at runtime.
(define-public ruby-rb-fsevent
  (package
    (name "ruby-rb-fsevent")
    (version "0.10.3")
    (source (origin
              (method url-fetch)
              (uri (rubygems-uri "rb-fsevent" version))
              (sha256
               (base32
                "1lm1k7wpz69jx7jrc92w3ggczkjyjbfziq5mg62vjnxmzs383xx8"))))
    (build-system ruby-build-system)
    ;; Tests need "guard-rspec", which needs "guard".  However, "guard" needs
    ;; "listen", which needs "rb-fsevent" at runtime.
    (arguments `(#:tests? #f))
    (synopsis "FSEvents API with signals catching")
    (description
     "This library provides Ruby bindings for the Mac OSX FSEvents API.")
    (home-page "https://rubygems.org/gems/rb-fsevent")
    (license license:expat)))

(define-public ruby-listen
  (package
    (name "ruby-listen")
    (version "3.2.0")
    (source
     (origin
       ;; The gem does not include a Rakefile, so fetch from the Git
       ;; repository.
       (method git-fetch)
       (uri (git-reference
             (url "https://github.com/guard/listen")
             (commit (string-append "v" version))))
       (file-name (git-file-name name version))
       (sha256
        (base32
         "1hkp1g6hk5clsmbd001gkc12ma6s459x820piajyasv61m87if24"))))
    (build-system ruby-build-system)
    (arguments
     `(#:test-target "spec"
       #:phases
       (modify-phases %standard-phases
         (add-after 'unpack 'fix-files-in-gemspec
           (lambda _
             (substitute* "listen.gemspec"
               (("`git ls-files -z`") "`find . -type f -printf '%P\\\\0' |sort -z`"))
             #t))
         (add-before 'check 'remove-unnecessary-dependencies'
           (lambda _
             (substitute* "Rakefile"
               ;; Rubocop is for code linting, and is unnecessary for running
               ;; the tests.
               ((".*rubocop.*") ""))
             #t)))))
    (native-inputs
     `(("bundler" ,bundler)
       ("ruby-rspec" ,ruby-rspec)))
    (inputs
     `(;; ruby-thor is used for the command line interface, and is referenced
       ;; in the wrapper, and therefore just needs to be an input.
       ("ruby-thor" ,ruby-thor)))
    (propagated-inputs
     `(("ruby-rb-fsevent" ,ruby-rb-fsevent)
       ("ruby-rb-inotify" ,ruby-rb-inotify)
       ("ruby-dep" ,ruby-dep)))
    (synopsis "Listen to file modifications")
    (description "The Listen gem listens to file modifications and notifies
you about the changes.")
    (home-page "https://github.com/guard/listen")
    (license license:expat)))

(define-public ruby-loofah
  (package
    (name "ruby-loofah")
    (version "2.3.1")
    (source
     (origin
       (method url-fetch)
       (uri (rubygems-uri "loofah" version))
       (sha256
        (base32
         "0npqav026zd7r4qdidq9x5nxcp2dzg71bnp421xxx7sngbxf2xbd"))))
    (build-system ruby-build-system)
    (arguments
     '(#:phases
       (modify-phases %standard-phases
         (add-after 'unpack 'remove-unnecessary-dependencies
           (lambda _
             ;; concourse is a development tool which is unused, so remove it
             ;; so it's not required.
             (substitute* "Rakefile"
               (("require \"concourse\"") "")
               (("Concourse\\.new.*") "task :concourse do\n"))
             #t)))))
    (native-inputs
     `(("ruby-hoe" ,ruby-hoe)
       ("ruby-rr" ,ruby-rr)))
    (propagated-inputs
     `(("ruby-nokogiri" ,ruby-nokogiri)
       ("ruby-crass" ,ruby-crass)))
    (synopsis "Ruby library for manipulating and transforming HTML/XML")
    (description
     "Loofah is a general library for manipulating and transforming HTML/XML
documents and fragments.  It's built on top of Nokogiri and libxml2.")
    (home-page "https://github.com/flavorjones/loofah")
    (license license:expat)))

(define-public ruby-activesupport
  (package
    (name "ruby-activesupport")
    (version "6.1.3")
    (source
     (origin
       (method url-fetch)
       (uri (rubygems-uri "activesupport" version))
       (sha256
        (base32
         "00a4db64g8w5yyk6hzak2nqrmdfvyh5zc9cvnm9gglwbi87ss28h"))))
    (build-system ruby-build-system)
    (arguments
     `(#:phases
       (modify-phases %standard-phases
         (replace 'check
           (lambda _
             ;; There are no tests, instead attempt to load the library.
             (invoke "ruby" "-Ilib" "-r" "active_support"))))))
    (propagated-inputs
     `(("ruby-concurrent" ,ruby-concurrent)
       ("ruby-i18n" ,ruby-i18n)
       ("ruby-minitest" ,ruby-minitest)
       ("ruby-tzinfo" ,ruby-tzinfo)
       ("ruby-tzinfo-data" ,ruby-tzinfo-data)
       ("ruby-zeitwerk" ,ruby-zeitwerk)))
    (synopsis "Ruby on Rails utility library")
    (description "ActiveSupport is a toolkit of support libraries and Ruby
core extensions extracted from the Rails framework.  It includes support for
multibyte strings, internationalization, time zones, and testing.")
    (home-page "https://www.rubyonrails.org")
    (license license:expat)))

(define-public ruby-crass
  (package
    (name "ruby-crass")
    (version "1.0.6")
    (home-page "https://github.com/rgrove/crass")
    (source (origin
              ;; The gem does not contain tests, so pull from git.
              (method git-fetch)
              (uri (git-reference
                    (url home-page)
                    (commit (string-append "v" version))))
              (file-name (git-file-name name version))
              (sha256
               (base32
                "1gbsb81psgb6xhnwpx4s409jc0mk0gijh039sy5xyi8jpaaadp40"))))
    (build-system ruby-build-system)
    (synopsis "Pure Ruby CSS parser")
    (description
     "Crass is a pure Ruby CSS parser based on the CSS Syntax Level 3 spec.")
    (license license:expat)))

(define-public ruby-nokogumbo
  (package
    (name "ruby-nokogumbo")
    (version "2.0.2")
    (source (origin
              ;; We use the git reference, because there's no Rakefile in the
              ;; published gem and the tarball on Github is outdated.
              (method git-fetch)
              (uri (git-reference
                    (url "https://github.com/rubys/nokogumbo")
                    (commit (string-append "v" version))))
              (file-name (string-append name "-" version "-checkout"))
              (sha256
               (base32
                "1qg0iyw450lw6d0j1ghzg79a6l60nm1m4qmrzwzybi585861jxcx"))))
    (build-system ruby-build-system)
    (native-inputs
     `(("ruby-rake-compiler" ,ruby-rake-compiler)))
    (inputs
     `(("gumbo-parser" ,gumbo-parser)))
    (propagated-inputs
     `(("ruby-nokogiri" ,ruby-nokogiri)))
    (synopsis "Ruby bindings to the Gumbo HTML5 parser")
    (description
     "Nokogumbo allows a Ruby program to invoke the Gumbo HTML5 parser and
access the result as a Nokogiri parsed document.")
    (home-page "https://github.com/rubys/nokogumbo/")
    (license license:asl2.0)))

(define-public ruby-sanitize
  (package
    (name "ruby-sanitize")
    (version "5.1.0")
    (home-page "https://github.com/rgrove/sanitize")
    (source (origin
              (method git-fetch)
              ;; The gem does not include the Rakefile, so we download the
              ;; source from Github.
              (uri (git-reference
                    (url home-page)
                    (commit (string-append "v" version))))
              (file-name (git-file-name name version))
              (patches (search-patches "ruby-sanitize-system-libxml.patch"))
              (sha256
               (base32
                "0lj0q9yhjp0q0in5majkshnki07mw8m2vxgndx4m5na6232aszl0"))))
    (build-system ruby-build-system)
    (propagated-inputs
     `(("ruby-crass" ,ruby-crass)
       ("ruby-nokogiri" ,ruby-nokogiri)
       ("ruby-nokogumbo" ,ruby-nokogumbo)))
    (native-inputs
     `(("ruby-minitest" ,ruby-minitest)))
    (synopsis "Whitelist-based HTML and CSS sanitizer")
    (description
     "Sanitize is a whitelist-based HTML and CSS sanitizer.  Given a list of
acceptable elements, attributes, and CSS properties, Sanitize will remove all
unacceptable HTML and/or CSS from a string.")
    (license license:expat)))

(define-public ruby-sync
  (package
    (name "ruby-sync")
    (version "0.5.0")
    (source
      (origin
        (method url-fetch)
        (uri (rubygems-uri "sync" version))
        (sha256
         (base32
          "1z9qlq4icyiv3hz1znvsq1wz2ccqjb1zwd6gkvnwg6n50z65d0v6"))))
    (build-system ruby-build-system)
    (synopsis "Ruby module with a two-phase lock and counter")
    (description "This package provides a Ruby module that provides a two-phase
lock with a counter.")
    (home-page "https://github.com/ruby/sync")
    (license license:bsd-2)))

(define-public ruby-oj
  (package
    (name "ruby-oj")
    (version "3.13.9")
    (source
     (origin
       (method git-fetch)
       ;; Version on rubygems.org does not contain Rakefile, so download from
       ;; GitHub instead.
       (uri (git-reference
              (url "https://github.com/ohler55/oj")
              (commit (string-append "v" version))))
       (file-name (git-file-name name version))
       (sha256
        (base32
         "0a24zd28y58nyhjxgrpn2k9p72vzj3zbmdrcsbhwbdycj7nn9fpd"))))
    (build-system ruby-build-system)
    (arguments
     '(#:test-target "test_all"
       #:phases
       (modify-phases %standard-phases
         (add-before 'check 'disable-bundler
           (lambda _
             (substitute* "Rakefile"
               (("Bundler\\.with_clean_env") "1.times")
               (("bundle exec ") "")))))))
    (native-inputs
     `(("bundler" ,bundler)
       ("ruby-rspec" ,ruby-rspec)
       ("ruby-rake-compiler" ,ruby-rake-compiler)))
    (synopsis "JSON parser for Ruby optimized for speed")
    (description
     "Oj is a JSON parser and generator for Ruby, where the encoding and
decoding of JSON is implemented as a C extension to Ruby.")
    (home-page "http://www.ohler.com/oj/")
    (license (list license:expat     ; Ruby code
                   license:bsd-3)))) ; extension code

(define-public ruby-ox
  (package
    (name "ruby-ox")
    (version "2.6.0")
    (source
     (origin
       (method url-fetch)
       (uri (rubygems-uri "ox" version))
       (sha256
        (base32
         "0fmk62b1h2i79dfzjj8wmf8qid1rv5nhwfc17l489ywnga91xl83"))))
    (build-system ruby-build-system)
    (arguments
     '(#:tests? #f)) ; no tests
    (synopsis "Optimized XML library for Ruby")
    (description
     "Optimized XML (Ox) is a fast XML parser and object serializer for Ruby
written as a native C extension.  It was designed to be an alternative to
Nokogiri and other Ruby XML parsers for generic XML parsing and as an
alternative to Marshal for Object serialization. ")
    (home-page "http://www.ohler.com/ox")
    (license license:expat)))

(define-public ruby-redcloth
  (package
    (name "ruby-redcloth")
    (version "4.3.2")
    (source (origin
              (method url-fetch)
              (uri (rubygems-uri "RedCloth" version))
              (sha256
               (base32
                "0m9dv7ya9q93r8x1pg2gi15rxlbck8m178j1fz7r5v6wr1avrrqy"))))
    (build-system ruby-build-system)
    (arguments
     `(#:tests? #f ; no tests
       #:phases
       (modify-phases %standard-phases
         ;; Redcloth has complicated rake tasks to build various versions for
         ;; multiple targets using RVM.  We don't want this so we just use the
         ;; existing gemspec.
         (replace 'build
          (lambda _
            (invoke "gem" "build" "redcloth.gemspec"))))))
    (native-inputs
     `(("bundler" ,bundler)
       ("ruby-diff-lcs" ,ruby-diff-lcs)
       ("ruby-rspec-2" ,ruby-rspec-2)))
    (synopsis "Textile markup language parser for Ruby")
    (description
     "RedCloth is a Ruby parser for the Textile markup language.")
    (home-page "http://redcloth.org")
    (license license:expat)))

(define-public ruby-pg
  (package
    (name "ruby-pg")
    (version "1.2.3")
    (source
     (origin
       (method url-fetch)
       (uri (rubygems-uri "pg" version))
       (sha256
        (base32
         "13mfrysrdrh8cka1d96zm0lnfs59i5x2g6ps49r2kz5p3q81xrzj"))))
    (build-system ruby-build-system)
    (arguments
     '(#:test-target "spec"))
    (native-inputs
     `(("ruby-rake-compiler" ,ruby-rake-compiler)
       ("ruby-hoe" ,ruby-hoe)
       ("ruby-rspec" ,ruby-rspec)))
    (inputs
     `(("postgresql" ,postgresql)))
    (synopsis "Ruby interface to PostgreSQL")
    (description "Pg is the Ruby interface to the PostgreSQL RDBMS.  It works
with PostgreSQL 9.0 and later.")
    (home-page "https://bitbucket.org/ged/ruby-pg")
    (license license:ruby)))

(define-public ruby-byebug
  (package
    (name "ruby-byebug")
    (version "11.1.3")
    (source
     (origin
       (method git-fetch)
       (uri (git-reference
             (url "https://github.com/deivid-rodriguez/byebug")
             (commit (string-append "v" version))))
       (file-name (git-file-name name version))
       (sha256
        (base32
         "0vyy3k2s7dcndngj6m8kxhs1vxc2c93dw8b3yyand3srsg9ffpij"))
       (modules '((guix build utils)))
       (snippet
        '(begin
           ;; Remove wrappers that try to setup a bundle environment.
           (with-directory-excursion "bin"
             (for-each delete-file '("bundle" "rake" "rubocop"))
             ;; ruby-minitest doesn't come with a launcher, so fix the one
             ;; provided.
             (substitute* "minitest"
               (("load File\\.expand_path\\(\"bundle\".*") "")
               (("require \"bundler/setup\".*") "")))
           #t))))
    (build-system ruby-build-system)
    (arguments
     `(#:phases
       (modify-phases %standard-phases
         (add-after 'unpack 'skip-tmp-path-sensitive-test
           (lambda _
             (substitute* "test/commands/where_test.rb"
               (("unless /cygwin\\|mswin\\|mingw\\|darwin/.*")
                "unless true\n"))
             #t))
         (add-before 'build 'compile
           (lambda _
             (invoke "rake" "compile")))
         (add-before 'check 'disable-misbehaving-test
           ;; Expects 5, gets 162. From a file containing ~10 lines.
           (lambda _
             (substitute* "test/commands/finish_test.rb"
               (("test_finish_inside_autoloaded_files")
                "finish_inside_autoloaded_files"))))
         (add-before 'check 'set-home
           (lambda _
             (setenv "HOME" (getcwd))
             #t)))))
    (native-inputs
     `(("bundler" ,bundler)
       ("ruby-chandler" ,ruby-chandler)
       ("ruby-minitest" ,ruby-minitest)
       ("ruby-pry" ,ruby-pry)
       ("ruby-rake-compiler" ,ruby-rake-compiler)
       ("ruby-rubocop" ,ruby-rubocop)
       ("ruby-yard" ,ruby-yard)))
    (synopsis "Debugger for Ruby 2")
    (description "Byebug is a Ruby 2 debugger implemented using the Ruby 2
TracePoint C API for execution control and the Debug Inspector C API for call
stack navigation.  The core component provides support that front-ends can
build on.  It provides breakpoint handling and bindings for stack frames among
other things and it comes with a command line interface.")
    (home-page "https://github.com/deivid-rodriguez/byebug")
    (license license:bsd-2)))

(define-public ruby-netrc
  (package
    (name "ruby-netrc")
    (version "0.11.0")
    (source (origin
              (method url-fetch)
              (uri (rubygems-uri "netrc" version))
              (sha256
               (base32
                "0gzfmcywp1da8nzfqsql2zqi648mfnx6qwkig3cv36n9m0yy676y"))))
    (build-system ruby-build-system)
    (arguments
     `(#:phases
       (modify-phases %standard-phases
         (replace 'check
           ;; There is no Rakefile and minitest can only run one file at once,
           ;; so we have to iterate over all test files.
           (lambda _
             (for-each (lambda (file)
                         (invoke "ruby" "-Itest" file))
                       (find-files "./test" "test_.*\\.rb"))))
         (add-before 'check 'patch-tests-for-newer-ruby
           (lambda _
             (substitute* "test/test_netrc.rb"
               (("Dir.pwd, '.netrc'") "Netrc.home_path, '.netrc'")))))))
    (native-inputs
     `(("ruby-minitest" ,ruby-minitest)))
    (synopsis "Library to read and update netrc files")
    (description
     "This library can read and update netrc files, preserving formatting
including comments and whitespace.")
    (home-page "https://github.com/geemus/netrc")
    (license license:expat)))

(define-public ruby-unf-ext
  (package
    (name "ruby-unf-ext")
    (version "0.0.7.6")
    (source (origin
              (method url-fetch)
              (uri (rubygems-uri "unf_ext" version))
              (sha256
               (base32
                "1ll6w64ibh81qwvjx19h8nj7mngxgffg7aigjx11klvf5k2g4nxf"))))
    (build-system ruby-build-system)
    (arguments
     `(#:phases
       (modify-phases %standard-phases
         (add-after 'build 'build-ext
           (lambda _ (invoke "rake" "compile:unf_ext")))
         (add-before 'check 'lose-rake-compiler-dock-dependency
           (lambda _
             ;; rake-compiler-dock is listed in the gemspec, but only
             ;; required when cross-compiling.
             (substitute* "unf_ext.gemspec"
               ((".*rake-compiler-dock.*") ""))
             #t)))))
    (native-inputs
     `(("bundler" ,bundler)
       ("ruby-rake-compiler" ,ruby-rake-compiler)
       ("ruby-test-unit" ,ruby-test-unit)))
    (synopsis "Unicode normalization form support library")
    (description
     "This package provides unicode normalization form support for Ruby.")
    (home-page "https://github.com/knu/ruby-unf_ext")
    (license license:expat)))

(define-public ruby-tdiff
  ;; Use a newer than released snapshot so that rspec-2 is not required.
  (let ((commit "b662a6048f08abc45c1a834e5f34dd1c662935e2"))
    (package
      (name "ruby-tdiff")
      (version (string-append "0.3.3-1." (string-take commit 8)))
      (source (origin
                (method git-fetch)
                (uri (git-reference
                      (url "https://github.com/postmodern/tdiff")
                      (commit commit)))
                (file-name (string-append name "-" version "-checkout"))
                (sha256
                 (base32
                  "0n3gq8rx49f7ln6zqlshqfg2mgqyy30rsdjlnki5mv307ykc7ad4"))))
      (build-system ruby-build-system)
      (native-inputs
       `(("ruby-rspec" ,ruby-rspec)
         ("ruby-yard" ,ruby-yard)
         ("ruby-rubygems-tasks" ,ruby-rubygems-tasks)))
      (synopsis "Calculate the differences between two tree-like structures")
      (description
       "This library provides functions to calculate the differences between two
tree-like structures.  It is similar to Ruby's built-in @code{TSort} module.")
      (home-page "https://github.com/postmodern/tdiff")
      (license license:expat))))

(define-public ruby-nokogiri-diff
  ;; Use a newer than released snapshot so that rspec-2 is not required.
  (let ((commit "a38491e4d8709b7406f2cae11a50226d927d06f5"))
    (package
      (name "ruby-nokogiri-diff")
      (version (string-append "0.2.0-1." (string-take commit 8)))
      (source (origin
                (method git-fetch)
                (uri (git-reference
                      (url "https://github.com/postmodern/nokogiri-diff")
                      (commit commit)))
                (file-name (string-append name "-" version "-checkout"))
                (sha256
                 (base32
                  "1ah2sfjh9n1p0ln2wkqzfl448ml7j4zfy6dhp1qgzq2m41php6rf"))))
      (build-system ruby-build-system)
      (propagated-inputs
       `(("ruby-tdiff" ,ruby-tdiff)
         ("ruby-nokogiri" ,ruby-nokogiri)))
      (native-inputs
       `(("ruby-rspec" ,ruby-rspec)
         ("ruby-yard" ,ruby-yard)
         ("ruby-rubygems-tasks" ,ruby-rubygems-tasks)))
      (synopsis "Calculate the differences between two XML/HTML documents")
      (description
       "@code{Nokogiri::Diff} adds the ability to calculate the
differences (added or removed nodes) between two XML/HTML documents.")
      (home-page "https://github.com/postmodern/nokogiri-diff")
      (license license:expat))))

(define-public ruby-racc
  (package
    (name "ruby-racc")
    (version "1.5.2")
    (source
     (origin
       (method url-fetch)
       (uri (rubygems-uri "racc" version))
       (sha256
        (base32
         "178k7r0xn689spviqzhvazzvxfq6fyjldxb3ywjbgipbfi4s8j1g"))))
    (build-system ruby-build-system)
    (arguments
     `(#:tests? #f))            ; Fails while parsing test instructions.
    (native-inputs
     `(("ruby-hoe" ,ruby-hoe)
       ("ruby-rake-compiler" ,ruby-rake-compiler)))
    (synopsis "LALR(1) parser generator for Ruby")
    (description
     "Racc is a LALR(1) parser generator.  It is written in Ruby itself, and
generates Ruby program.")
    (home-page "https://i.loveruby.net/en/projects/racc/")
    (license (list
              ;; Generally licensed under the LGPL2.1, and some files also
              ;; available under the same license as Ruby.
              license:lgpl2.1
              license:ruby))))

(define-public ruby-rack
  (package
    (name "ruby-rack")
    (version "2.2.3")
    (source
     (origin
       (method git-fetch)
       ;; Download from GitHub so that the snippet can be applied and tests run.
       (uri (git-reference
              (url "https://github.com/rack/rack")
              (commit version)))
       (file-name (git-file-name name version))
       (sha256
        (base32
         "1qrm5z5v586738bnkr9188dvz0s25nryw6sgvx18jjlkizayw1g4"))
       ;; Ignore test which fails inside the build environment but works
       ;; outside.
       (modules '((guix build utils)))
       (snippet
        '(begin (substitute* "test/spec_files.rb"
                  (("res.body.must_equal expected_body") ""))
                #t))))
    (build-system ruby-build-system)
    (arguments
     '(#:phases
       (modify-phases %standard-phases
         (add-before 'check 'fix-tests
           (lambda _
             ;; A few of the tests use the length of a file on disk for
             ;; Content-Length and Content-Range headers.  However, this file
             ;; has a shebang in it which an earlier phase patches, growing
             ;; the file size from 193 to 239 bytes when the store prefix is
             ;; "/gnu/store".
             (let ((size-diff (- (string-length (which "ruby"))
                                 (string-length "/usr/bin/env ruby"))))
               (substitute* '("test/spec_files.rb")
                 (("208" bytes)
                  (number->string (+ (string->number bytes) size-diff)))
                 (("bytes(.)22-33" all delimiter)
                  (string-append "bytes"
                                 delimiter
                                 (number->string (+ 22 size-diff))
                                 "-"
                                 (number->string (+ 33 size-diff))))))
             #t)))))
    (native-inputs
     `(("ruby-minitest" ,ruby-minitest)
       ("ruby-minitest-global-expectations" ,ruby-minitest-global-expectations)))
    (synopsis "Unified web application interface for Ruby")
    (description "Rack provides a minimal, modular and adaptable interface for
developing web applications in Ruby.  By wrapping HTTP requests and responses,
it unifies the API for web servers, web frameworks, and software in between
into a single method call.")
    (home-page "https://rack.github.io/")
    (license license:expat)))

(define-public ruby-rack-test
  (package
    (name "ruby-rack-test")
    (version "0.8.3")
    (source
     (origin
       (method url-fetch)
       (uri (rubygems-uri "rack-test" version))
       (sha256
        (base32
         "14ij39zywvr1i9f6jsixfg4zxi2q1m1n1nydvf47f0b6sfc9mv1g"))))
    (build-system ruby-build-system)
    (arguments
     ;; Disable tests because of circular dependencies: requires sinatra,
     ;; which requires rack-protection, which requires rack-test.  Instead
     ;; simply require the library.
     `(#:phases
       (modify-phases %standard-phases
         (replace 'check
           (lambda _
             (invoke "ruby" "-Ilib" "-r" "rack/test"))))))
    (propagated-inputs
     `(("ruby-rack" ,ruby-rack)))
    (synopsis "Testing API for Rack applications")
    (description
     "Rack::Test is a small, simple testing API for Rack applications.  It can
be used on its own or as a reusable starting point for Web frameworks and
testing libraries to build on.")
    (home-page "https://github.com/rack-test/rack-test")
    (license license:expat)))

(define-public ruby-rack-protection
  (package
    (name "ruby-rack-protection")
    (version "2.0.8.1")
    (source
     (origin
       (method url-fetch)
       (uri (rubygems-uri "rack-protection" version))
       (sha256
        (base32
         "1zyj97bfr1shfgwk4ddmdbw0mdkm4qdyh9s1hl0k7accf3kxx1yi"))))
    (build-system ruby-build-system)
    (arguments
     '(;; Tests missing from the gem.
       #:tests? #f))
    (propagated-inputs
     `(("ruby-rack" ,ruby-rack)))
    (native-inputs
     `(("bundler" ,bundler)
       ("ruby-rspec" ,ruby-rspec-2)
       ("ruby-rack-test" ,ruby-rack-test)))
    (synopsis "Rack middleware that protects against typical web attacks")
    (description "Rack middleware that can be used to protect against typical
web attacks.  It can protect all Rack apps, including Rails.  For instance, it
protects against cross site request forgery, cross site scripting,
clickjacking, directory traversal, session hijacking and IP spoofing.")
    (home-page "https://github.com/sinatra/sinatra/tree/master/rack-protection")
    (license license:expat)))

(define-public ruby-rainbow
  (package
    (name "ruby-rainbow")
    (version "3.0.0")
    (source
     (origin
       (method url-fetch)
       (uri (rubygems-uri "rainbow" version))
       (sha256
        (base32
         "0bb2fpjspydr6x0s8pn1pqkzmxszvkfapv0p4627mywl7ky4zkhk"))))
    (build-system ruby-build-system)
    (arguments
     '(#:phases
       (modify-phases %standard-phases
         ;; Run rspec directly, to avoid requiring Rubocop which is used from
         ;; the Rakefile.
         (replace 'check
           (lambda* (#:key tests? #:allow-other-keys)
             (when tests?
               (invoke "rspec"))
             #t)))))
    (native-inputs
     `(("bundler" ,bundler)
       ("ruby-rspec" ,ruby-rspec)))
    (synopsis "Colorize printed text on ANSI terminals")
    (description
     "@code{rainbow} provides a string presenter object to colorize strings by
wrapping them in ANSI escape codes.")
    (home-page "https://github.com/sickill/rainbow")
    (license license:expat)))

(define-public ruby-rr
  (package
    (name "ruby-rr")
    (version "1.2.1")
    (source
     (origin
       (method url-fetch)
       (uri (rubygems-uri "rr" version))
       (sha256
        (base32
         "1n9g78ba4c2zzmz8cdb97c38h1xm0clircag00vbcxwqs4dq0ymp"))))
    (build-system ruby-build-system)
    (arguments
     '(#:tests? #f)) ; test files not included
    (native-inputs
     `(("bundler" ,bundler)
       ("ruby-rspec" ,ruby-rspec)))
    (synopsis "Ruby test double framework")
    (description
     "RR is a test double framework that features a rich selection of double
techniques and a terse syntax.")
    (home-page "https://rr.github.io/rr/")
    (license license:expat)))

(define-public ruby-rest-client
  (package
    (name "ruby-rest-client")
    (version "2.0.2")
    (source
     (origin
       (method url-fetch)
       (uri (rubygems-uri "rest-client" version))
       (sha256
        (base32
         "1hzcs2r7b5bjkf2x2z3n8z6082maz0j8vqjiciwgg3hzb63f958j"))))
    (build-system ruby-build-system)
    (arguments
     '(#:phases
       (modify-phases %standard-phases
         (add-before 'check 'remove-unnecessary-development-dependencies
           (lambda _
             (substitute* "rest-client.gemspec"
               ;; Remove rubocop as it's unused. Rubocop also indirectly
               ;; depends on this package through ruby-parser and ruby-ast so
               ;; this avoids a dependency loop.
               ((".*rubocop.*") "\n")
               ;; Remove pry as it's unused, it's a debugging tool
               ((".*pry.*") "\n")
               ;; Remove an unnecessarily strict rdoc dependency
               ((".*rdoc.*") "\n"))
             #t))
         (add-before 'check 'delete-network-dependent-tests
           (lambda _
             (delete-file "spec/integration/request_spec.rb")
             (delete-file "spec/integration/httpbin_spec.rb")
             #t)))))
    (propagated-inputs
     `(("ruby-http-cookie" ,ruby-http-cookie)
       ("ruby-mime-types" ,ruby-mime-types)
       ("ruby-netrc" ,ruby-netrc)))
    (native-inputs
     `(("bundler" ,bundler)
       ("ruby-webmock" ,ruby-webmock-2)
       ("ruby-rspec" ,ruby-rspec)))
    (synopsis "Simple HTTP and REST client for Ruby")
    (description
     "@code{rest-client} provides a simple HTTP and REST client for Ruby,
inspired by the Sinatra microframework style of specifying actions:
@code{get}, @code{put}, @code{post}, @code{delete}.")
    (home-page "https://github.com/rest-client/rest-client")
    (license license:expat)))

(define-public ruby-rubocop-ast
  (package
    (name "ruby-rubocop-ast")
    (version "1.4.1")
    (source
     (origin
       (method git-fetch)               ;no test suite in distributed gem
       (uri (git-reference
             (url "https://github.com/rubocop-hq/rubocop-ast")
             (commit (string-append "v" version))))
       (file-name (git-file-name name version))
       (sha256
        (base32
         "1x2m7k4bn4zvvwmj7imzmv0dav6xnrbcvssad1m5lkprx7h5lzkq"))))
    (build-system ruby-build-system)
    (arguments
     `(#:test-target "spec"
       #:phases (modify-phases %standard-phases
                  (add-before 'build 'generate-lexer
                    (lambda _
                      (setenv "RUBOCOP_VERSION" "none")
                      (invoke "rake" "generate")))
                  (replace 'replace-git-ls-files
                    (lambda _
                      (substitute* "rubocop-ast.gemspec"
                        (("`git ls-files(.*)`" _ files)
                         (format #f "`find ~a -type f| sort`" files)))
                      #t)))))
    (native-inputs
     `(("ruby-bump" ,ruby-bump)
       ("ruby-oedipus-lex" ,ruby-oedipus-lex)
       ("ruby-pry" ,ruby-pry)
       ("ruby-racc" ,ruby-racc)
       ("ruby-rake" ,ruby-rake)
       ("ruby-rspec" ,ruby-rspec)
       ("ruby-simplecov" ,ruby-simplecov)))
    (propagated-inputs
     `(("ruby-parser" ,ruby-parser)))
    (synopsis "RuboCop's AST extensions and NodePattern functionality")
    (description "Rubocop::AST extends @code{ruby-parser} with classes used
by RuboCop to deal with Ruby's Abstract Syntax Tree (AST), in particular:
@itemize
@item @code{RuboCop::AST::Node}
@item @code{RuboCop::AST::NodePattern}
@end itemize")
    (home-page "https://rubocop.org/")
    (license license:expat)))

(define-public ruby-rexml
  (package
    (name "ruby-rexml")
    (version "3.2.5")
    (source
     (origin
       (method git-fetch)               ;no tests in distributed gem
       (uri (git-reference
             (url "https://github.com/ruby/rexml")
             (commit (string-append "v" version))))
       (file-name (git-file-name name version))
       (sha256
        (base32 "13n6vaa80drqic2wri4q6k22qzvsn683vp5s8c9dllil6x04kn0x"))))
    (build-system ruby-build-system)
    (synopsis "XML toolkit for Ruby")
    (description "Inspired by Electric XML library for Java, REXML aims to be
easy-to-use API, small and fast.  It supports both tree and stream document
parsing.")
    (home-page "https://github.com/ruby/rexml")
    (license license:bsd-2)))

(define-public ruby-character-set
  (package
    (name "ruby-character-set")
    (version "1.4.0")
    (source
      (origin
        (method url-fetch)
        (uri (rubygems-uri "character_set" version))
        (sha256
          (base32
            "0affq9n77vwy897ri2zhmfinfagf37hcwwimrccy1bcxan9mj3h3"))))
    (build-system ruby-build-system)
    (arguments '(#:tests? #f))          ;avoid a cycle with ruby-regexp-parser
    (synopsis "Ruby library to manipulate Unicode")
    (description "CharacterSet is a C-extended Ruby library to work with sets
of Unicode code points.  It can read and write these sets in various formats
and implements the @code{stdlib} @code{Set} interface for them.  It also
offers an alternate paradigm of @code{String} processing which grants much
better performance than @code{Regexp} and @code{String} methods from the
@code{stdlib} where applicable.  Many parts can be used independently, e.g.:
@itemize
@item @code{CharacterSet::Character}
@item @code{CharacterSet::Parser}
@item @code{CharacterSet::Writer}
@item @code{RangeCompressor}
@end itemize")
    (home-page "https://github.com/jaynetics/character_set")
    (license license:expat)))

(define-public ruby-range-compressor
  (package
    (name "ruby-range-compressor")
    (version "1.0.0")
    (source
      (origin
        (method git-fetch)
        (uri (git-reference
              (url "https://github.com/janosch-x/range_compressor")
              (commit (string-append "v" version))))
        (file-name (git-file-name name version))
        (sha256
         (base32
          "0y8slri2msyyg2szgwgriqd6qw9hkxycssdrcl5lk2dbcq5zvn54"))))
    (build-system ruby-build-system)
    (arguments
     `(#:test-target "spec"
       #:phases (modify-phases %standard-phases
                  (add-after 'extract-gemspec 'strip-version-requirements
                    (lambda _
                      (substitute* "range_compressor.gemspec"
                        (("(.*add_.*dependency '[_A-Za-z0-9-]+').*" _ stripped)
                         (string-append stripped "\n")))
                      #t)))))
    (native-inputs
     `(("ruby-rspec" ,ruby-rspec)))
    (synopsis "Simple arrays of objects to arrays of ranges compressor")
    (description "RangeCompresses is a tiny library that allows compressing
arrays of objects into arrays of ranges.  For example, it can turn the
following: @code{[1, 2, 3, 4, 6, 8, 9, 10]} into @code{[1..4, 6..6, 8..10]}.")
    (home-page "https://github.com/janosch-x/range_compressor")
    (license license:expat)))

(define-public ruby-regexp-property-values
  (let ((commit "03007a66c912949a7130b973cc0eca109c20811f")
        (revision "1"))
    (package
      (name "ruby-regexp-property-values")
      (version (git-version "1.0.0" revision commit))
      (source
       (origin
         (method git-fetch)
         (uri (git-reference              ;no test suite in distributed gem
               (url "https://github.com/jaynetics/regexp_property_values")
               (commit commit)))
         (file-name (git-file-name name version))
         (sha256
          (base32
           "1zsax784p16zdkf60lyq9z924zvsafhx9ckxx9srsgkyiqrifi1s"))))
      (build-system ruby-build-system)
      (arguments
       '(#:test-target "default"))
      (native-inputs
       `(("ruby-character-set" ,ruby-character-set)
         ("ruby-rake" ,ruby-rake)
         ("ruby-rake-compiler" ,ruby-rake-compiler)
         ("ruby-range-compressor" ,ruby-range-compressor)
         ("ruby-rspec" ,ruby-rspec)))
      (synopsis "Inspect Ruby's regex engine property values")
      (description "This small library lets you see which property values are
supported by the regular expression engine of the Ruby version you are running
and can directly read out their code point ranges.  In other words, it
determines all supported values for @code{\\p{value}} expressions and what
they match.")
      (home-page "https://github.com/jaynetics/regexp_property_values")
      (license license:expat))))

(define-public ruby-regexp-parser
  (package
    (name "ruby-regexp-parser")
    (version "2.0.0")
    (source
     (origin
       (method git-fetch)               ;bin/test missing from gem
       (uri (git-reference
             (url "https://github.com/ammar/regexp_parser")
             (commit (string-append "v" version))))
       (file-name (git-file-name name version))
       (sha256
        (base32
         "09ddxdwlml30q6j4rqf06bbjj1mwx00rs0bksnyblhv85anrqz3k"))))
    (build-system ruby-build-system)
    (arguments
     '(#:test-target "default"
       #:phases (modify-phases %standard-phases
                  (add-before 'build 'compile-scanner.rb
                    (lambda _
                      (invoke "rake" "build")
                      ;; XXX: This is needed otherwise the install
                      ;; phase fails to delete the installed cached
                      ;; gem file.
                      (delete-file-recursively "pkg")
                      #t)))))
    (native-inputs
     `(("ragel" ,ragel)
       ("ruby-regexp-property-values" ,ruby-regexp-property-values)
       ("ruby-rspec" ,ruby-rspec)))
    (synopsis "A regular expression parser library for Ruby ")
    (description "A Ruby gem for tokenizing, parsing, and transforming regular
expressions.  It comprises the following components:
@itemize
@item A scanner/tokenizer based on Ragel,
@item A lexer that produces a stream of token objects,
@item A parser that produces a tree of Expression objects.
@end itemize")
    (home-page "https://github.com/ammar/regexp_parser")
    (license license:expat)))

(define-public ruby-test-queue
  (package
    (name "ruby-test-queue")
    (version "0.4.2")
    (source
     (origin
       (method url-fetch)
       (uri (rubygems-uri "test-queue" version))
       (sha256
        (base32
         "0hvm3n1qrqxqilhqk4rjivw3gcrd08zz1i6am9qzg1ppjxv6f36f"))))
    (build-system ruby-build-system)
    (arguments
     '(#:phases
       (modify-phases %standard-phases
         (replace 'check
           (lambda* (#:key tests? #:allow-other-keys)
             (when tests?
               (invoke "rspec"))
             #t)))))
    (native-inputs
     `(("ruby-rspec" ,ruby-rspec)))
    (synopsis "Minitest/RSpec parallel test runner for CI environments")
    (description "The test-queue module is a parallel test runner,
built using a centralized queue to ensure optimal distribution of
tests between workers.  It is specifically optimized for Continuous
Integration (CI) environments: build statistics from each run are
stored locally and used to sort the queue at the beginning of the next
run.")
    (home-page "https://github.com/tmm1/test-queue")
    (license license:expat)))

(define-public ruby-rubocop
  (package
    (name "ruby-rubocop")
    (version "1.10.0")
    (source
     (origin
       (method git-fetch)               ;no tests in distributed gem
       (uri (git-reference
             (url "https://github.com/rubocop-hq/rubocop")
             (commit (string-append "v" version))))
       (file-name (git-file-name name version))
       (sha256
        (base32
         "0wjw9vpzr4f3nf1zf010bag71w4hdi0haybdn7r5rlmw45pmim29"))))
    (build-system ruby-build-system)
    (arguments
     '(#:test-target "default"
       #:phases
       (modify-phases %standard-phases
         (add-before 'check 'set-home
           (lambda _
             (setenv "HOME" (getcwd))
             #t))
         ;; Rubocop depends on itself for tests, directly and indirectly. By
         ;; regenerating the TODO list we test rubocop against itself and
         ;; forgo adjusting the test suite to our environment each release.
         (replace 'check
           (lambda* (#:key tests? #:allow-other-keys)
             (when tests?
               (make-file-writable ".rubocop_todo.yml")
               (invoke "./exe/rubocop" "--auto-gen-config"))
             #t))
         (add-before 'check 'make-adoc-files-writable
           (lambda _
             (let ((adoc-files (find-files "docs/modules/ROOT/pages"
                                           "\\.adoc$")))
               (for-each make-file-writable adoc-files))
             #t)))))
    (native-inputs
     `(("ruby-bump" ,ruby-bump)
       ("ruby-pry" ,ruby-pry)
       ("ruby-rake" ,ruby-rake)
       ("ruby-rspec" ,ruby-rspec)
       ("ruby-rubocop-minimal" ,ruby-rubocop-minimal)
       ("ruby-rubocop-performance-minimal" ,ruby-rubocop-performance-minimal)
       ("ruby-rubocop-rspec-minimal" ,ruby-rubocop-rspec-minimal)
       ("ruby-simplecov" ,ruby-simplecov)
       ("ruby-stackprof" ,ruby-stackprof)
       ("ruby-test-queue" ,ruby-test-queue)
       ("ruby-webmock" ,ruby-webmock)
       ("ruby-yard" ,ruby-yard)))
    (propagated-inputs
     `(("ruby-parallel" ,ruby-parallel)
       ("ruby-parser" ,ruby-parser)
       ("ruby-rainbow" ,ruby-rainbow)
       ("ruby-regexp-parser" ,ruby-regexp-parser)
       ("ruby-rubocop-ast" ,ruby-rubocop-ast)
       ("ruby-progressbar" ,ruby-progressbar)
       ("ruby-unicode-display-width" ,ruby-unicode-display-width)))
    (synopsis "Ruby code style checking tool")
    (description
     "@code{rubocop} is a Ruby code style checking tool.  It aims to enforce
the community-driven Ruby Style Guide.")
    (home-page "https://github.com/rubocop-hq/rubocop")
    (license license:expat)))

(define-public ruby-rubocop-minimal
  (hidden-package
   (package
     (inherit ruby-rubocop)
     (arguments
      (substitute-keyword-arguments (package-arguments ruby-rubocop)
        ((#:tests? _ #f) #f)))
     (propagated-inputs '())
     (native-inputs '()))))

(define-public ruby-contest
  (package
    (name "ruby-contest")
    (version "0.1.3")
    (source
     (origin
       (method url-fetch)
       (uri (rubygems-uri "contest" version))
       (sha256
        (base32
         "1p9f2292b7b0fbrcjswvj9v01z7ig5ig52328wyqcabgb553qsdf"))))
    (build-system ruby-build-system)
    (synopsis "Write declarative tests using nested contexts")
    (description
     "Contest allows writing declarative @code{Test::Unit} tests using nested
contexts without performance penalties.")
    (home-page "https://github.com/citrusbyte/contest")
    (license license:expat)))

(define-public ruby-creole
  (package
    (name "ruby-creole")
    (version "0.5.0")
    (source
     (origin
       (method url-fetch)
       (uri (rubygems-uri "creole" version))
       (sha256
        (base32
         "00rcscz16idp6dx0dk5yi5i0fz593i3r6anbn5bg2q07v3i025wm"))))
    (build-system ruby-build-system)
    (native-inputs
     `(("ruby-bacon" ,ruby-bacon)))
    (synopsis "Creole markup language converter")
    (description
     "Creole is a lightweight markup language and this library for converting
creole to @code{HTML}.")
    (home-page "https://github.com/minad/creole")
    (license license:ruby)))

(define-public ruby-docile
  (package
    (name "ruby-docile")
    (version "1.1.5")
    (source
     (origin
       (method url-fetch)
       (uri (rubygems-uri "docile" version))
       (sha256
        (base32
         "0m8j31whq7bm5ljgmsrlfkiqvacrw6iz9wq10r3gwrv5785y8gjx"))))
    (build-system ruby-build-system)
    (arguments
     '(#:tests? #f)) ; needs github-markup, among others
    (synopsis "Ruby EDSL helper library")
    (description "Docile is a Ruby library that provides an interface for
creating embedded domain specific languages (EDSLs) that manipulate existing
Ruby classes.")
    (home-page "https://ms-ati.github.io/docile/")
    (license license:expat)))

(define-public ruby-middleware
  (package
    (name "ruby-middleware")
    (version "0.1.0")
    (source
     (origin
       (method url-fetch)
       (uri (rubygems-uri "middleware" version))
       (sha256
        (base32
         "0703nkf2v371wqr41c04x5qid7ww45cxqv3hnlg07if3b3xrm9xl"))))
    (build-system ruby-build-system)
    (arguments '(#:tests? #f))          ;no test suite
    (synopsis "Implementation of a middleware abstraction for Ruby")
    (description "Middleware is a generalized implementation of a middleware
abstraction for Ruby.")
    (home-page "https://github.com/mitchellh/middleware")
    (license license:expat)))

(define-public ruby-benchmark-ips
  (package
    (name "ruby-benchmark-ips")
    (version "2.8.2")
    (source
     (origin
       (method url-fetch)
       (uri (rubygems-uri "benchmark-ips" version))
       (sha256
        (base32
         "1n9397j7kh4vvikfann1467qgksc679imlr50hax3lk1q3af8kdw"))))
    (build-system ruby-build-system)
    (native-inputs
     `(("ruby-hoe" ,ruby-hoe)))
    (synopsis "Iterations per second enhancement for the Ruby Benchmark module")
    (description "Benchmark-ips enhances the Ruby Benchmark module with the
iterations per second count.  For short snippets of code, it can automatically
figure out how many times to run the code to get interesting data.")
    (home-page "https://github.com/evanphx/benchmark-ips")
    (license license:expat)))

(define-public ruby-ffi-rzmq-core
  (package
    (name "ruby-ffi-rzmq-core")
    (version "1.0.7")
    (source
     (origin
       (method url-fetch)
       (uri (rubygems-uri "ffi-rzmq-core" version))
       (sha256
        (base32
         "0amkbvljpjfnv0jpdmz71p1i3mqbhyrnhamjn566w0c01xd64hb5"))))
    (build-system ruby-build-system)
    (arguments
     `(#:phases
       (modify-phases %standard-phases
                  (add-after 'unpack 'patch-libzmq-search-path
                    (lambda* (#:key inputs #:allow-other-keys)
                      (let ((zeromq (assoc-ref inputs "zeromq")))
                        (substitute* "lib/ffi-rzmq-core/libzmq.rb"
                          (("/usr/local/lib")
                           (string-append zeromq "/lib")))
                        #t)))
                  (replace 'check
                    (lambda _
                      (invoke "rspec"))))))
    (native-inputs
     `(("ruby-rspec" ,ruby-rspec)))
    (inputs
     `(("zeromq" ,zeromq)))
    (propagated-inputs `(("ruby-ffi" ,ruby-ffi)))
    (synopsis "Low-level Ruby FFI wrapper for the ZeroMQ networking library")
    (description "This library only provides the FFI wrapper for the ZeroMQ
networking library.  It can be used to implement a Ruby API for the ZeroMQ
library.")
    (home-page "https://github.com/chuckremes/ffi-rzmq-core")
    (license license:expat)))

(define-public ruby-ffi-rzmq
  (package
    (name "ruby-ffi-rzmq")
    (version "2.0.7")
    (source
     (origin
       (method url-fetch)
       (uri (rubygems-uri "ffi-rzmq" version))
       (sha256
        (base32
         "14a5kxfnf8l3ngyk8hgmk30z07aj1324ll8i48z67ps6pz2kpsrg"))))
    (build-system ruby-build-system)
    (arguments '(#:tests? #t
                 #:phases (modify-phases %standard-phases
                            (replace 'check
                              (lambda _
                                (invoke "rspec"))))))
    (native-inputs
     `(("ruby-rspec" ,ruby-rspec)))
    (propagated-inputs
     `(("ruby-ffi-rzmq-core" ,ruby-ffi-rzmq-core)))
    (synopsis "High-level Ruby wrapper for the ZeroMQ networking library")
    (description "This library provides a high-level API that wraps the ZeroMQ
networking library using the Ruby foreign function interface (FFI).  It is a
pure Ruby wrapper, hence is compatible with any Ruby runtime that has support
for FFI.")
    (home-page "https://github.com/chuckremes/ffi-rzmq")
    (license license:expat)))

(define-public ruby-sawyer
  (package
    (name "ruby-sawyer")
    (version "0.8.2")
    (source
     (origin
       (method url-fetch)
       (uri (rubygems-uri "sawyer" version))
       (sha256
        (base32
         "0yrdchs3psh583rjapkv33mljdivggqn99wkydkjdckcjn43j3cz"))))
    (build-system ruby-build-system)
    (propagated-inputs
     `(("ruby-addressable" ,ruby-addressable)
       ("ruby-faraday" ,ruby-faraday)))
    (synopsis "Experimental hypermedia agent for Ruby")
    (description "Sawyer is an experimental hypermedia agent for Ruby built on
top of Faraday.")
    (home-page "https://github.com/lostisland/sawyer")
    (license license:expat)))

(define-public ruby-octokit
  (package
    (name "ruby-octokit")
    (version "4.18.0")
    (source
     (origin
       (method url-fetch)
       (uri (rubygems-uri "octokit" version))
       (sha256
        (base32
         "0zvfr9njmj5svi39fcsi2b0g7pcxb0vamw9dlyas8bg814jlzhi6"))))
    (build-system ruby-build-system)
    (arguments '(#:tests? #f))          ;no test suite in the gem release
    (propagated-inputs
     `(("ruby-faraday" ,ruby-faraday)
       ("ruby-sawyer" ,ruby-sawyer)))
    (synopsis "Ruby toolkit for the GitHub API")
    (description "Octokit wraps the GitHub API in a flat API client that
follows Ruby conventions and requires little knowledge of REST.")
    (home-page "https://github.com/octokit/octokit.rb")
    (license license:expat)))

(define-public ruby-chandler
  (package
    (name "ruby-chandler")
    (version "0.9.0")
    (source
     (origin
       (method url-fetch)
       (uri (rubygems-uri "chandler" version))
       (sha256
        (base32
         "1n8a4mr2jkcz5vaaps45g2rxa2pzy1wb7cylgw85xmmyyp14lnrr"))))
    (build-system ruby-build-system)
    (native-inputs
     `(("ruby-rubocop" ,ruby-rubocop)))
    (propagated-inputs
     `(("ruby-netrc" ,ruby-netrc)
       ("ruby-octokit" ,ruby-octokit)))
    (synopsis "Sync CHANGELOG entries to GitHub's release notes")
    (description "Chandler syncs a project's CHANGELOG file entries to
GitHub's release notes to remove the need of manually entering release
notes.")
    (home-page "https://github.com/mattbrictson/chandler")
    (license license:expat)))

(define-public ruby-pry-byebug
  (package
    (name "ruby-pry-byebug")
    (version "3.9.0")
    (source
     (origin
       (method git-fetch)
       (uri (git-reference
             (url "https://github.com/deivid-rodriguez/pry-byebug")
             (commit (string-append "v" version))))
       (file-name (git-file-name name version))
       (sha256
        (base32
         "1kchrwccai92068p50zyd6mh524ywqnm0jw5g3lks7iwmf0xkmgc"))))
    (build-system ruby-build-system)
    (arguments
     `(#:phases (modify-phases %standard-phases
                  (add-before 'check 'set-home
                    (lambda _
                      (setenv "HOME" (getcwd))
                      #t)))))
    (native-inputs
     `(("ruby-chandler" ,ruby-chandler)
       ("ruby-rubocop" ,ruby-rubocop)
       ("ruby-simplecov" ,ruby-simplecov)))
    (propagated-inputs
     `(("ruby-byebug" ,ruby-byebug)
       ("ruby-pry" ,ruby-pry)))
    (synopsis "Step-by-step debugging and stack navigation in Pry")
    (description "This package adds step-by-step debugging and stack
navigation capabilities to @code{pry}, using @code{byebug}.")
    (home-page "https://github.com/deivid-rodriguez/pry-byebug")
    (license license:expat)))

(define-public ruby-stackprof
  (package
    (name "ruby-stackprof")
    (version "0.2.17")
    (source
     (origin
       (method url-fetch)
       (uri (rubygems-uri "stackprof" version))
       (sha256
        (base32 "06lz70k8c0r7fyxk1nc3idh14x7nvsr21ydm1bsmbj00jyhmfzsn"))))
    (build-system ruby-build-system)
    (arguments
     `(#:phases
       (modify-phases %standard-phases
         (add-before 'check 'skip-dubious-test
           ;; This unreliable test can fail with "Expected 0 to be >= 1."
           (lambda _
             (substitute* "test/test_stackprof.rb"
               (("def test_(cputime)" _ name)
                (string-append "def skip_" name)))))
         (add-before 'check 'build-tests
           (lambda _
             (invoke "rake" "compile"))))))
    (native-inputs
     `(("ruby-mocha" ,ruby-mocha)
       ("ruby-rake-compiler" ,ruby-rake-compiler)))
    (synopsis "Sampling profiler for Ruby code")
    (description
     "@code{stackprof} is a fast sampling profiler for Ruby code, with cpu,
wallclock and object allocation samplers.")
    (home-page "https://github.com/tmm1/stackprof")
    (license license:expat)))

(define-public ruby-binding-of-caller
  (package
    (name "ruby-binding-of-caller")
    (version "0.8.0")
    (source
     (origin
       (method url-fetch)
       (uri (rubygems-uri "binding_of_caller" version))
       (sha256
        (base32
         "05syqlks7463zsy1jdfbbdravdhj9hpj5pv2m74blqpv8bq4vv5g"))))
    (build-system ruby-build-system)
    ;; Attempting to run the test suite fails with a rake deprecation error
    ;; (see: https://github.com/banister/binding_of_caller/issues/76).
    (arguments '(#:tests? #f))
    (propagated-inputs
     `(("ruby-debug-inspector" ,ruby-debug-inspector)))
    (synopsis "Retrieve the binding of a method's caller")
    (description "The @code{binding_of_caller} module provides the
@code{Binding#of_caller} method.  It allows accessing bindings from upper
frames in the call stack and can evaluate code in that context.")
    (home-page "https://github.com/banister/binding_of_caller")
    (license license:expat)))

(define-public ruby-pry-stack-explorer
  (package
    (name "ruby-pry-stack-explorer")
    (version "0.5.1")
    (source
     (origin
       (method url-fetch)
       (uri (rubygems-uri "pry-stack_explorer" version))
       (sha256
        (base32
         "157rd2n9pfvcmmicm0xkq8z4p6famaj13syrpra6b4032qpb1wn0"))))
    (build-system ruby-build-system)
    (arguments '(#:tests? #f))          ;no test suite in gem release
    (propagated-inputs
     `(("ruby-binding-of-caller" ,ruby-binding-of-caller)
       ("ruby-pry" ,ruby-pry)))
    (synopsis "Call-stack navigation plugin for the Pry REPL")
    (description "@code{pry-stack_explorer} is a plugin for the Pry REPL that
add support to navigate the call-stack.")
    (home-page "https://github.com/pry/pry-stack_explorer")
    (license license:expat)))

(define-public ruby-varint
  (package
    (name "ruby-varint")
    (version "0.1.1")
    (source
     (origin
       (method url-fetch)
       (uri (rubygems-uri "varint" version))
       (sha256
        (base32
         "1y0l2qc64cwsyv76ygg9bbjnk86riz2kq73kmn87gdrlmpiyrdac"))))
    (build-system ruby-build-system)
    (arguments '(#:tests? #f))          ;no test suite
    (synopsis "Variable length integers (varint) C extension for Ruby")
    (description "This package provides a small C extension to speed up
variable length integers (varint) in Ruby Protocol Buffers.")
    (home-page "https://github.com/liquidm/varint")
    (license license:bsd-3)))

(define-public ruby-ruby-prof
  (package
    (name "ruby-ruby-prof")
    (version "1.4.3")
    (source
     (origin
       (method url-fetch)
       (uri (rubygems-uri "ruby-prof" version))
       (sha256
        (base32
         "1r3xalp91l07m0cwllcxjzg6nkviiqnxkcbgg5qnzsdji6rgy65m"))))
    (build-system ruby-build-system)
    (arguments
     `(#:phases
       (modify-phases %standard-phases
         (add-after 'unpack 'patch-rakefile
           ;; This fixes the following error: "NameError: uninitialized
           ;; constant Bundler::GemHelper" (see:
           ;; https://github.com/ruby-prof/ruby-prof/issues/274).
           (lambda _
             (substitute* "Rakefile"
               ((".*require \"bundler/setup\".*" all)
                (string-append all "  require 'bundler/gem_tasks'\n")))
             #t))
         ;; The LineNumbersTest test fails non-deterministically (see:
         ;; https://github.com/ruby-prof/ruby-prof/issues/276).
         (add-after 'extract-gemspec 'delete-flaky-test
           (lambda _
             (delete-file "test/line_number_test.rb")
             (substitute* "ruby-prof.gemspec"
               (("\"test/line_number_test\\.rb\"\\.freeze, ") ""))
             #t))
         (add-before 'check 'compile
          (lambda _
            (invoke "rake" "compile"))))))
    (native-inputs
     `(("bundler" ,bundler)
       ("ruby-minitest" ,ruby-minitest)
       ("ruby-rake-compiler" ,ruby-rake-compiler)
       ("ruby-rdoc" ,ruby-rdoc)))
    (synopsis "Fast code profiler for Ruby")
    (description "RubyProf is a fast code profiler for Ruby.  Its features
include:
@table @asis
@item Speed
Being a C extension, it is many times faster than the standard Ruby profiler.
@item Measurement Modes
It can measure program wall time, process time, object allocations and memory
usage.
@item Reports
A variety of text and cross-referenced HTML reports can be generated.
@item Threads
Profiling multiple threads simultaneously is supported.
@end table")
    (home-page "https://github.com/ruby-prof/ruby-prof")
    (license license:bsd-2)))

(define-public ruby-memory-profiler
  (package
    (name "ruby-memory-profiler")
    (version "1.0.0")
    (source
      (origin
        (method git-fetch)
        (uri (git-reference
               (url "https://github.com/SamSaffron/memory_profiler")
               (commit (string-append "v" version))))
        (file-name (git-file-name name version))
        (sha256
         (base32
          "07yqv11q68xg2fqkrhs6ysngryk8b9zq6qzh24rgx9xqv6qfnj0w"))))
    (build-system ruby-build-system)
    (synopsis "Memory profiling routines for Ruby")
    (description
     "This package provides memory profiling routines for Ruby.")
    (home-page "https://github.com/SamSaffron/memory_profiler")
    (license license:expat)))

(define-public ruby-cucumber-messages
  (package
    (name "ruby-cucumber-messages")
    (version "12.2.0")
    (source (origin
              (method git-fetch)
              (uri (git-reference
                    (url "https://github.com/cucumber/messages-ruby")
                    (commit "12cd07eac87bce7843fd1bb0bf64bc4da09f097c")))
              (file-name (git-file-name name version))
              (sha256
               (base32
                "16wwqfpsq7crvxc3q08lphgyh12cl2d83p1c79p312q4jmy9cn5a"))))
    (build-system ruby-build-system)
    (arguments
     `(#:phases (modify-phases %standard-phases
                  (add-after 'unpack 'patch-protobuf.rb
                    (lambda _
                      (substitute* "rake/protobuf.rb"
                        (("load 'protobuf/tasks/compile.rake'")
                         "require 'protobuf/tasks'"))
                      #t))
                  (add-before 'build 'compile
                    (lambda _
                      (substitute* "Makefile"
                        (("bundle exec ") "")
                        (("include default.mk.*" all)
                         (string-append "#" all)))
                      (invoke "make")))
                  (replace 'check
                    (lambda _
                      (invoke "rspec"))))))
    (propagated-inputs
     `(("ruby-protobuf" ,ruby-protobuf-cucumber)))
    (native-inputs
     `(("ruby-rspec" ,ruby-rspec)))
    (home-page "https://github.com/cucumber/messages-ruby")
    (synopsis "Cucumber Messages for Ruby (Protocol Buffers)")
    (description "Cucumber Messages for Ruby is a library which allows
serialization and deserialization of the protocol buffer messages used in
Cucumber.")
    (license license:expat)))

(define-public ruby-gherkin
  (package
    (name "ruby-gherkin")
    (version "14.0.1")
    (source (origin
              (method git-fetch)
              (uri (git-reference
                    (url "https://github.com/cucumber/gherkin-ruby")
                    (commit (string-append "v" version))))
              (file-name (git-file-name name version))
              (sha256
               (base32
                "1dwa8632nc6kijv8p257jl64rsjmc0fimlaqvxlkdi2h9n1nympb"))))
    (build-system ruby-build-system)
    (native-inputs
     `(("ruby-cucumber-messages" ,ruby-cucumber-messages)
       ("ruby-rspec" ,ruby-rspec)))
    (arguments
     `(#:test-target "spec"))
    (synopsis "Gherkin parser for Ruby")
    (description "Gherkin is a parser and compiler for the Gherkin language.
It is intended be used by all Cucumber implementations to parse
@file{.feature} files.")
    (home-page "https://github.com/cucumber/gherkin-ruby")
    (license license:expat)))

(define-public ruby-gherkin-ruby
  (package
    (name "ruby-gherkin-ruby")
    (version "0.3.2")
    (home-page "https://github.com/codegram/gherkin-ruby")
    (source (origin
              (method url-fetch)
              (uri (rubygems-uri "gherkin-ruby" version))
              (sha256
               (base32
                "18ay7yiibf4sl9n94k7mbi4k5zj2igl4j71qcmkswv69znyx0sn1"))))
    (build-system ruby-build-system)
    (synopsis "Pure Ruby Gherkin parser")
    (description
     "Gherkin-ruby is a Gherkin parser written in pure Ruby and less than
200 lines of code.")
    ;; XXX: No license information anywhere but Readme.md.
    (license license:expat)))

(define-public ruby-aruba
  (package
    (name "ruby-aruba")
    (version "0.14.14")
    (source
     (origin
       (method url-fetch)
       (uri (rubygems-uri "aruba" version))
       (sha256
        (base32
         "0l2mfpdxc03gdrbwc2hv4vdhjhqhfcdp6d02j05j64ncpi9srlqn"))))
    (build-system ruby-build-system)
    (arguments
     '(#:test-target "spec"
       #:phases
       (modify-phases %standard-phases
         (add-after 'unpack 'patch
           (lambda _
             (substitute* "spec/aruba/api_spec.rb"
               ;; This resolves some errors in the specs
               ;;
               ;; undefined method `parse' for Time:Class
               (("require 'spec_helper'")
                "require 'spec_helper'\nrequire 'time'"))
             ;; Avoid shebang issues in this spec file
             (substitute* "spec/aruba/matchers/command_spec.rb"
               (("/usr/bin/env bash")
                (which "bash")))
             #t))
         (add-before 'check 'remove-unnecessary-dependencies
           (lambda _
             (substitute* "Gemfile"
               ((".*byebug.*") "\n")
               ((".*pry.*") "\n")
               ((".*yaml.*") "\n")
               ((".*bcat.*") "\n")
               ((".*kramdown.*") "\n")
               ((".*rubocop.*") "\n")
               ((".*cucumber-pro.*") "\n")
               ((".*cucumber.*") "\n")
               ((".*license_finder.*") "\n")
               ((".*rake.*") "gem 'rake'\n")
               ((".*relish.*") "\n"))
             (substitute* "aruba.gemspec"
               (("spec\\.add\\_runtime\\_dependency 'cucumber'.*")
                "spec.add_runtime_dependency 'cucumber'"))
             #t))
         (add-before 'check 'set-home
           (lambda _ (setenv "HOME" "/tmp") #t)))))
    (native-inputs
     `(("bundler" ,bundler)
       ("ruby-rspec" ,ruby-rspec)
       ("ruby-fuubar" ,ruby-fuubar)
       ("ruby-simplecov" ,ruby-simplecov)))
    (propagated-inputs
     `(("ruby-childprocess" ,ruby-childprocess)
       ("ruby-contracts" ,ruby-contracts)
       ("ruby-cucumber" ,ruby-cucumber)
       ("ruby-ffi" ,ruby-ffi)
       ("ruby-rspec-expectations" ,ruby-rspec-expectations)
       ("ruby-thor" ,ruby-thor)
       ("ruby-yard" ,ruby-yard)))
    (synopsis "Test command-line applications with Cucumber, RSpec or Minitest")
    (description
     "Aruba is an extension for Cucumber, RSpec and Minitest for testing
command-line applications.  It supports applications written in any
language.")
    (home-page "https://github.com/cucumber/aruba")
    (license license:expat)))

;; A version of ruby-aruba without tests run so that circular dependencies can
;; be avoided.
(define ruby-aruba-without-tests
  (package
    (inherit ruby-aruba)
    (arguments '(#:tests? #f))
    (propagated-inputs
     `(("ruby-cucumber" ,ruby-cucumber-without-tests)
       ,@(alist-delete "ruby-cucumber"
                       (package-propagated-inputs ruby-aruba))))
    (native-inputs '())))

(define-public ruby-sys-uname
  (package
  (name "ruby-sys-uname")
  (version "1.2.1")
  (source
    (origin
      (method url-fetch)
      (uri (rubygems-uri "sys-uname" version))
      (sha256
        (base32
          "00p3wwvkdbg6pl38bchaagncv3i4fq4y0ks470imwykjanpy2ic0"))))
  (build-system ruby-build-system)
  (arguments
   `(#:test-target "spec"))
  (propagated-inputs `(("ruby-ffi" ,ruby-ffi)))
  (native-inputs `(("ruby-rspec" ,ruby-rspec)))
  (synopsis "Ruby interface for gathering system information")
  (description "The sys-uname library provides an interface for gathering
information about your current platform.  It allows retrieving information
such as the OS name, OS version, system name, etc.")
  (home-page "https://github.com/djberg96/sys-uname")
  (license license:asl2.0)))

(define-public ruby-cucumber-create-meta
  (package
    (name "ruby-cucumber-create-meta")
    (version "1.0.0")
    (source
     (origin
       (method url-fetch)
       (uri (rubygems-uri "cucumber-create-meta" version))
       (sha256
        (base32
         "0i0i3arymjrnjk72mg79w1a11607x4d0lrqafm9sz2gq9l52zasw"))))
    (build-system ruby-build-system)
    (arguments
     `(#:phases (modify-phases %standard-phases
                  (add-after 'extract-gemspec 'relax-version-requirements
                    (lambda _
                      (substitute* ".gemspec"
                        ((" 12\\.2")
                         " 12.1"))
                      #t))
                  (replace 'check
                    (lambda _
                      (invoke "rspec"))))))
    (native-inputs
     `(("ruby-rspec" ,ruby-rspec)))
    (propagated-inputs
     `(("ruby-cucumber-messages" ,ruby-cucumber-messages)
       ("ruby-sys-uname" ,ruby-sys-uname)))
    (synopsis "Function to create @code{Meta} messages for Cucumber Ruby")
    (description "The @code{createMeta} utility function allows generating
system-specific @code{Meta} messages for Cucumber Ruby.")
    (home-page "https://github.com/cucumber/cucumber/tree/master/create-meta/ruby")
    (license license:expat)))

(define-public ruby-cucumber-html-formatter
  (package
    (name "ruby-cucumber-html-formatter")
    (version "7.0.0")
    (source
     (origin
       (method url-fetch)
       (uri (rubygems-uri "cucumber-html-formatter" version))
       (sha256
        (base32
         "0lshj4sw9jw7687wrhknyb9kffblai3l843zgrznyqij3ga0bc62"))))
    (build-system ruby-build-system)
    (arguments
     `(#:phases (modify-phases %standard-phases
                  (replace 'check
                    (lambda _
                      (invoke "rspec"))))))
    (native-inputs
     `(("ruby-rspec" ,ruby-rspec)))
    (propagated-inputs
     `(("ruby-cucumber-messages" ,ruby-cucumber-messages)))
    (synopsis "HTML formatter for Cucumber")
    (description "Cucumber HTML Formatter produces a HTML report for Cucumber
runs.  It is built on top of cucumber-react and works with any Cucumber
implementation with a protocol buffer formatter that outputs Cucumber
messages.")
    (home-page "https://github.com/cucumber/cucumber/tree/\
master/html-formatter/ruby")
    (license license:expat)))

(define-public ruby-cucumber
  (package
    (name "ruby-cucumber")
    (version "4.1.0")
    (source
     (origin
       (method git-fetch)
       (uri (git-reference
             (url "https://github.com/cucumber/cucumber-ruby")
             (commit (string-append "v" version))))
       (file-name (git-file-name name version))
       (sha256
        (base32
         "0g9rqfslbzkkrq2kvl14fgknrhfbji3bjjpjxff5nc9wzd3hd549"))))
    (build-system ruby-build-system)
    (arguments
     '(#:test-target "default"
       #:phases
       (modify-phases %standard-phases
         (add-after 'unpack 'disable-rubocop
           ;; Rubocop lint check fails with our more recent version.
           (lambda _
             (substitute* "Rakefile"
               (("spec cucumber rubocop")
                "spec cucumber"))
             #t))
         (add-after 'extract-gemspec 'strip-version-requirements
           (lambda _
             (delete-file "Gemfile")    ;do not use Bundler
             (substitute* "cucumber.gemspec"
               (("(.*add_.*dependency '[_A-Za-z0-9-]+').*" _ stripped)
                (string-append stripped "\n")))
             #t))
         (add-before 'check 'set-home
           (lambda _
             (setenv "HOME" (getcwd))
             #t)))))
    (propagated-inputs
     `(("ruby-builder" ,ruby-builder)
       ("ruby-cucumber-core" ,ruby-cucumber-core)
       ("ruby-cucumber-create-meta" ,ruby-cucumber-create-meta)
       ("ruby-cucumber-html-formatter" ,ruby-cucumber-html-formatter)
       ("ruby-cucumber-messages" ,ruby-cucumber-messages)
       ("ruby-cucumber-wire" ,ruby-cucumber-wire)
       ("ruby-diff-lcs" ,ruby-diff-lcs)
       ("ruby-gherkin" ,ruby-gherkin)
       ("ruby-multi-json" ,ruby-multi-json)
       ("ruby-multi-test" ,ruby-multi-test)))
    (native-inputs
     `(;; Use a untested version of aruba, to avoid a circular dependency, as
       ;; ruby-aruba depends on ruby-cucumber.
       ("ruby-aruba" ,ruby-aruba-without-tests)
       ("ruby-rspec" ,ruby-rspec)
       ("ruby-pry" ,ruby-pry)
       ("ruby-nokogiri" ,ruby-nokogiri)
       ("ruby-rubocop" ,ruby-rubocop)))
    (synopsis "Describe automated tests in plain language")
    (description "Cucumber is a tool for running automated tests written in
plain language.  It's designed to support a Behaviour Driven Development (BDD)
software development workflow.")
    (home-page "https://cucumber.io/")
    (license license:expat)))

(define ruby-cucumber-without-tests
  (package (inherit ruby-cucumber)
    (arguments
     '(#:tests? #f))
    (native-inputs
     '())))

(define-public ruby-coveralls
  (package
    (name "ruby-coveralls")
    (version "0.8.23")
    (source
     (origin
       (method url-fetch)
       (uri (rubygems-uri "coveralls" version))
       (sha256
        (base32
         "1mv4fn5lfxhy7bc2f1lpnc5yp9mvv97az77j4r7jgrxcqwn8fqxc"))))
    (build-system ruby-build-system)
    ;; The test suite depends on ruby-vcr, which cannot be included in Guix
    ;; because of its nonfree, Hippocratic-derived license.
    (arguments
     `(#:tests? #f
       #:phases (modify-phases %standard-phases
                  (add-after 'extract-gemspec 'strip-version-requirements
                    ;; Keeping strict version requirements can cause problems
                    ;; to users of the library, such as: Gem::ConflictError:
                    ;; Unable to activate coveralls-0.8.23, because
                    ;; simplecov-0.17.1 conflicts with simplecov (~> 0.16.1).
                    (lambda _
                      (substitute* "coveralls-ruby.gemspec"
                        (("(.*add_.*dependency\\([^,]+), .*" _ stripped)
                         (string-append stripped ")\n")))
                      #t)))))
    (propagated-inputs
     `(("ruby-json" ,ruby-json)
       ("ruby-term-ansicolor" ,ruby-term-ansicolor)
       ("ruby-thor" ,ruby-thor)
       ("ruby-tins" ,ruby-tins)))
    (synopsis "Ruby implementation of the Coveralls API")
    (description "This package provides a Ruby implementation of the Coveralls
API.")
    (home-page "https://coveralls.io")
    (license license:expat)))

(define-public ruby-unindent
  (package
  (name "ruby-unindent")
  (version "1.0")
  (source
    (origin
      (method url-fetch)
      (uri (rubygems-uri "unindent" version))
      (sha256
        (base32
          "1wqh3rzv8589yzibigminxx3qpmj2nqj28f90xy1sczk1pijmcrd"))))
  (build-system ruby-build-system)
  (synopsis "Ruby method to unindent strings")
  (description "This module provides a @code{String#unindent} Ruby method to
unindent strings, which can be useful to unindent multiline strings embedded
in already-indented code.")
  (home-page "https://github.com/mynyml/unindent")
  (license license:expat)))

(define-public ruby-cucumber-core
  (package
    (name "ruby-cucumber-core")
    (version "7.1.0")
    (source
     (origin
       (method git-fetch)
       (uri (git-reference
             (url "https://github.com/cucumber/cucumber-ruby-core")
             (commit (string-append "v" version))))
       (file-name (git-file-name name version))
       (sha256
        (base32
         "1p5wb6wbggbw37ariyag4kxpiczznvgm3c8cnz1744dmbj79q1rn"))))
    (build-system ruby-build-system)
    (arguments
     `(#:test-target "spec"
       #:phases
       (modify-phases %standard-phases
         (add-after 'extract-gemspec 'relax-version-requirements
           (lambda _
             (substitute* "cucumber-core.gemspec"
               (("'cucumber-tag-expressions',.*")
                 "'cucumber-tag-expressions', '>=2.0.0'\n"))
             #t)))))
    (native-inputs
     `(("ruby-rspec" ,ruby-rspec)
       ("ruby-coveralls" ,ruby-coveralls)
       ("ruby-rubocop" ,ruby-rubocop)
       ("ruby-simplecov" ,ruby-simplecov)
       ("ruby-unindent" ,ruby-unindent)))
    (propagated-inputs
     `(("ruby-cucumber-messages" ,ruby-cucumber-messages)
       ("ruby-gherkin" ,ruby-gherkin)
       ("ruby-cucumber-tag-expressions" ,ruby-cucumber-tag-expressions)))
    (synopsis "Core library for the Cucumber BDD app")
    (description "Cucumber is a tool for running automated tests
written in plain language.  Because they're written in plain language,
they can be read by anyone on your team.  Because they can be read by
anyone, you can use them to help improve communication, collaboration
and trust on your team.")
    (home-page "https://cucumber.io/")
    (license license:expat)))

(define-public ruby-cucumber-expressions
  (package
    (name "ruby-cucumber-expressions")
    (version "10.2.0")
    (source
     (origin
       (method git-fetch)
       (uri (git-reference
             (url "https://github.com/cucumber/cucumber-expressions-ruby")
             (commit (string-append "v" version))))
       (file-name (git-file-name name version))
       (sha256
        (base32
         "1aivhcpjrmbvp9bg0y7g6zxh2swfvylvg0sapq5jc4i1y74k8npd"))))
    (build-system ruby-build-system)
    (arguments
     '(#:test-target "spec"))
    (native-inputs
     `(("ruby-rspec" ,ruby-rspec)
       ("ruby-simplecov" ,ruby-simplecov)))
    (synopsis "Simpler alternative to Regular Expressions")
    (description "Cucumber Expressions offer similar functionality to Regular
Expressions, with a syntax that is easier to read and write.  Cucumber
Expressions are extensible with parameter types.")
    (home-page "https://github.com/cucumber/cucumber-expressions-ruby")
    (license license:expat)))

(define-public ruby-cucumber-wire
  (package
    (name "ruby-cucumber-wire")
    (version "3.1.0")
    (source
     (origin
       (method url-fetch)
       (uri (rubygems-uri "cucumber-wire" version))
       (sha256
        (base32
         "0z1n13lqv70zb2lcrvs2263lm0gsb3gz8gbv890kxzwp8cvd433k"))))
    (build-system ruby-build-system)
    (arguments
     '(#:tests? #f                      ;tests use cucumber, causing a cycle
       #:phases
       (modify-phases %standard-phases
         (add-after 'extract-gemspec 'relax-version-requirements
           (lambda _
             (substitute* ".gemspec"
               ((" 10\\.1") " 10.2"))
             #t)))))
    (propagated-inputs
     `(("ruby-cucumber-core" ,ruby-cucumber-core)
       ("ruby-cucumber-expressions" ,ruby-cucumber-expressions)
       ("ruby-cucumber-messages" ,ruby-cucumber-messages)))
    (synopsis "Cucumber wire protocol plugin")
    (description "Cucumber's wire protocol allows step definitions to be
implemented and invoked on any platform.")
    (home-page "https://github.com/cucumber/cucumber-ruby-wire")
    (license license:expat)))

(define-public ruby-cucumber-tag-expressions
  (package
    (name "ruby-cucumber-tag-expressions")
    (version "3.0.0")
    (source
     (origin
       (method git-fetch)
       (uri (git-reference
             (url "https://github.com/cucumber/tag-expressions-ruby")
             (commit (string-append "v" version))))
       (file-name (git-file-name name version))
       (sha256
        (base32
         "15dw4w0npd4m6aw7zhqkjxxzngp42kswrkwfygxkxcxnhy5zl1vx"))))
    (build-system ruby-build-system)
    (arguments
     `(#:test-target "spec"))
    (native-inputs
     `(("ruby-rspec" ,ruby-rspec)))
    (synopsis "Cucumber tag expressions for Ruby")
    (description "Cucumber tag expression parser for Ruby.  A tag expression
is an infix boolean expression used by Cucumber.")
    (home-page "https://github.com/cucumber/tag-expressions-ruby")
    (license license:expat)))

(define-public ruby-bindex
  (package
    (name "ruby-bindex")
    (version "0.5.0")
    (source
     (origin
       (method url-fetch)
       (uri (rubygems-uri "bindex" version))
       (sha256
        (base32
         "1wvhf4v8sk5x8li03pcc0v0wglmyv7ikvvg05bnms83dfy7s4k8i"))))
    (build-system ruby-build-system)
    (arguments
     '(#:test-target "default"))
    (native-inputs
     `(("bundler" ,bundler)
       ("ruby-rake-compiler" ,ruby-rake-compiler)))
    (synopsis "Provides access for bindings relating to Ruby exceptions")
    (description
     "@code{bindex} provides a way to access the bindings that relate to
exceptions in Ruby, providing more information about the context in which the
exception occurred.")
    (home-page "https://github.com/gsamokovarov/bindex")
    (license license:expat)))

(define-public ruby-bio-logger
  (package
    (name "ruby-bio-logger")
    (version "1.0.1")
    (source
     (origin
       (method url-fetch)
       (uri (rubygems-uri "bio-logger" version))
       (sha256
        (base32
         "02pylfy8nkdqzyzplvnhn1crzmfkj1zmi3qjhrj2f2imlxvycd28"))))
    (build-system ruby-build-system)
    (arguments
     `(#:tests? #f)) ; rake errors, missing shoulda
    (propagated-inputs
     `(("ruby-log4r" ,ruby-log4r)))
    (synopsis "Log4r wrapper for Ruby")
    (description "Bio-logger is a wrapper around Log4r adding extra logging
features such as filtering and fine grained logging.")
    (home-page "https://github.com/pjotrp/bioruby-logger-plugin")
    (license license:expat)))

(define-public ruby-yajl-ruby
  (package
    (name "ruby-yajl-ruby")
    (version "1.4.1")
    (source
     (origin
       (method url-fetch)
       (uri (rubygems-uri "yajl-ruby" version))
       (sha256
        (base32
         "16v0w5749qjp13xhjgr2gcsvjv6mf35br7iqwycix1n2h7kfcckf"))))
    (build-system ruby-build-system)
    (arguments
     '(#:test-target "spec"
       #:phases
       (modify-phases %standard-phases
         (add-before 'check 'patch-test-to-update-load-path
           (lambda _
             (substitute* "spec/parsing/large_number_spec.rb"
               (("require \"yajl\"")
                "$LOAD_PATH << 'lib'; require 'yajl'"))
             #t)))))
     (native-inputs
      `(("ruby-rake-compiler" ,ruby-rake-compiler)
        ("ruby-rspec" ,ruby-rspec)))
     (synopsis "Streaming JSON parsing and encoding library for Ruby")
     (description
      "Ruby C bindings to the Yajl JSON stream-based parser library.  The API
is compatible with the JSON gem, so yajl-ruby can act as a drop in
replacement.

A modified copy of yajl is used, and included in the package.")
     (home-page "https://github.com/brianmario/yajl-ruby")
     (license (list license:expat     ; Ruby code, yajl_ext.c and yajl_ext.h
                    license:bsd-3)))) ; Included, modified copy of yajl

(define-public ruby-yard
  (package
    (name "ruby-yard")
    (version "0.9.25")
    (source
     (origin
       (method git-fetch)
       ;; Tests do not pass if we build from the distributed gem.
       (uri (git-reference
             (url "https://github.com/lsegal/yard")
             (commit (string-append "v" version))))
       (file-name (git-file-name name version))
       (sha256
        (base32
         "1x7y4s557hrnq439lih7nqg1y7ximardw75jx9i92x3yzpviqqwa"))))
    (build-system ruby-build-system)
    (arguments
     ;; Note: Tests are willfully disabled to alleviate dependency cycle
     ;; problems.
     `(#:tests? #f
       #:phases (modify-phases %standard-phases
                  (add-after 'unpack 'do-not-set-date-in-gemspec
                    ;; Fix a reproducibility issue (see:
                    ;; https://github.com/lsegal/yard/issues/1343).
                    (lambda _
                      (substitute* "yard.gemspec"
                        ((".*s\\.date.*") ""))
                      #t)))))
    (synopsis "Documentation generation tool for Ruby")
    (description "YARD is a documentation generation tool for the Ruby
programming language.  It enables the user to generate consistent, usable
documentation that can be exported to a number of formats very easily, and
also supports extending for custom Ruby constructs such as custom class level
definitions.")
    (home-page "https://yardoc.org")
    (license license:expat)))

(define-public ruby-yard-with-tests
  (package
    (inherit ruby-yard)
    (name "ruby-yard-with-tests")
    (arguments
     (substitute-keyword-arguments (package-arguments ruby-yard)
       ((#:tests? _ #t) #t)
       ((#:test-target _ "default") "default")
       ((#:phases phases '%standard-phases)
        `(modify-phases ,phases
           (add-before 'check 'prepare-for-tests
             (lambda* (#:key tests? #:allow-other-keys)
               (when tests?
                 (substitute* "Rakefile"
                   ((".*[Ss]amus.*") ""))
                 ;; Delete the Gemfile to avoid errors relating to it.
                 (delete-file "Gemfile")
                 ;; $HOME needs to be set to somewhere writeable for tests to
                 ;; run.
                 (setenv "HOME" "/tmp"))
               #t))))))
    (native-inputs
     `(("ruby-rspec" ,ruby-rspec)
       ("ruby-rack" ,ruby-rack)
       ("ruby-redcloth" ,ruby-redcloth)
       ("ruby-asciidoc" ,ruby-asciidoctor)))))

(define-public ruby-spectroscope
  (package
    (name "ruby-spectroscope")
    (version "0.1.0")
    (source
     (origin
       (method url-fetch)
       (uri (rubygems-uri "spectroscope" version))
       (sha256
        (base32
         "0iiid9sm110qhx0i1zkds710cvsnmhd308wbqa7slkzbq2akrb3y"))))
    (build-system ruby-build-system)
    (arguments
     `(#:phases
       (modify-phases %standard-phases
         (replace 'check
           (lambda _
             (with-output-to-file ".test"
               (lambda _
                 (display
                  "\
require 'ae/should'
require 'rspec'

include RSpec

Test.run :default do |run|
  run.files << 'spec/*_spec.rb'
end")))
             (invoke "ruby" "-Ilib" "-rrubytest" ".test"))))))
    (native-inputs
     `(("ruby-ae" ,ruby-ae)
       ("ruby-rspec" ,ruby-rspec)))
    (propagated-inputs
     `(("ruby-rubytest" ,ruby-rubytest)))
    (synopsis "Behavior-Driven Development (BDD) framework built on RubyTest")
    (description "Spectroscope is a Behavior-Driven Development (BDD)
framework built on RubyTest, designed to emulate RSpec in most respects.  It
is assertion framework independent so any number of assertion systems can be
used, such as Assay or AE.")
    (home-page "http://rubyworks.github.com/spectroscope/")
    (license license:bsd-2)))

(define-public ruby-tomparse
  (package
    (name "ruby-tomparse")
    (version "0.4.2")
    (source
     (origin
       (method url-fetch)
       (uri (rubygems-uri "tomparse" version))
       (sha256
        (base32
         "06xakk41f1kgj6j1ahkwn4r6cvidixvm4phhlrvmwb7c3pr8ygc8"))))
    (build-system ruby-build-system)
    ;; TODO: Tests require citron and rulebow, not yet packaged.
    (arguments '(#:tests? #f))
    (synopsis "TomDoc parser for Ruby")
    (description "TomParse is a TomDoc parser for Ruby.  It takes a code
comment as input and parses it into a convenient object-oriented structure in
accordance with the TomDoc standard.  See
@url{https://github.com/mojombo/tomdoc, TomDoc} for more information about the
TomDoc format.")
    (home-page "http://rubyworks.github.com/tomparse/")
    (license license:bsd-2)))

(define-public ruby-yard-tomdoc
  (package
    (name "ruby-yard-tomdoc")
    (version "0.7.1")
    (source
     (origin
       (method url-fetch)
       (uri (rubygems-uri "yard-tomdoc" version))
       (sha256
        (base32
         "1725gs8b8klpwhrvnf2wwp7dw3zxs9vz2la983l2d8c4r4fn1j2z"))))
    (build-system ruby-build-system)
    (arguments
     `(#:phases (modify-phases %standard-phases
                  (replace 'check
                    (lambda _
                      (invoke "rubytest" "-Ilib" "-Itest" "test/"))))))
    (native-inputs
     `(("ruby-rubytest-cli" ,ruby-rubytest-cli)
       ("ruby-spectroscope" ,ruby-spectroscope)
       ("ruby-ae" ,ruby-ae)))
    (propagated-inputs
     `(("ruby-tomparse" ,ruby-tomparse)
       ("ruby-yard" ,ruby-yard)))
    (synopsis "TomDoc syntax for YARD")
    (description "This module adds support for the TomDoc documentation format
to YARD, a documentation generation tool for Ruby.")
    (home-page "http://rubyworks.github.com/yard-tomdoc/")
    (license license:expat)))

(define-public ruby-clap
  (package
    (name "ruby-clap")
    (version "1.0.0")
    (source (origin
              (method url-fetch)
              (uri (rubygems-uri "clap" version))
              (sha256
               (base32
                "190m05k3pca72c1h8k0fnvby15m303zi0lpb9c478ad19wqawa5q"))))
    (build-system ruby-build-system)
    ;; Clap needs cutest for running tests, but cutest needs clap.
    (arguments `(#:tests? #f))
    (synopsis "Command line argument parsing for simple applications")
    (description
     "Clap provides command line argument parsing features.  It covers the
simple case of executing code based on the flags or parameters passed.")
    (home-page "https://github.com/djanowski/cutest")
    (license license:expat)))

(define-public ruby-cutest
  (package
    (name "ruby-cutest")
    (version "1.2.2")
    (source (origin
              (method url-fetch)
              (uri (rubygems-uri "cutest" version))
              (sha256
               (base32
                "1mldhjn62g53vx4gq2qdqg2lgjvyrqxa8d0khf8347bbfgi16d32"))))
    (build-system ruby-build-system)
    (propagated-inputs
     `(("ruby-clap" ,ruby-clap)))
    (synopsis "Run tests in separate processes")
    (description
     "Cutest runs tests in separate processes to avoid shared state.")
    (home-page "https://github.com/djanowski/cutest")
    (license license:expat)))

(define-public ruby-pygmentize
  (package
    (name "ruby-pygmentize")
    (version "0.0.3")
    (source (origin
              (method url-fetch)
              (uri (rubygems-uri "pygmentize" version))
              (sha256
               (base32
                "1pxryhkiwvsz6xzda3bvqwz5z8ggzl1cdglf8qbcf4bb7akirdpb"))))
    (build-system ruby-build-system)
    (arguments
     `(#:phases
       (modify-phases %standard-phases
         (add-after 'unpack 'fix-pygmentize-path
          (lambda _
            (substitute* "lib/pygmentize.rb"
              (("\"/usr/bin/env python.*")
               (string-append "\"" (which "pygmentize") "\"\n")))
            #t))
         (add-after 'build 'do-not-use-vendor-directory
          (lambda _
            ;; Remove bundled pygments sources
            ;; FIXME: ruby-build-system does not support snippets.
            (delete-file-recursively "vendor")
            (substitute* "pygmentize.gemspec"
              (("\"vendor/\\*\\*/\\*\",") ""))
            #t)))))
    (inputs
     `(("pygments" ,python-pygments)))
    (native-inputs
     `(("ruby-cutest" ,ruby-cutest)
       ("ruby-nokogiri" ,ruby-nokogiri)))
    (synopsis "Thin Ruby wrapper around pygmentize")
    (description
     "Pygmentize provides a simple way to call pygmentize from within a Ruby
application.")
    (home-page "https://github.com/djanowski/pygmentize")
    (license license:expat)))

(define-public ruby-eventmachine
  (package
    (name "ruby-eventmachine")
    (version "1.2.7")
    (source
     (origin
       (method url-fetch)
       (uri (rubygems-uri "eventmachine" version))
       (sha256
        (base32
         "0wh9aqb0skz80fhfn66lbpr4f86ya2z5rx6gm5xlfhd05bj1ch4r"))))
    (build-system ruby-build-system)
    (arguments
     '(#:tests? #f))               ; test suite tries to connect to google.com
    (inputs
     `(("openssl" ,openssl)))
    (native-inputs
     `(("ruby-rake-compiler" ,ruby-rake-compiler)))
    (synopsis "Single-threaded network event framework for Ruby")
    (description
     "EventMachine implements a single-threaded engine for arbitrary network
communications.  EventMachine wraps all interactions with sockets, allowing
programs to concentrate on the implementation of network protocols.  It can be
used to create both network servers and clients.")
    ;; The ‘official’ rubyeventmachine.com domain is now registrar-squatted.
    (home-page "https://github.com/eventmachine/eventmachine")
    (license (list license:ruby license:gpl3)))) ; GPLv3 only AFAICT

(define-public ruby-ruby-engine
  (package
    (name "ruby-ruby-engine")
    (version "2.0.0")
    (source
     (origin
       (method url-fetch)
       (uri (rubygems-uri "ruby_engine" version))
       (sha256
        (base32
         "0wqdcv8gxybp1y7kjhh18g3r9dczacs62d4ahcvyhz32bih8c9fm"))))
    (build-system ruby-build-system)
    (arguments
     `(#:phases
       (modify-phases %standard-phases
         (add-after 'extract-gemspec 'clean-up
           (lambda _
             (delete-file "Gemfile.lock")
             (substitute* "ruby_engine.gemspec"
               ;; Remove unnecessary imports that would entail further
               ;; dependencies.
               ((".*<rdoc.*") "")
               ((".*<rubygems-tasks.*") "")
               ;; Remove extraneous .gem file
               (("\"pkg/ruby_engine-[0-9.]+\\.gem\".freeze, ") "")
               (("\"Gemfile.lock\".freeze, ") "")
               ;; Soften rake dependency
               (("%q<rake>.freeze, \\[\"~> 10.0\"\\]")
                "%q<rake>.freeze, [\">= 10.0\"]")
               ;; Soften the rspec dependency
               (("%q<rspec>.freeze, \\[\"~> 2.4\"\\]")
                "%q<rspec>.freeze, [\">= 2.4\"]"))
             (substitute* "Rakefile"
               (("require 'rubygems/tasks'") "")
               (("Gem::Tasks.new") ""))
             ;; Remove extraneous .gem file that otherwise gets installed.
             (delete-file-recursively "pkg")
             #t)))))
    (native-inputs
     `(("bundler" ,bundler)
       ("ruby-rake" ,ruby-rake)
       ("ruby-rspec" ,ruby-rspec)))
    (synopsis "Simplifies checking for Ruby implementation")
    (description
     "@code{ruby_engine} provides an RubyEngine class that can be used to
check which implementation of Ruby is in use.  It can provide the interpreter
name and provides query methods such as @{RubyEngine.mri?}.")
    (home-page "https://github.com/janlelis/ruby_engine")
    (license license:expat)))

(define-public ruby-turn
  (package
    (name "ruby-turn")
    (version "0.9.7")
    (source
     (origin
       (method url-fetch)
       (uri (rubygems-uri "turn" version))
       (sha256
        (base32
         "1691rc2sq04cw8mxxh340k2j04ll90kwgcy8ddrp6rligmfrf8fw"))))
    (build-system ruby-build-system)
    (arguments
     `(#:phases
       (modify-phases %standard-phases
         ;; Tests fail because turn changes its environment so can no longer
         ;; find test/unit.  Instead simply test if the executable runs
         ;; without issue.
         (replace 'check
           (lambda _
             (invoke "ruby" "-Ilib" "bin/turn" "-h"))))))
    (propagated-inputs
     `(("ruby-ansi" ,ruby-ansi)
       ("ruby-minitest" ,ruby-minitest-4)))
    (synopsis "Alternate set of alternative runners for MiniTest")
    (description
     "TURN provides a set of alternative runners for MiniTest which are both
colorful and informative.  TURN displays each test on a separate line with
failures being displayed immediately instead of at the end of the tests.  Note
that TURN is no longer being maintained.")
    (home-page "https://rubygems.org/gems/turn")
    (license license:expat)))

(define-public ruby-mimemagic
  (package
    (name "ruby-mimemagic")
    (version "0.3.3")
    (source
     (origin
       (method url-fetch)
       (uri (rubygems-uri "mimemagic" version))
       (sha256
        (base32 "04cp5sfbh1qx82yqxn0q75c7hlcx8y1dr5g3kyzwm4mx6wi2gifw"))))
    (build-system ruby-build-system)
    (arguments
     '(#:phases
       (modify-phases %standard-phases
         ;; This phase breaks the tests, as it patches some of the test data.
         (delete 'patch-source-shebangs))))
    (native-inputs
     `(("ruby-bacon" ,ruby-bacon)))
    (synopsis "Ruby library for MIME detection by extension or content")
    (description
     "@acronym{MIME, Multipurpose Internet Mail Extensions} detection by
extension or content, using the freedesktop.org.xml shared-mime-info
database.")
    (home-page "https://github.com/minad/mimemagic")
    (license license:expat)))

(define-public ruby-mime-types-data
  (package
    (name "ruby-mime-types-data")
    (version "3.2016.0521")
    (source
     (origin
       (method url-fetch)
       (uri (rubygems-uri "mime-types-data" version))
       (sha256
        (base32
         "04my3746hwa4yvbx1ranhfaqkgf6vavi1kyijjnw8w3dy37vqhkm"))))
    (build-system ruby-build-system)
    (native-inputs
     `(("ruby-hoe" ,ruby-hoe)))
    (synopsis "Registry for information about MIME media type definitions")
    (description
     "@code{mime-types-data} provides a registry for information about
Multipurpose Internet Mail Extensions (MIME) media type definitions.  It can
be used with the Ruby mime-types library or other software to determine
defined filename extensions for MIME types, or to use filename extensions to
look up the likely MIME type definitions.")
    (home-page "https://github.com/mime-types/mime-types-data/")
    (license license:expat)))

(define-public ruby-mime-types
  (package
    (name "ruby-mime-types")
    (version "3.1")
    (source
     (origin
       (method url-fetch)
       (uri (rubygems-uri "mime-types" version))
       (sha256
        (base32
         "0087z9kbnlqhci7fxh9f6il63hj1k02icq2rs0c6cppmqchr753m"))))
    (build-system ruby-build-system)
    (propagated-inputs
     `(("ruby-mime-types-data" ,ruby-mime-types-data)))
    (native-inputs
     `(("ruby-hoe" ,ruby-hoe)
       ("ruby-fivemat" ,ruby-fivemat)
       ("ruby-minitest-focus" ,ruby-minitest-focus)
       ("ruby-minitest-rg" ,ruby-minitest-rg)
       ("ruby-minitest-bonus-assertions" ,ruby-minitest-bonus-assertions)
       ("ruby-minitest-hooks" ,ruby-minitest-hooks)))
    (synopsis "Library and registry for MIME content type definitions")
    (description "The mime-types library provides a library and registry for
information about Multipurpose Internet Mail Extensions (MIME) content type
definitions.  It can be used to determine defined filename extensions for MIME
types, or to use filename extensions to look up the likely MIME type
definitions.")
    (home-page "https://github.com/mime-types/ruby-mime-types")
    (license license:expat)))

(define-public ruby-mini-mime
  (package
    (name "ruby-mini-mime")
    (version "1.0.2")
    (source
      (origin
        (method url-fetch)
        (uri (rubygems-uri "mini_mime" version))
        (sha256
         (base32
          "1axm0rxyx3ss93wbmfkm78a6x03l8y4qy60rhkkiq0aza0vwq3ha"))))
    (build-system ruby-build-system)
    (synopsis "Lightweight mime type lookup toy")
    (description "This package provides a lightweight mime type lookup toy.")
    (home-page "https://github.com/discourse/mini_mime")
    (license license:expat)))

(define-public ruby-fivemat
  (package
    (name "ruby-fivemat")
    (version "1.3.7")
    (source
     (origin
       (method url-fetch)
       (uri (rubygems-uri "fivemat" version))
       (sha256
        (base32
         "0pzlycasvwmg4bbx7plllpqnhd9zlmmff8l2w3yii86nrm2nvf9n"))))
    (build-system ruby-build-system)
    (arguments
     `(#:tests? #f)) ; no tests
    (synopsis "Each test file given its own line of dots")
    (description
     "Fivemat is a MiniTest/RSpec/Cucumber formatter that gives each test file
its own line of dots during testing.  It aims to provide test output that is
neither too verbose nor too minimal.")
    (home-page "https://github.com/tpope/fivemat")
    (license license:expat)))

(define-public ruby-sqlite3
  (package
    (name "ruby-sqlite3")
    (version "1.4.2")
    (source
     (origin
       (method url-fetch)
       (uri (rubygems-uri "sqlite3" version))
       (sha256
        (base32
         "0lja01cp9xd5m6vmx99zwn4r7s97r1w5cb76gqd8xhbm1wxyzf78"))))
    (build-system ruby-build-system)
    (arguments
     `(#:phases
       (modify-phases %standard-phases
         (add-before 'check 'add-gemtest-file
           ;; This file exists in the repository but is not distributed.
           (lambda _ (invoke "touch" ".gemtest"))))))
    (inputs
     `(("sqlite" ,sqlite)))
    (native-inputs
     `(("ruby-hoe" ,ruby-hoe)
       ("ruby-rake-compiler" ,ruby-rake-compiler)
       ("ruby-mini-portile" ,ruby-mini-portile)))
    (synopsis "Interface with SQLite3 databases")
    (description
     "This module allows Ruby programs to interface with the SQLite3 database
engine.")
    (home-page
     "https://github.com/sparklemotion/sqlite3-ruby")
    (license license:bsd-3)))

(define-public ruby-shoulda-context
  (package
    (name "ruby-shoulda-context")
    (version "1.2.2")
    (source
     (origin
       (method url-fetch)
       (uri (rubygems-uri "shoulda-context" version))
       (sha256
        (base32
         "1l0ncsxycb4s8n47dml97kdnixw4mizljbkwqc3rh05r70csq9bc"))))
    (build-system ruby-build-system)
    (arguments
     `(#:phases
       (modify-phases %standard-phases
         (replace 'check
           (lambda _
             ;; Do not run tests to avoid circular dependence with rails.
             ;; Instead just import the library to test.
             (invoke "ruby" "-Ilib" "-r" "shoulda-context"))))))
    (synopsis "Test::Unit context framework extracted from Shoulda")
    (description
     "@code{shoulda-context} is the context framework extracted from Shoulda.
Instead of writing Ruby methods with lots_of_underscores, shoulda-context adds
context, setup, and should blocks combine to produce natural test method
names.")
    (home-page "https://github.com/thoughtbot/shoulda-context")
    (license license:expat)))

(define-public ruby-shoulda-matchers
  (package
    (name "ruby-shoulda-matchers")
    (version "3.1.2")
    (source
     (origin
       (method url-fetch)
       (uri (rubygems-uri "shoulda-matchers" version))
       (sha256
        (base32
         "1zvv94pqk5b5my3w1shdz7h34xf2ldhg5k4qfdpbwi2iy0j9zw2a"))))
    (build-system ruby-build-system)
    (arguments
     `(#:phases
       (modify-phases %standard-phases
         (replace 'check
           (lambda _
             ;; Do not run tests to avoid circular dependence with rails.  Instead
             ;; just import the library to test.
             (invoke "ruby" "-Ilib" "-r" "shoulda-matchers"))))))
    (propagated-inputs
     `(("ruby-activesupport" ,ruby-activesupport)))
    (synopsis "Collection of testing matchers extracted from Shoulda")
    (description
     "Shoulda Matchers provides RSpec- and Minitest-compatible one-liners that
test common Rails functionality.  These tests would otherwise be much longer,
more complex, and error-prone.")
    (home-page "https://github.com/thoughtbot/shoulda-matchers")
    (license license:expat)))

(define-public ruby-shoulda-matchers-2
  (package
    (inherit ruby-shoulda-matchers)
    (version "2.8.0")
    (source (origin
              (method url-fetch)
              (uri (rubygems-uri "shoulda-matchers" version))
              (sha256
               (base32
                "0d3ryqcsk1n9y35bx5wxnqbgw4m8b3c79isazdjnnbg8crdp72d0"))))))

(define-public ruby-shoulda
  (package
    (name "ruby-shoulda")
    (version "3.5.0")
    (source
     (origin
       (method url-fetch)
       (uri (rubygems-uri "shoulda" version))
       (sha256
        (base32
         "0csmf15a7mcinfq54lfa4arp0f4b2jmwva55m0p94hdf3pxnjymy"))))
    (build-system ruby-build-system)
    (arguments
     `(#:phases
       (modify-phases %standard-phases
         (replace 'check
           ;; Don't run tests to avoid circular dependence with rails.  Instead
           ;; just import the library to test.
           (lambda _ (invoke "ruby" "-Ilib" "-r" "shoulda"))))))
    (propagated-inputs
     `(("ruby-shoulda-context" ,ruby-shoulda-context)
       ("ruby-shoulda-matchers" ,ruby-shoulda-matchers-2)))
    (synopsis "Context framework and matchers for testing")
    (description
     "@code{shoulda} is a meta-package combining @code{shoulda-context} and
@code{shoulda-matchers} providing tools for writing tests.")
    (home-page "https://github.com/thoughtbot/shoulda")
    (license license:expat)))

(define-public ruby-unf
  (package
    (name "ruby-unf")
    (version "0.1.4")
    (source
     (origin
       (method url-fetch)
       (uri (rubygems-uri "unf" version))
       (sha256
        (base32
         "0bh2cf73i2ffh4fcpdn9ir4mhq8zi50ik0zqa1braahzadx536a9"))))
    (build-system ruby-build-system)
    (arguments
     `(#:phases
       (modify-phases %standard-phases
         (add-before 'check 'add-dependency-to-bundler
           (lambda _
             ;; test-unit is required but not provided by the bundler
             ;; environment.  This is fixed in the upstream repository but fix
             ;; has not been released.
             (substitute* "Gemfile"
               (("^gemspec") "gem 'test-unit'\ngemspec"))
             #t)))))
    (propagated-inputs
     `(("ruby-unf-ext" ,ruby-unf-ext)))
    (native-inputs
     `(("ruby-shoulda" ,ruby-shoulda)
       ("bundler" ,bundler)
       ("ruby-test-unit" ,ruby-test-unit)))
    (synopsis "Unicode Normalization Form support to Ruby and JRuby")
    (description
     "@code{ruby-unf} is a wrapper library to bring Unicode Normalization Form
support to both Ruby and JRuby.  It uses @code{unf_ext} on CRuby and
@code{java.text.Normalizer} on JRuby.")
    (home-page "https://github.com/knu/ruby-unf")
    (license license:bsd-2)))

(define-public ruby-warden
  (package
    (name "ruby-warden")
    (version "1.2.8")
    (source
     (origin
       (method url-fetch)
       (uri (rubygems-uri "warden" version))
       (sha256
        (base32
         "1fr9n9i9r82xb6i61fdw4xgc7zjv7fsdrr4k0njchy87iw9fl454"))))
    (build-system ruby-build-system)
    (arguments
     '(#:tests? #f)) ; No included tests
    (propagated-inputs
     `(("ruby-rack" ,ruby-rack)))
    (synopsis "Rack middleware providing authentication")
    (description
     "Warden is a Rack-based middleware that provides a mechanism for
authentication in Ruby web applications.")
    (home-page "https://github.com/wardencommunity/warden")
    (license license:expat)))

(define-public ruby-warden-oauth2
  (package
    (name "ruby-warden-oauth2")
    (version "0.0.1")
    (source
     (origin
       (method url-fetch)
       (uri (rubygems-uri "warden-oauth2" version))
       (sha256
        (base32
         "1z9154lvzrnnfjbjkmirh4n811nygp6pm2fa6ikr7y1ysa4zv3cz"))))
    (build-system ruby-build-system)
    (arguments
     '(#:test-target "spec"
       #:phases
       (modify-phases %standard-phases
         (add-after 'unpack 'remove-unnecessary-dependencies
           (lambda _
             (substitute* "Gemfile"
               ;; All of these gems relate to development, and are unnecessary
               ;; when running the tests
               (("gem 'guard-bundler'") "")
               (("gem 'guard'") "")
               (("gem 'guard-rspec'") "")
               (("gem 'rb-fsevent'") "")
               (("gem 'pry'") "")
               (("gem 'growl'") ""))
             #t))
         ;; The test suite doesn't work with rspec@2, and this is incompatible
         ;; with the current version of Rake, so invoke Rspec directly
         (replace 'check
           (lambda* (#:key tests? #:allow-other-keys)
             (when tests?
               (invoke "bundle" "exec" "rspec"))
             #t)))))
    (propagated-inputs
     `(("ruby-warden" ,ruby-warden)))
    (native-inputs
     `(("bundler" ,bundler)
       ("ruby-rspec" ,ruby-rspec-2)
       ("ruby-rack-test" ,ruby-rack-test)))
    (synopsis "OAuth 2.0 strategies for Warden")
    (description
     "This library extends Warden to support OAuth 2.0 authorized API
requests.")
    (home-page "https://github.com/opperator/warden-oauth2")
    (license license:expat)))

(define-public ruby-webmock
  (package
    (name "ruby-webmock")
    (version "3.11.2")
    (source
     (origin
       (method url-fetch)
       (uri (rubygems-uri "webmock" version))
       (sha256
        (base32
         "1hdlbvfw316lkz251qnfk79drmaay7l51kidvicz41nhvw12xz8v"))))
    (build-system ruby-build-system)
    (native-inputs
     `(("bundler" ,bundler)
       ("ruby-rspec" ,ruby-rspec)))
    (propagated-inputs
     `(("ruby-addressable" ,ruby-addressable)
       ("ruby-crack" ,ruby-crack)
       ("ruby-hashdiff" ,ruby-hashdiff)))
    (synopsis "Allows stubbing and setting expectations on HTTP requests")
    (description
     "WebMock allows stubbing HTTP requests and setting expectations on HTTP
requests.  This is useful when testing software.")
    (home-page "https://github.com/bblimke/webmock")
    (license license:expat)))

(define-public ruby-webmock-2
  (package
    (inherit ruby-webmock)
    (name "ruby-webmock")
    (version "2.3.2")
    (source
     (origin
       (method url-fetch)
       (uri (rubygems-uri "webmock" version))
       (sha256
        (base32
         "04hkcqsmbfnp8g237pisnc834vpgildklicbjbyikqg0bg1rwcy5"))))))

(define-public ruby-unicode-display-width
  (package
    (name "ruby-unicode-display-width")
    (version "1.6.0")
    (source
     (origin
       (method url-fetch)
       (uri (rubygems-uri "unicode-display_width" version))
       (sha256
        (base32
         "08kfiniak1pvg3gn5k6snpigzvhvhyg7slmm0s2qx5zkj62c1z2w"))))
    (build-system ruby-build-system)
    (arguments
     '(;; Test data not included.
       #:tests? #f))
    (synopsis "Determine the monospace display width of Ruby strings")
    (description
     "@code{Unicode::DisplayWidth} is a Ruby library which can determine the
display width of strings in Ruby.")
    (home-page "https://github.com/janlelis/unicode-display_width")
    (license license:expat)))

;; There is another gem called 'ruby-version' so we use an underscore in this
;; name
(define-public ruby_version
  (package
    (name "ruby_version")
    (version "1.0.2")
    (source
     (origin
       (method url-fetch)
       (uri (rubygems-uri "ruby_version" version))
       (sha256
        (base32
         "0lvc7bd5ps3w2vq2wb02i0pi3vfcx2rnckx2ix4rjym1qf52kb2j"))))
    (build-system ruby-build-system)
    (arguments
     `(#:phases
       (modify-phases %standard-phases
         (add-before 'check 'fix-dependencies
           (lambda _
             ;; Remove the Gemfile.lock, as we want to use Guix packages at
             ;; whatever versions.
             (delete-file "Gemfile.lock")
             ;; Remove the included gem files as they unnecessary.
             (delete-file-recursively "pkg/")
             ;; Accept any version of rake, rdoc and rspec
             (substitute* "ruby_version.gemspec"
               (("%q<rake.*") "%q<rake>)\n")
               (("%q<rdoc.*") "%q<rdoc>)\n")
               (("%q<rspec.*") "%q<rspec>)\n"))
             ;; Do not use bundler.
             (substitute* "Rakefile"
               (("Bundler\\.setup.*") "nil\n"))
             #t)))))
    (native-inputs
     `(("ruby-rdoc" ,ruby-rdoc)
       ("ruby-rspec" ,ruby-rspec)
       ("ruby-rubygems-tasks" ,ruby-rubygems-tasks)))
    (synopsis "Ruby library to help check the Ruby version")
    (description "@code{ruby_version} provides a @code{RubyVersion} module to simplify
checking for the right Ruby version in software.")
    (home-page "https://github.com/janlelis/ruby_version")
    (license license:expat)))

(define-public ruby-websocket-driver
  (package
   (name "ruby-websocket-driver")
   (version "0.7.1")
   (source
    (origin
     (method url-fetch)
     (uri (rubygems-uri "websocket-driver" version))
     (sha256
      (base32 "1bxamwqldmy98hxs5pqby3andws14hl36ch78g0s81gaz9b91nj2"))))
   (build-system ruby-build-system)
   (arguments
    '(#:tests? #f))                     ; no included tests
   (propagated-inputs
    `(("ruby-websocket-extensions" ,ruby-websocket-extensions)))
   (synopsis "WebSocket protocol handler with pluggable I/O")
   (description
    "@code{websocket-driver} provides a complete implementation of the
WebSocket protocols that can be hooked up to any TCP library")
   (home-page "https://github.com/faye/websocket-driver-ruby")
   (license license:expat)))

(define-public ruby-websocket-extensions
  (package
    (name "ruby-websocket-extensions")
    (version "0.1.3")
    (source
     (origin
       (method url-fetch)
       (uri (rubygems-uri "websocket-extensions" version))
       (sha256
        (base32
         "034sdr7fd34yag5l6y156rkbhiqgmy395m231dwhlpcswhs6d270"))))
    (build-system ruby-build-system)
    (arguments
     '(;; No included tests
       #:tests? #f))
    (synopsis "Generic extension manager for WebSocket connections")
    (description
     "@code{websocket-extensions} provides a container for registering
extension plugins.")
    (home-page "https://github.com/faye/websocket-extensions-ruby")
    (license license:expat)))

(define-public ruby-domain-name
  (package
    (name "ruby-domain-name")
    (version "0.5.20190701")
    (source
     (origin
       (method url-fetch)
       (uri (rubygems-uri "domain_name" version))
       (sha256
        (base32 "0lcqjsmixjp52bnlgzh4lg9ppsk52x9hpwdjd53k8jnbah2602h0"))))
    (build-system ruby-build-system)
    (arguments
     `(#:phases
       (modify-phases %standard-phases
         (add-before 'check 'fix-versions
           (lambda _
             ;; Fix NameError that appears to already be fixed upstream.
             (substitute* "Rakefile"
               (("DomainName::VERSION")
                "Bundler::GemHelper.gemspec.version"))
             ;; Loosen unnecessarily strict test-unit version specification.
             (substitute* "domain_name.gemspec"
               (("<test-unit>.freeze, \\[\\\"~> 2.5.5") "<test-unit>, [\">0"))
             #t)))))
    (propagated-inputs
     `(("ruby-unf" ,ruby-unf)))
    (native-inputs
     `(("ruby-shoulda" ,ruby-shoulda)
       ("bundler" ,bundler)
       ("ruby-test-unit" ,ruby-test-unit)))
    (synopsis "Domain name manipulation library")
    (description
     "@code{domain_name} is a Domain name manipulation library.  It parses a
domain name ready for extracting the registered domain and TLD (Top Level
Domain).  It can also be used for cookie domain validation based on the Public
Suffix List.")
    (home-page "https://github.com/knu/ruby-domain_name")
    (license license:bsd-2)))

(define-public ruby-http-cookie
  (package
    (name "ruby-http-cookie")
    (version "1.0.3")
    (source
     (origin
       (method url-fetch)
       (uri (rubygems-uri "http-cookie" version))
       (sha256
        (base32
         "004cgs4xg5n6byjs7qld0xhsjq3n6ydfh897myr2mibvh6fjc49g"))))
    (build-system ruby-build-system)
    (arguments
     `(#:phases
       (modify-phases %standard-phases
         (add-before 'check 'add-dependency-to-bundler
           (lambda _
             ;; Fix NameError
             (substitute* "Rakefile"
               (("HTTP::Cookie::VERSION")
                "Bundler::GemHelper.gemspec.version"))
             #t)))))
    (propagated-inputs
     `(("ruby-domain-name" ,ruby-domain-name)))
    (native-inputs
     `(("rubysimplecov" ,ruby-simplecov)
       ("bundler" ,bundler)
       ("ruby-sqlite3" ,ruby-sqlite3)
       ("ruby-test-unit" ,ruby-test-unit)))
    (synopsis "Handle HTTP Cookies based on RFC 6265")
    (description
     "@code{HTTP::Cookie} is a Ruby library to handle HTTP Cookies based on
RFC 6265.  It has been designed with security, standards compliance and
compatibility in mind, to behave just the same as today's major web browsers.
It has built-in support for the legacy @code{cookies.txt} and
@code{cookies.sqlite} formats of Mozilla Firefox.")
    (home-page "https://github.com/sparklemotion/http-cookie")
    (license license:expat)))

(define-public ruby-httpclient
  (package
    (name "ruby-httpclient")
    (version "2.8.3")
    (source
     (origin
       (method url-fetch)
       (uri (rubygems-uri "httpclient" version))
       (sha256
        (base32
         "19mxmvghp7ki3klsxwrlwr431li7hm1lczhhj8z4qihl2acy8l99"))))
    (build-system ruby-build-system)
    (arguments
     '(;; TODO: Some tests currently fail
       ;; ------
       ;; 211 tests, 729 assertions, 13 failures, 4 errors, 0 pendings,
       ;; 2 omissions, 0 notifications
       ;; 91.866% passed
       ;; ------
       ;; 6.49 tests/s, 22.41 assertions/s
       #:tests? #f
       #:phases
       (modify-phases %standard-phases
         (replace 'check
           (lambda* (#:key tests? #:allow-other-keys)
             (if tests?
                 (invoke "ruby"
                         "-Ilib"
                         "test/runner.rb")
                 #t))))))
    (native-inputs
     `(("ruby-rack" ,ruby-rack)))
    (synopsis
     "Make HTTP requests with support for HTTPS, Cookies, authentication and more")
    (description
     "The @code{httpclient} ruby library provides functionality related to
HTTP.  Compared to the @code{net/http} library, @{httpclient} also provides
Cookie, multithreading and authentication (digest, NTLM) support.

Also provided is a @command{httpclient} command, which can perform HTTP
requests either using arguments or with an interactive prompt.")
    (home-page "https://github.com/nahi/httpclient")
    (license license:ruby)))

(define-public ruby-ansi
  (package
    (name "ruby-ansi")
    (version "1.5.0")
    (source
     (origin
       (method git-fetch)
       ;; Fetch from GitHub as the gem does not contain testing code.
       (uri (git-reference
              (url "https://github.com/rubyworks/ansi")
              (commit version)))
       (file-name (git-file-name name version))
       (sha256
        (base32
         "1wsz7xxwl3vkh277jb7fd7akqnqqgbvalxzpjwniiqk8ghfprbi5"))))
    (build-system ruby-build-system)
    (arguments
     `(#:phases
       (modify-phases %standard-phases
         ;; Disable testing to break the cycle ansi, ae, ansi, as well as the
         ;; cycle ansi, qed, ansi.  Instead simply test that the library can
         ;; be require'd.
         (replace 'check
           (lambda _
             (invoke "ruby" "-Ilib" "-r" "ansi")))
         (add-before 'validate-runpath 'replace-broken-symlink
           (lambda* (#:key outputs #:allow-other-keys)
             (let* ((out (assoc-ref outputs "out"))
                    (file (string-append
                           out "/lib/ruby/vendor_ruby/gems/ansi-"
                           ,version "/lib/ansi.yml")))
               ;; XXX: This symlink is broken since ruby 2.4.
               ;; https://lists.gnu.org/archive/html/guix-devel/2017-06/msg00034.html
               (delete-file file)
               (symlink "../.index" file)
               #t))))))
    (synopsis "ANSI escape code related libraries")
    (description
     "This package is a collection of ANSI escape code related libraries
enabling ANSI colorization and stylization of console output.  Included in the
library are the @code{Code} module, which defines ANSI codes as constants and
methods, a @code{Mixin} module for including color methods, a @code{Logger}, a
@code{ProgressBar}, and a @code{String} subclass.  The library also includes a
@code{Terminal} module which provides information about the current output
device.")
    (home-page "https://rubyworks.github.io/ansi/")
    (license license:bsd-2)))

(define-public ruby-systemu
  (package
    (name "ruby-systemu")
    (version "2.6.5")
    (source
     (origin
       (method url-fetch)
       (uri (rubygems-uri "systemu" version))
       (sha256
        (base32
         "0gmkbakhfci5wnmbfx5i54f25j9zsvbw858yg3jjhfs5n4ad1xq1"))))
    (build-system ruby-build-system)
    (arguments
     `(#:phases
       (modify-phases %standard-phases
         (add-before 'check 'set-version
           (lambda _
             (setenv "VERSION" ,version)
             #t)))))
    (synopsis "Capture of stdout/stderr and handling of child processes")
    (description
     "Systemu can be used on any platform to return status, stdout, and stderr
of any command.  Unlike other methods like @code{open3} and @code{popen4}
there is no danger of full pipes or threading issues hanging your process or
subprocess.")
    (home-page "https://github.com/ahoward/systemu")
    (license license:ruby)))

(define-public ruby-bio-commandeer
  (package
    (name "ruby-bio-commandeer")
    (version "0.4.0")
    (source
     (origin
       (method url-fetch)
       (uri (rubygems-uri "bio-commandeer" version))
       (sha256
        (base32
         "0khpfw1yl5l3d2m8nxpkk32ybc4c3pa5hic3agd160jdfjjjnlni"))))
    (build-system ruby-build-system)
    (arguments
     `(#:phases
       (modify-phases %standard-phases
         (replace 'check
           ;; Run test without calling 'rake' so that jeweler is
           ;; not required as an input.
           (lambda _
             (invoke "rspec" "spec/bio-commandeer_spec.rb"))))))
    (propagated-inputs
     `(("ruby-bio-logger" ,ruby-bio-logger)
       ("ruby-systemu" ,ruby-systemu)))
    (native-inputs
     `(("bundler" ,bundler)
       ("ruby-rspec" ,ruby-rspec)))
    (synopsis "Simplified running of shell commands from within Ruby")
    (description
     "Bio-commandeer provides an opinionated method of running shell commands
from within Ruby.  The advantage of bio-commandeer over other methods of
running external commands is that when something goes wrong, messages printed
to the @code{STDOUT} and @code{STDERR} streams are reported, giving extra
detail to ease debugging.")
    (home-page "https://github.com/wwood/bioruby-commandeer")
    (license license:expat)))

(define-public ruby-rubytest
  (package
    (name "ruby-rubytest")
    (version "0.8.1")
    (source
     (origin
       (method url-fetch)
       (uri (rubygems-uri "rubytest" version))
       (sha256
        (base32
         "19jydsdnkl81i9dhdcr4dc34j0ilm68ff2ngnka1hi38xiw4p5qz"))))
    (build-system ruby-build-system)
    (arguments
     ;; Disable regular testing to break the cycle rubytest, qed, brass,
     ;; rubytest, as well as the cycle rubytest, qed, ansi, rubytest.  Instead
     ;; simply test that the library can be require'd.
     `(#:phases
       (modify-phases %standard-phases
         (replace 'check
           (lambda _
             (invoke "ruby" "-Ilib" "-r" "rubytest"))))))
    (propagated-inputs
     `(("ruby-ansi" ,ruby-ansi)))
    (synopsis "Universal test harness for Ruby")
    (description
     "Rubytest is a testing meta-framework for Ruby.  It can handle any
compliant test framework and can run tests from multiple frameworks in a
single pass.")
    (home-page "https://rubyworks.github.io/rubytest")
    (license license:bsd-2)))

(define-public ruby-brass
  (package
    (name "ruby-brass")
    (version "1.2.1")
    (source
     (origin
       (method url-fetch)
       (uri (rubygems-uri "brass" version))
       (sha256
        (base32
         "154lp8rp1vmg60ri1j4cb8hqlw37z7bn575h899v8hzxwi11sxka"))))
    (build-system ruby-build-system)
    (arguments
     ;; Disable tests to break the cycle brass, lemon, ae, qed, brass.
     ;; Instead simply test that the library can be require'd.
     `(#:phases
       (modify-phases %standard-phases
         (replace 'check
           (lambda _
             (invoke "ruby" "-Ilib" "-r" "brass"))))))
    (synopsis "Basic foundational assertions framework")
    (description
     "BRASS (Bare-Metal Ruby Assertion System Standard) is a basic
foundational assertions framework for other assertion and test frameworks to
make use of.")
    (home-page "https://rubyworks.github.io/brass")
    (license license:bsd-2)))

(define-public ruby-qed
  (package
    (name "ruby-qed")
    (version "2.9.2")
    (source
     (origin
       (method url-fetch)
       (uri (rubygems-uri "qed" version))
       (sha256
        (base32
         "03h4lmlxpcya8j7s2cnyscqlx8v3xl1xgsw5y1wk1scxcgz2vbmr"))))
    (build-system ruby-build-system)
    (arguments
     ;; Disable testing to break the cycle qed, ansi, qed, among others.
     ;; Instead simply test that the executable runs using --copyright.
     `(#:phases
       (modify-phases %standard-phases
         (replace 'check
           (lambda _
             (invoke "ruby" "-Ilib" "bin/qed" "--copyright"))))))
    (propagated-inputs
     `(("ruby-ansi" ,ruby-ansi)
       ("ruby-brass" ,ruby-brass)))
    (synopsis "Test framework utilizing literate programming techniques")
    (description
     "@dfn{Quality Ensured Demonstrations} (QED) is a test framework for
@dfn{Test Driven Development} (TDD) and @dfn{Behaviour Driven
Development} (BDD) utilizing Literate Programming techniques.  QED sits
somewhere between lower-level testing tools like @code{Test::Unit} and
requirement specifications systems like Cucumber.")
    (home-page "https://rubyworks.github.io/qed")
    (license license:bsd-2)))

(define-public ruby-que
  (package
    (name "ruby-que")
    (version "1.0.0.beta3")
    (source
     (origin
       (method url-fetch)
       (uri (rubygems-uri "que" version))
       (sha256
        (base32
         "0gr9pb814d4qj3ds98g6cjrdk7wv0yg8aqbm7c1lmgl87jkg8q04"))))
    (build-system ruby-build-system)
    (arguments
     '(#:tests? #f)) ; No included tests
    (synopsis "Job queue using PostgreSQL written in Ruby")
    (description
     "This package provides a job queue that uses PostgreSQL for storing jobs
and locking between worker processes.")
    (home-page "https://github.com/chanks/que")
    (license license:expat)))

(define-public ruby-ae
  (package
    (name "ruby-ae")
    (version "1.8.2")
    (source
     (origin
       (method git-fetch)
       ;; Fetch from github so tests are included.
       (uri (git-reference
              (url "https://github.com/rubyworks/ae")
              (commit version)))
       (file-name (git-file-name name version))
       (sha256
        (base32
         "11299jj5ma8mi7b4majkyjy70y6zlqpgl8aql1c5lvfjavlpwmlp"))))
    (build-system ruby-build-system)
    (arguments
     `(#:phases
       (modify-phases %standard-phases
         (replace 'check
           (lambda _ (invoke "qed")))
         (add-before 'validate-runpath 'replace-broken-symlink
           (lambda* (#:key outputs #:allow-other-keys)
             (let* ((out (assoc-ref outputs "out"))
                    (file (string-append
                           out "/lib/ruby/vendor_ruby/gems/ae-"
                           ,version "/lib/ae.yml")))
               ;; XXX: This symlink is broken since ruby 2.4.
               ;; https://lists.gnu.org/archive/html/guix-devel/2017-06/msg00034.html
               (delete-file file)
               (symlink "../.index" file)
               #t))))))
    (propagated-inputs
     `(("ruby-ansi" ,ruby-ansi)))
    (native-inputs
     `(("ruby-qed" ,ruby-qed)))
    (synopsis "Assertions library")
    (description
     "Assertive Expressive (AE) is an assertions library specifically designed
for reuse by other test frameworks.")
    (home-page "https://rubyworks.github.io/ae/")
    (license license:bsd-2)))

(define-public ruby-lemon
  (package
    (name "ruby-lemon")
    (version "0.9.1")
    (source
    (origin
      (method url-fetch)
      (uri (rubygems-uri "lemon" version))
      (sha256
       (base32
        "0gqhpgjavgpvx23rqpfqcv3d5bs8gc7lr9yvj8kxgp7mfbdc2jcm"))))
    (build-system ruby-build-system)
    (arguments
     `(#:phases
       (modify-phases %standard-phases
         (replace 'check (lambda _ (invoke "qed"))))))
    (propagated-inputs
     `(("ruby-ae" ,ruby-ae)
       ("ruby-ansi" ,ruby-ansi)
       ("ruby-rubytest" ,ruby-rubytest)))
    (native-inputs
     `(("ruby-qed" ,ruby-qed)))
    (synopsis "Test framework correlating code structure and test unit")
    (description
     "Lemon is a unit testing framework that enforces highly formal
case-to-class and unit-to-method test construction.  This enforcement can help
focus concern on individual units of behavior.")
    (home-page "https://rubyworks.github.io/lemon")
    (license license:bsd-2)))

(define-public ruby-rubytest-cli
  (package
    (name "ruby-rubytest-cli")
    (version "0.2.0")
    (source
     (origin
       (method url-fetch)
       (uri (rubygems-uri "rubytest-cli" version))
       (sha256
        (base32
         "0n7hv4k1ba4fm3i98c6ydbsqhkxgbp52mhi70ba1x3mqzfvk438p"))))
    (build-system ruby-build-system)
    (arguments
     `(#:tests? #f)) ; no tests
    (propagated-inputs
     `(("ruby-ansi" ,ruby-ansi)
       ("ruby-rubytest" ,ruby-rubytest)))
    (synopsis "Command-line interface for rubytest")
    (description
     "Rubytest CLI is a command-line interface for running tests for
Rubytest-based test frameworks.  It provides the @code{rubytest} executable.")
    (home-page "https://rubyworks.github.io/rubytest-cli")
    (license license:bsd-2)))

(define-public ruby-hashery
  (package
    (name "ruby-hashery")
    (version "2.1.2")
    (source
     (origin
       (method url-fetch)
       (uri (rubygems-uri "hashery" version))
       (sha256
        (base32
         "0qj8815bf7q6q7llm5rzdz279gzmpqmqqicxnzv066a020iwqffj"))))
    (build-system ruby-build-system)
    (arguments
     `(#:phases
       (modify-phases %standard-phases
         (replace 'check
           (lambda _
             (invoke "qed")
             (invoke "rubytest" "-Ilib" "-Itest" "test/"))))))
    (native-inputs
     `(("ruby-rubytest-cli" ,ruby-rubytest-cli)
       ("ruby-qed" ,ruby-qed)
       ("ruby-lemon" ,ruby-lemon)))
    (synopsis "Hash-like classes with extra features")
    (description
     "The Hashery is a tight collection of @code{Hash}-like classes.
Included are the auto-sorting @code{Dictionary} class, the efficient
@code{LRUHash}, the flexible @code{OpenHash} and the convenient
@code{KeyHash}.  Nearly every class is a subclass of the @code{CRUDHash} which
defines a CRUD (Create, Read, Update and Delete) model on top of Ruby's
standard @code{Hash} making it possible to subclass and augment to fit any
specific use case.")
    (home-page "https://rubyworks.github.io/hashery")
    (license license:bsd-2)))

(define-public ruby-rc4
  (package
    (name "ruby-rc4")
    (version "0.1.5")
    (source
     (origin
       (method url-fetch)
       (uri (rubygems-uri "ruby-rc4" version))
       (sha256
        (base32
         "00vci475258mmbvsdqkmqadlwn6gj9m01sp7b5a3zd90knil1k00"))))
    (build-system ruby-build-system)
    (arguments
     `(#:phases
       (modify-phases %standard-phases
         (replace 'check
           (lambda _
             (invoke "rspec" "spec/rc4_spec.rb"))))))
    (native-inputs
     `(("ruby-rspec" ,ruby-rspec-2)))
    (synopsis "Implementation of the RC4 algorithm")
    (description
     "RubyRC4 is a pure Ruby implementation of the RC4 algorithm.")
    (home-page "https://github.com/caiges/Ruby-RC4")
    (license license:expat)))

(define-public ruby-afm
  (package
    (name "ruby-afm")
    (version "0.2.2")
    (source
     (origin
       (method url-fetch)
       (uri (rubygems-uri "afm" version))
       (sha256
        (base32
         "06kj9hgd0z8pj27bxp2diwqh6fv7qhwwm17z64rhdc4sfn76jgn8"))))
    (build-system ruby-build-system)
    (native-inputs
     `(("bundler" ,bundler)))
    (synopsis "Read Adobe Font Metrics (afm) files")
    (description
     "This library provides methods to read @dfn{Adobe Font Metrics} (afm)
files and use the data therein.")
    (home-page "https://github.com/halfbyte/afm")
    (license license:expat)))

(define-public ruby-ascii85
  (package
    (name "ruby-ascii85")
    (version "1.0.3")
    (source
     (origin
       (method url-fetch)
       (uri (rubygems-uri "Ascii85" version))
       (sha256
        (base32
         "0658m37jjjn6drzqg1gk4p6c205mgp7g1jh2d00n4ngghgmz5qvs"))))
    (build-system ruby-build-system)
    (native-inputs
     `(("bundler" ,bundler)))
    (synopsis "Encode and decode Ascii85 binary-to-text encoding")
    (description
     "This library provides methods to encode and decode Ascii85
binary-to-text encoding.  The main modern use of Ascii85 is in PostScript and
@dfn{Portable Document Format} (PDF) file formats.")
    (home-page "https://github.com/datawraith/ascii85gem")
    (license license:expat)))

(define-public ruby-ttfunk
  (package
    (name "ruby-ttfunk")
    (version "1.6.2.1")
    (source
     (origin
       (method git-fetch)
       ;; fetch from github as the gem does not contain testing code
       (uri (git-reference
              (url "https://github.com/prawnpdf/ttfunk")
              (commit version)))
       (file-name (git-file-name name version))
       (sha256
        (base32
         "0rsf4j6s97wbcnjbvmmh6xrc7imw4g9lrlcvn945wh400lc8r53z"))))
    (build-system ruby-build-system)
    (arguments
     `(#:test-target "spec"
       #:phases
       (modify-phases %standard-phases
         (add-before 'build 'remove-ssh
           (lambda _
             ;; remove dependency on an ssh key pair that doesn't exist
             (substitute* "ttfunk.gemspec"
               (("spec.signing_key.*") ""))
             #t))
         (add-before 'check 'remove-rubocop
           (lambda _
             ;; remove rubocop as a dependency as not needed for testing
             (substitute* "ttfunk.gemspec"
               (("spec.add_development_dependency\\('rubocop'.*") ""))
             (substitute* "Rakefile"
               (("require 'rubocop/rake_task'") "")
               (("RuboCop::RakeTask.new") ""))
             #t)))))
    (native-inputs
     `(("ruby-rspec" ,ruby-rspec)
       ("ruby-yard" ,ruby-yard)
       ("bundler" ,bundler)))
    (synopsis "Font metrics parser for the Prawn PDF generator")
    (description
     "TTFunk is a TrueType font parser written in pure Ruby.  It is used as
part of the Prawn PDF generator.")
    (home-page "https://github.com/prawnpdf/ttfunk")
    ;; From the README: "Matz's terms for Ruby, GPLv2, or GPLv3. See LICENSE
    ;; for details."
    (license %prawn-project-licenses)))

(define-public ruby-puma
  (package
    (name "ruby-puma")
    (version "3.9.1")
    (source
     (origin
       (method git-fetch)
       ;; Fetch from GitHub because distributed gem does not contain tests.
       (uri (git-reference
              (url "https://github.com/puma/puma")
              (commit (string-append "v" version))))
       (file-name (git-file-name name version))
       (sha256
        (base32
         "1kj75k81iik3aj73pkc9ixj9rwf95ipkyma65n28m64dgw02qi1f"))))
    (build-system ruby-build-system)
    (arguments
     `(#:tests? #f ; Tests require an out-dated version of minitest.
       #:phases
       (modify-phases %standard-phases
         (add-before 'build 'fix-gemspec
           (lambda _
             (substitute* "puma.gemspec"
               (("git ls-files") "find * |sort"))
             #t)))))
    (synopsis "Simple, concurrent HTTP server for Ruby/Rack")
    (description
     "Puma is a simple, fast, threaded, and highly concurrent HTTP 1.1 server
for Ruby/Rack applications.  Puma is intended for use in both development and
production environments.  In order to get the best throughput, it is highly
recommended that you use a Ruby implementation with real threads like Rubinius
or JRuby.")
    (home-page "https://puma.io/")
    (license license:expat)))

(define-public ruby-hoe-git
  (package
    (name "ruby-hoe-git")
    (version "1.6.0")
    (source
     (origin
       (method url-fetch)
       (uri (rubygems-uri "hoe-git" version))
       (sha256
        (base32
         "10jmmbjm0lkglwxbn4rpqghgg1ipjxrswm117n50adhmy8yij650"))))
    (build-system ruby-build-system)
    (propagated-inputs
     `(("ruby-hoe" ,ruby-hoe)))
    (synopsis "Hoe plugins for tighter Git integration")
    (description
     "This package provides a set of Hoe plugins for tighter Git integration.
It provides tasks to automate release tagging and pushing and changelog
generation.")
    (home-page "https://github.com/jbarnette/hoe-git")
    (license license:expat)))

(define-public ruby-sequel
  (package
    (name "ruby-sequel")
    (version "5.47.0")
    (source
     (origin
       (method url-fetch)
       (uri (rubygems-uri "sequel" version))
       (sha256
        (base32
         "03pmhj4kc3ga75wy397l57bvd18jxxmrk3qsznjw93b993qgvj3z"))))
    (build-system ruby-build-system)
    (arguments
     '(#:tests? #f)) ; Avoid dependency loop with ruby-minitest-hooks.
    (synopsis "Database toolkit for Ruby")
    (description "Sequel provides thread safety, connection pooling and a
concise DSL for constructing SQL queries and table schemas.  It includes a
comprehensive ORM layer for mapping records to Ruby objects and handling
associated records.")
    (home-page "https://sequel.jeremyevans.net")
    (license license:expat)))

(define-public ruby-timecop
  (package
    (name "ruby-timecop")
    (version "0.9.1")
    (source
     (origin
       (method url-fetch)
       (uri (rubygems-uri "timecop" version))
       (sha256
        (base32
         "0d7mm786180v4kzvn1f77rhfppsg5n0sq2bdx63x9nv114zm8jrp"))))
    (build-system ruby-build-system)
    (arguments
     `(#:phases
       (modify-phases %standard-phases
         (add-before 'check 'set-check-rubylib
           (lambda _
             ;; Set RUBYLIB so timecop tests finds its own lib.
             (setenv "RUBYLIB" "lib")
             #t)))))
    (native-inputs
     `(("bundler" ,bundler)
       ("ruby-minitest-rg" ,ruby-minitest-rg)
       ("ruby-mocha" ,ruby-mocha)
       ("ruby-activesupport" ,ruby-activesupport)))
    (synopsis "Test mocks for time-dependent functions")
    (description
     "Timecop provides \"time travel\" and \"time freezing\" capabilities,
making it easier to test time-dependent code.  It provides a unified method to
mock @code{Time.now}, @code{Date.today}, and @code{DateTime.now} in a single
call.")
    (home-page "https://github.com/travisjeffery/timecop")
    (license license:expat)))

(define-public ruby-concurrent
  (package
    (name "ruby-concurrent")
    (version "1.1.5")
    (source
     (origin
       (method git-fetch)
       ;; Download from GitHub because the rubygems version does not contain
       ;; Rakefile.
       (uri (git-reference
             (url "https://github.com/ruby-concurrency/concurrent-ruby")
             (commit (string-append "v" version))))
       (file-name (git-file-name name version))
       (sha256
        (base32
         "193q2k47vk7qdvv9hlhmmdxgy91xl4imapyk1ijdg9vgf46knyzj"))))
    (build-system ruby-build-system)
    (arguments
     `(#:test-target "ci"
       #:phases
       (modify-phases %standard-phases
         (add-before 'replace-git-ls-files 'remove-extra-gemspecs
           (lambda _
             ;; Delete extra gemspec files so 'first-gemspec' chooses the
             ;; correct one.
             (delete-file "concurrent-ruby-edge.gemspec")
             (delete-file "concurrent-ruby-ext.gemspec")
             #t))
         (replace 'replace-git-ls-files
           (lambda _
             ;; XXX: The default substitution made by this phase is not fully
             ;; compatible with "git ls-files".  The latter produces file names
             ;; such as "lib/foo", whereas ruby-build-system uses "find . [...]"
             ;; which gives "./lib/foo".  That difference in turn breaks the
             ;; comparison against a glob pattern in this script.
             (substitute* "concurrent-ruby.gemspec"
               (("git ls-files") "find * -type f | sort"))
             #t))
         (add-before 'build 'remove-jar-from-gemspec
           (lambda _
             ;; The gemspec wants to include a JAR file that we do not build
             ;; nor need.
             (substitute* "concurrent-ruby.gemspec"
               (("'lib/concurrent/concurrent_ruby.jar'")
                ""))
             #t))
         (add-before 'build 'remove-rake_compiler_dock-dependency
           (lambda _
             ;; This library is only used when building for non-MRI targets.
             (substitute* "Rakefile"
               (("require 'rake_compiler_dock'")
                ""))
             #t))
         (add-before 'check 'remove-timecop-dependency
           ;; Remove timecop-dependent tests as having timecop as a depedency
           ;; causes circular depedencies.
           (lambda _
             (delete-file "spec/concurrent/executor/timer_set_spec.rb")
             (delete-file "spec/concurrent/scheduled_task_spec.rb")
             #t)))))
    (native-inputs
     `(("ruby-rake-compiler" ,ruby-rake-compiler)
       ("ruby-rspec" ,ruby-rspec)))
    (synopsis "Concurrency tools for Ruby")
    (description
     "This library provides modern concurrency tools including agents,
futures, promises, thread pools, actors, supervisors, and more.  It is
inspired by Erlang, Clojure, Go, JavaScript, actors and classic concurrency
patterns.")
    (home-page "http://www.concurrent-ruby.com")
    (license license:expat)))

(define-public ruby-pkg-config
  (package
    (name "ruby-pkg-config")
    (version "1.2.5")
    (source
     (origin
       (method url-fetch)
       (uri (rubygems-uri "pkg-config" version))
       (sha256
        (base32
         "056mzqdh4yjznsg36fi0xiq76f24vxlhzh2n4az919l3x5k318ar"))))
    (build-system ruby-build-system)
    (arguments
     ;; Tests require extra files not included in the gem.
     `(#:tests? #f))
    (synopsis "Detect libraries for compiling Ruby native extensions")
    (description
     "@code{pkg-config} can be used in your extconf.rb to properly detect need
libraries for compiling Ruby native extensions.")
    (home-page "https://github.com/ruby-gnome2/pkg-config")
    (license license:lgpl2.0+)))

(define-public ruby-net-http-digest-auth
  (package
    (name "ruby-net-http-digest-auth")
    (version "1.4.1")
    (source
     (origin
       (method url-fetch)
       (uri (rubygems-uri "net-http-digest_auth" version))
       (sha256
        (base32
         "1nq859b0gh2vjhvl1qh1zrk09pc7p54r9i6nnn6sb06iv07db2jb"))))
    (build-system ruby-build-system)
    (native-inputs
     `(("ruby-hoe" ,ruby-hoe)))
    (synopsis "RFC 2617 HTTP digest authentication library")
    (description
     "This library implements HTTP's digest authentication scheme based on
RFC 2617.  This enables the use of the digest authentication scheme instead
of the more insecure basic authentication scheme.")
    (home-page "https://github.com/drbrain/net-http-digest_auth")
    (license license:expat)))

(define-public ruby-mail
  (package
    (name "ruby-mail")
    (version "2.7.1")
    (source
     (origin
       (method url-fetch)
       (uri (rubygems-uri "mail" version))
       (sha256
        (base32
         "00wwz6ys0502dpk8xprwcqfwyf3hmnx6lgxaiq6vj43mkx43sapc"))))
    (build-system ruby-build-system)
    (propagated-inputs
     `(("ruby-mini-mime" ,ruby-mini-mime)))
    (arguments
     '(#:tests? #f)) ; no rakefile
    (synopsis "Mail library for Ruby")
    (description
     "Mail is an internet library for Ruby that is designed to handle email
generation, parsing and sending.  The purpose of this library is to provide
a single point of access to handle all email functions, including sending
and receiving emails.  All network type actions are done through proxy
methods to @code{Net::SMTP}, @code{Net::POP3} etc.

Mail has been designed with a very simple object oriented system that
really opens up the email messages you are parsing, if you know what you
are doing, you can fiddle with every last bit of your email directly.")
    (home-page "https://github.com/mikel/mail")
    (license license:expat)))

(define-public ruby-email-reply-trimmer
  (package
    (name "ruby-email-reply-trimmer")
    (version "0.1.13")
    (source
      (origin
        (method url-fetch)
        (uri (rubygems-uri "email_reply_trimmer" version))
        (sha256
         (base32
          "1jgcxifm48xq5dz9k47q43pqm5bfnf14l62l3bqhmv8f6z8dw4ki"))))
    (build-system ruby-build-system)
    (synopsis "Trim replies from plain text email")
    (description "EmailReplyTrimmer is a Ruby small library to trim replies
from plain text email.")
    (home-page "https://github.com/discourse/email_reply_trimmer")
    (license license:expat)))

(define-public ruby-mathn
  (package
    (name "ruby-mathn")
    (version "0.1.0")
    (source
     (origin
       (method url-fetch)
       (uri (rubygems-uri "mathn" version))
       (sha256
        (base32
         "1wn812llln9jzgybz2d7536q39z3gi99i6fi0j1dapcpzvhgrr0p"))))
    (build-system ruby-build-system)
    (native-inputs
     `(("bundler" ,bundler)
       ("ruby-rake-compiler" ,ruby-rake-compiler)))
    (synopsis "Extends math operations for increased precision")
    (description
     "This gem makes mathematical operations more precise in Ruby and
integrates other mathematical standard libraries.  Prior to Ruby 2.5,
@code{mathn} was part of the Ruby standard library.")
    (home-page "https://github.com/ruby/mathn")
    (license license:bsd-2)))

(define-public ruby-code-statistics
  (package
    (name "ruby-code-statistics")
    (version "0.2.13")
    (source
     (origin
       (method url-fetch)
       (uri (rubygems-uri "code_statistics" version))
       (sha256
        (base32
         "07rdpsbwbmh4vp8nxyh308cj7am2pbrfhv9v5xr2d5gq8hnnsm93"))))
    (build-system ruby-build-system)
    (arguments
     `(#:tests? #f)) ; Not all test code is included in gem.
    (synopsis "Port of the rails 'rake stats' method")
    (description
     "This gem is a port of the rails 'rake stats' method so it can be made
more robust and work for non rails projects.")
    (home-page "https://github.com/danmayer/code_statistics")
    (license license:expat)))

(define-public ruby-rubypants
  (package
    (name "ruby-rubypants")
    (version "0.6.0")
    (source (origin
              (method url-fetch)
              (uri (rubygems-uri "rubypants" version))
              (sha256
               (base32
                "0xpqkslan2wkyal2h9qhplkr5d4sdn7q6csigrhnljjpp8j4qfsh"))))
    (build-system ruby-build-system)
    (arguments
     '(#:tests? #f)) ; need Codecov
    (synopsis "Port of the smart-quotes library SmartyPants")
    (description
     "RubyPants is a Ruby port of the smart-quotes library SmartyPants.  The
original SmartyPants is a web publishing plug-in for Movable Type, Blosxom,
and BBEdit that easily translates plain ASCII punctuation characters into
smart typographic punctuation HTML entities.")
    (home-page "https://github.com/jmcnevin/rubypants")
    (license license:bsd-2)))

(define-public ruby-org-ruby
  (package
    (name "ruby-org-ruby")
    (version "0.9.12")
    (source (origin
              (method url-fetch)
              (uri (rubygems-uri "org-ruby" version))
              (sha256
               (base32
                "0x69s7aysfiwlcpd9hkvksfyld34d8kxr62adb59vjvh8hxfrjwk"))))
    (build-system ruby-build-system)
    (arguments
     '(#:tests? #f)) ; no rakefile
    (propagated-inputs
     `(("ruby-rubypants" ,ruby-rubypants)))
    (synopsis "Org-mode parser written in Ruby")
    (description
     "Org-ruby is an org-mode parser written in Ruby.  The most significant
thing this library does today is convert org-mode files to HTML or Textile or
Markdown.")
    (home-page "https://github.com/wallyqs/org-ruby")
    (license license:expat)))

(define-public ruby-rake
  (package
    (name "ruby-rake")
    (version "13.0.1")
    (source
     (origin
       (method url-fetch)
       (uri (rubygems-uri "rake" version))
       (sha256
        (base32
         "0w6qza25bq1s825faaglkx1k6d59aiyjjk3yw3ip5sb463mhhai9"))))
    (build-system ruby-build-system)
    (native-inputs
     `(("bundler" ,bundler)))
    (synopsis "Rake is a Make-like program implemented in Ruby")
    (description
     "Rake is a Make-like program where tasks and dependencies are specified
in standard Ruby syntax.")
    (home-page "https://github.com/ruby/rake")
    (license license:expat)))

(define-public ruby-childprocess
  (package
    (name "ruby-childprocess")
    (version "3.0.0")
    (source
     (origin
       (method url-fetch)
       (uri (rubygems-uri "childprocess" version))
       (sha256
        (base32
         "1ic028k8xgm2dds9mqnvwwx3ibaz32j8455zxr9f4bcnviyahya5"))))
    (build-system ruby-build-system)
    (arguments
     `(#:tests? #f))
    (native-inputs
     `(("bundler" ,bundler)
       ("ruby-rspec" ,ruby-rspec)))
    (propagated-inputs
     `(("ruby-ffi" ,ruby-ffi)))
    (synopsis "Control external programs running in the background, in Ruby")
    (description "@code{childprocess} provides a gem to control external
programs running in the background, in Ruby.")
    (home-page "https://github.com/enkessler/childprocess")
    (license license:expat)))

(define-public ruby-public-suffix
  (package
    (name "ruby-public-suffix")
    (version "4.0.5")
    (source (origin
              (method url-fetch)
              (uri (rubygems-uri "public_suffix" version))
              (sha256
               (base32
                "0vywld400fzi17cszwrchrzcqys4qm6sshbv73wy5mwcixmrgg7g"))))
    (build-system ruby-build-system)
    (arguments
     '(#:phases
       (modify-phases %standard-phases
         ;; Remove the requirement on Rubocop, as it isn't useful to run, and
         ;; including it as an input can lead to circular dependencies.
         (add-after 'unpack 'remove-rubocop-from-Rakefile
           (lambda _
             (substitute* "Rakefile"
               (("require \"rubocop/rake\\_task\"") "")
               (("RuboCop::RakeTask\\.new") ""))
             #t)))))
    (native-inputs
     `(("bundler" ,bundler)
       ("ruby-yard" ,ruby-yard)
       ("ruby-mocha" ,ruby-mocha)
       ("ruby-minitest-reporters" ,ruby-minitest-reporters)))
    (home-page "https://simonecarletti.com/code/publicsuffix-ruby/")
    (synopsis "Domain name parser")
    (description "The gem @code{public_suffix} is a domain name parser,
written in Ruby, and based on the @dfn{Public Suffix List}.  A public suffix
is one under which Internet users can (or historically could) directly
register names.  Some examples of public suffixes are @code{.com},
@code{.co.uk} and @code{pvt.k12.ma.us}.  The Public Suffix List is a list of
all known public suffixes.")
    (license license:expat)))

(define-public ruby-addressable
  (package
    (name "ruby-addressable")
    (version "2.7.0")
    (source (origin
              (method url-fetch)
              (uri (rubygems-uri "addressable" version))
              (sha256
               (base32
                "1fvchp2rhp2rmigx7qglf69xvjqvzq7x0g49naliw29r2bz656sy"))))
    (build-system ruby-build-system)
    (arguments
     '(#:test-target "spec"
       #:phases
       (modify-phases %standard-phases
         (add-after 'unpack 'remove-unnecessary-dependencies-from-Gemfile
          (lambda _
            (substitute* "Gemfile"
              (("git: 'https://github.com/sporkmonger/rack-mount.git',") "")
              ((".*launchy.*") "")
              ((".*rake.*") "gem 'rake'\n")
              ((".*redcarpet.*") ""))
            #t))
         (add-before 'check 'delete-network-dependent-test
           (lambda _
             (delete-file "spec/addressable/net_http_compat_spec.rb")
             #t)))))
    (native-inputs
     `(("ruby-rspec" ,ruby-rspec)
       ("bundler" ,bundler)
       ("ruby-idn-ruby" ,ruby-idn-ruby)
       ("ruby-sporkmonger-rack-mount" ,ruby-sporkmonger-rack-mount)
       ("ruby-rspec-its" ,ruby-rspec-its-minimal)
       ("ruby-yard" ,ruby-yard)
       ("ruby-simplecov" ,ruby-simplecov)))
    (propagated-inputs
     `(("ruby-public-suffix" ,ruby-public-suffix)))
    (home-page "https://github.com/sporkmonger/addressable")
    (synopsis "Alternative URI implementation")
    (description "Addressable is a replacement for the URI implementation that
is part of Ruby's standard library.  It more closely conforms to RFC 3986,
RFC 3987, and RFC 6570 (level 4), providing support for IRIs and URI templates.")
    (license license:asl2.0)))

(define-public ruby-colorize
  (package
    (name "ruby-colorize")
    (version "0.8.1")
    (source (origin
              (method url-fetch)
              (uri (rubygems-uri "colorize" version))
              (sha256
               (base32
                "133rqj85n400qk6g3dhf2bmfws34mak1wqihvh3bgy9jhajw580b"))))
    (build-system ruby-build-system)
    (arguments
     '(#:phases (modify-phases %standard-phases
                  (add-before 'check 'remove-codeclimate-dependency
                    (lambda _
                      (substitute* "test/test_colorize.rb"
                        ;; Do not hook the tests into the online CodeClimate
                        ;; service which is unnecessary for these tests.
                        (("require 'codeclimate-test-reporter'")
                         "")
                        (("CodeClimate.*") ""))
                      #t)))))
    (synopsis "Add color effects to the @code{String} class")
    (description
     "This package extends the @code{String} class and adds a
@code{ColorizedString} with methods to set text color, background color,
and text effects.")
    (home-page "https://github.com/fazibear/colorize")
    (license license:gpl2+)))

(define-public ruby-colorator
  (package
    (name "ruby-colorator")
    (version "1.1.0")
    (source (origin
              (method url-fetch)
              (uri (rubygems-uri "colorator" version))
              (sha256
               (base32
                "0f7wvpam948cglrciyqd798gdc6z3cfijciavd0dfixgaypmvy72"))))
    (build-system ruby-build-system)
    (arguments
     ;; No test target
     `(#:tests? #f))
    (home-page "http://octopress.org/colorator/")
    (synopsis "Terminal color library")
    (description "Colorator is a Ruby gem that helps you colorize your text
for the terminal.")
    (license license:expat)))

(define-public ruby-command-line-reporter
  (package
    (name "ruby-command-line-reporter")
    (version "4.0.1")
    (source (origin
              (method url-fetch)
              (uri (rubygems-uri "command_line_reporter" version))
              (sha256
               (base32
                "1l0zxkh5n9dxfw46lpkg416ljpldlq1bgdhqh0d118dk338nz4ll"))))
    (build-system ruby-build-system)
    (arguments
     ;; No Rakefile
     `(#:tests? #f
       #:phases
       (modify-phases %standard-phases
         (add-before 'build 'fix-dependencies
           (lambda _
             (substitute* ".gemspec"
               ;; colored is unmaintained
               (("colored") "colorator")
               ;; colorator version
               (("= 1.2") "= 1.1"))
             #t)))))
    (propagated-inputs `(("ruby-colorator" ,ruby-colorator)))
    (home-page "https://github.com/wbailey/command_line_reporter")
    (synopsis "Report production while executing Ruby scripts")
    (description "This gem provides a DSL that makes it easy to write reports
of various types in ruby.  It eliminates the need to litter your source with
puts statements, instead providing a more readable, expressive interface to
your application.")
    (license license:asl2.0)))

(define-public ruby-command-line-reporter-3
  (package
    (inherit ruby-command-line-reporter)
    (version "3.3.6")
    (source (origin
              (method url-fetch)
              (uri (rubygems-uri "command_line_reporter" version))
              (sha256
               (base32
                "1h39zqqxp3k4qk49ajpx0jps1vmvxgkh43mqkb6znk583bl0fv71"))))))

(define-public ruby-kpeg
  (package
  (name "ruby-kpeg")
  (version "1.1.0")
  (source
    (origin
      (method url-fetch)
      (uri (rubygems-uri "kpeg" version))
      (sha256
        (base32
          "0x2kpfrcagj931masm5y1kwbnc6nxl60cqdcd3lyd1d2hz7kzlia"))))
  (build-system ruby-build-system)
  (native-inputs
   `(("ruby-hoe" ,ruby-hoe)))
  (synopsis "PEG library for Ruby")
  (description "KPeg is a simple PEG library for Ruby.  It provides an API as
well as native grammar to build the grammar.  KPeg supports direct left
recursion of rules via the
@uref{http://www.vpri.org/pdf/tr2008003_experimenting.pdf,OMeta memoization}
technique.")
  (home-page "https://github.com/evanphx/kpeg")
  (license license:expat)))

(define-public ruby-rdoc
  (package
    (name "ruby-rdoc")
    (version "6.2.0")
    (source
     (origin
       (method git-fetch)
       (uri (git-reference
             (url "https://github.com/ruby/rdoc")
             (commit (string-append "v" version))))
       (file-name (git-file-name name version))
       (sha256
        (base32
         "0dhk29nidv93b5vnjvlm9gcixgn4i0jcyzrgxdk6pdg019bw4cj6"))))
    (build-system ruby-build-system)
    (arguments
     `(#:phases
       (modify-phases %standard-phases
         (add-after 'unpack 'patch-gemspec
           ;; TODO: Remove after next release is tagged.
           (lambda _
             (substitute* "rdoc.gemspec"
               (("\"lib/rdoc/generator/template/darkfish/js/\
jquery\\.js\", ") ""))
             #t))
         (add-before 'build 'generate
           ;; 'gem build' doesn't honor Rakefile dependencies (see:
           ;; https://github.com/ruby/rdoc/issues/432#issuecomment-650808977).
           (lambda _
             (invoke "rake" "generate"))))))
    (native-inputs
     `(("bundler" ,bundler)
       ("ruby-kpeg" ,ruby-kpeg)
       ("ruby-racc" ,ruby-racc)
       ("ruby-rubocop" ,ruby-rubocop)))
    (home-page "https://ruby.github.io/rdoc/")
    (synopsis "HTML and command-line documentation utility")
    (description "RDoc produces HTML and command-line documentation for Ruby
projects.  RDoc includes the +rdoc+ and +ri+ tools for generating and displaying
documentation from the command-line.")
    (license license:gpl2+)))

(define-public ruby-sass-listen
  (package
    (name "ruby-sass-listen")
    (version "4.0.0")
    (source (origin
              (method url-fetch)
              (uri (rubygems-uri "sass-listen" version))
              (sha256
               (base32
                "0xw3q46cmahkgyldid5hwyiwacp590zj2vmswlll68ryvmvcp7df"))))
    (build-system ruby-build-system)
    (arguments
     ;; No test target
     `(#:tests? #f))
    (propagated-inputs
     `(("ruby-rb-fsevent" ,ruby-rb-fsevent)
       ("ruby-rb-inotify" ,ruby-rb-inotify)))
    (home-page "https://github.com/sass/listen")
    (synopsis "File modification notification library")
    (description "The Listen gem listens to file modifications and notifies you
about the changes.")
    (license license:expat)))

(define-public ruby-terminfo
  (package
    (name "ruby-terminfo")
    (version "0.1.1")
    (source
      (origin
        (method url-fetch)
        (uri (rubygems-uri "ruby-terminfo" version))
        (sha256
          (base32
            "0rl4ic5pzvrpgd42z0c1s2n3j39c9znksblxxvmhkzrc0ckyg2cm"))))
    (build-system ruby-build-system)
    (arguments
     `(#:test-target "test"
       ;; Rakefile requires old packages and would need modification to
       ;; work with current software.
       #:tests? #f))
    (inputs
     `(("ncurses" ,ncurses)))
    (native-inputs
     `(("ruby-rubygems-tasks" ,ruby-rubygems-tasks)
       ("ruby-rdoc" ,ruby-rdoc)))
    (home-page "http://www.a-k-r.org/ruby-terminfo/")
    (synopsis "Terminfo binding for Ruby")
    (description "Ruby-terminfo provides terminfo binding for Ruby.")
    (license license:bsd-3)))

(define-public ruby-diffy
  (package
    (name "ruby-diffy")
    (version "3.2.1")
    (source
      (origin
        (method url-fetch)
        (uri (rubygems-uri "diffy" version))
        (sha256
          (base32
            "119imrkn01agwhx5raxhknsi331y5i4yda7r0ws0an6905ximzjg"))))
    (build-system ruby-build-system)
    (arguments
     ;; No tests
     `(#:tests? #f))
    (native-inputs
     `(("ruby-rspec" ,ruby-rspec)))
    (home-page "https://github.com/samg/diffy")
    (synopsis "Convenient diffing in ruby")
    (description "Diffy provides a convenient way to generate a diff from two
strings or files.")
    (license license:expat)))

(define-public ruby-sass-spec
  (package
    (name "ruby-sass-spec")
    (version "3.5.4")
    (source
     (origin
       (method git-fetch)
       (uri (git-reference
             (url "https://github.com/sass/sass-spec")
             (commit (string-append "v" version))))
       (file-name (git-file-name name version))
       (sha256
        (base32 "1zsw66830w0xlc7kxz6fm4b5nyb44vdsdgm9mgy06s5aixx83pwr"))))
    (build-system ruby-build-system)
    (propagated-inputs
     `(("ruby-command-line-reporter-3" ,ruby-command-line-reporter-3)
       ("ruby-diffy" ,ruby-diffy)
       ("ruby-terminfo" ,ruby-terminfo)))
    (arguments
     `(;; This package contains tests for a sass implementation, and the to
       ;; avoid any circular dependencies, the tests are not run here
       #:tests? #f
       #:phases
       (modify-phases %standard-phases
         (add-after 'unpack 'patch-test
           (lambda _
             (delete-file "spec/values/colors/alpha_hex-3.5/error")
             (substitute* "spec/values/colors/alpha_hex-3.5/expected_output.css"
               (("string") "color")))))))
    (home-page "https://github.com/sass/sass-spec")
    (synopsis "Test suite for Sass")
    (description "Sass Spec is a test suite for Sass.  Test cases are all in
the @file{spec} directory.")
    (license license:expat)))

(define-public ruby-sass
  (package
    (name "ruby-sass")
    (version "3.6.0")
    (source (origin
              (method url-fetch)
              (uri (rubygems-uri "sass" version))
              (sha256
               (base32
                "18c6prbw9wl8bqhb2435pd9s0lzarl3g7xf8pmyla28zblvwxmyh"))))
    (build-system ruby-build-system)
    (propagated-inputs
     `(("ruby-sass-listen" ,ruby-sass-listen)))
    (native-inputs
     `(("ruby-sass-spec" ,ruby-sass-spec)
       ("ruby-mathn" ,ruby-mathn)
       ("ruby-cmath" ,ruby-cmath)))
    (home-page "https://sass-lang.com/")
    (synopsis "CSS extension language")
    (description "Sass is a CSS extension language.  It extends CSS with
features that don't exist yet like variables, nesting, mixins and inheritance.")
    (license license:expat)))

(define-public ruby-sassc
  (package
    (name "ruby-sassc")
    (version "2.4.0")
    (source
     (origin
       (method url-fetch)
       (uri (rubygems-uri "sassc" version))
       (sha256
        (base32
         "0gpqv48xhl8mb8qqhcifcp0pixn206a7imc07g48armklfqa4q2c"))))
    (build-system ruby-build-system)
    (arguments
     '(#:modules ((guix build ruby-build-system)
                  (guix build utils)
                  (ice-9 textual-ports))
       #:phases
       (modify-phases %standard-phases
         ;; TODO: This would be better as a snippet, but the ruby-build-system
         ;; doesn't seem to support that
         (add-after 'unpack 'remove-libsass
           (lambda _
             (delete-file-recursively "ext")
             (with-atomic-file-replacement "sassc.gemspec"
               (lambda (in out)
                 (let* ((gemspec (get-string-all in))
                        (index (string-contains gemspec "libsass_dir")))
                   (display (string-append
                             (string-take gemspec index)
                             "\nend\n")
                            out))))
             #t))
         (add-after 'unpack 'dont-check-the-libsass-version
           (lambda _
             (substitute* "test/native_test.rb"
               (("assert_equal.*Native\\.version") ""))
             #t))
         (add-after 'unpack 'remove-git-from-gemspec
           (lambda _
             (substitute* "sassc.gemspec"
               (("`git ls-files -z`") "`find . -type f -print0 |sort -z`"))
             #t))
         (add-after 'unpack 'remove-extensions-from-gemspec
           (lambda _
             (substitute* "sassc.gemspec"
               (("\\[\"ext/extconf.rb\"\\]") "[]"))
             #t))
         (add-after 'unpack 'fix-Rakefile
           (lambda _
             (substitute* "Rakefile"
               (("test: 'compile:libsass'") ":test"))
             #t))
         (add-after 'unpack 'remove-unnecessary-dependencies
           (lambda _
             (substitute* "test/test_helper.rb"
               (("require \"pry\"") ""))
             #t))
         (add-before 'build 'patch-native.rb
           (lambda* (#:key inputs #:allow-other-keys)
             (substitute* "lib/sassc/native.rb"
               ((".*gem_root = spec.gem_dir") "")
               (("ffi_lib .*\n")
                (string-append
                 "ffi_lib '" (assoc-ref inputs "libsass") "/lib/libsass.so'")))
             #t))
         ;; The gemspec still references the libsass files, so just keep the
         ;; one in the gem.
         (delete 'extract-gemspec))))
    (propagated-inputs
     `(("ruby-ffi" ,ruby-ffi)
       ("ruby-rake" ,ruby-rake)))
    (inputs
     `(("libsass" ,libsass)))
    (native-inputs
     `(("bundler" ,bundler)
       ("ruby-rake-compiler" ,ruby-rake-compiler)
       ("ruby-minitest-around" ,ruby-minitest-around)
       ("ruby-test-construct" ,ruby-test-construct)))
    (synopsis "Use libsss from Ruby")
    (description
     "This library provides Ruby q@acronym{FFI, Foreign Function Interface}
bindings to the libsass library.  This enables rendering
@acronym{SASS,Syntactically awesome style sheets} from Ruby code.")
    (home-page "https://github.com/sass/sassc-ruby")
    (license license:expat)))

(define-public ruby-jekyll-sass-converter
  (package
    (name "ruby-jekyll-sass-converter")
    (version "2.1.0")
    (source (origin
              (method url-fetch)
              (uri (rubygems-uri "jekyll-sass-converter" version))
              (sha256
               (base32
                "04ncr44wrilz26ayqwlg7379yjnkb29mvx4j04i62b7czmdrc9dv"))))
    (build-system ruby-build-system)
    (propagated-inputs
     `(("ruby-sass" ,ruby-sass)))
    (arguments
     ;; No rakefile
     `(#:tests? #f))
    (home-page "https://github.com/jekyll/jekyll-sass-converter")
    (synopsis "Sass converter for Jekyll")
    (description "This gem provide built-in support for the Sass converter
in Jekyll.")
    (license license:expat)))

(define-public ruby-jekyll-watch
  (package
    (name "ruby-jekyll-watch")
    (version "2.1.2")
    (source (origin
              (method url-fetch)
              (uri (rubygems-uri "jekyll-watch" version))
              (sha256
               (base32
                "1s9ly83sp8albvgdff12xy2h4xd8lm6z2fah4lzmk2yvp85jzdzv"))))
    (build-system ruby-build-system)
    (propagated-inputs
     `(("ruby-listen" ,ruby-listen)))
    (arguments
     ;; No rakefile
     `(#:tests? #f))
    (home-page "https://github.com/jekyll/jekyll-watch")
    (synopsis "Jekyll auto-rebuild support")
    (description "This gems add the @code{--watch} switch to the jekyll CLI
interface.  It allows Jekyll to rebuild your site when a file changes.")
    (license license:expat)))

(define-public ruby-parallel
  (package
    (name "ruby-parallel")
    (version "1.21.0")
    (source
     (origin
       (method git-fetch)
       (uri (git-reference
             (url "https://github.com/grosser/parallel")
             (commit (string-append "v" version))))
       (file-name (git-file-name name version))
       (sha256
        (base32
         "1xqjcvl3gq3shvrqp8wc3fbqibzh4mf1yczq6np9gd79558dwj3w"))))
    (build-system ruby-build-system)
    (arguments
     `(;; TODO 3 test failures
       ;; rspec ./spec/parallel_spec.rb:190 # Parallel.in_processes does not
       ;; open unnecessary pipes
       ;; rspec './spec/parallel_spec.rb[1:9:7]' # Parallel.each works with
       ;; SQLite in processes
       ;; rspec './spec/parallel_spec.rb[1:9:16]' # Parallel.each works with
       ;; SQLite in threads
       #:tests? #f
       #:test-target "rspec-rerun:spec"
       #:phases
       (modify-phases %standard-phases
         (add-after 'unpack 'patch-Gemfile
           (lambda _
             (substitute* "Gemfile"
               (("gem 'rspec-legacy_formatters'") "")
               (("gem 'activerecord.*$") "gem 'activerecord'\n"))))
         (add-before 'check 'delete-Gemfile.lock
           (lambda _
             ;; Bundler isn't being used for fetching dependendencies, so
             ;; delete the Gemfile.lock
             (delete-file "Gemfile.lock")
             #t))
         (add-before 'build 'patch-gemspec
           (lambda _
             (substitute* "parallel.gemspec"
               (("git ls-files") "find"))
             #t)))))
    (native-inputs
     `(("ruby-rspec" ,ruby-rspec)
       ("ruby-rspec-rerun" ,ruby-rspec-rerun)
       ("bundler" ,bundler)
       ("ruby-activerecord" ,ruby-activerecord)
       ("ruby-progressbar" ,ruby-progressbar)
       ("ruby-bump" ,ruby-bump)
       ("procps" ,procps)
       ("lsof" ,lsof)
       ("ruby-mysql2" ,ruby-mysql2)
       ("ruby-sqlite3" ,ruby-sqlite3)
       ("ruby-i18n" ,ruby-i18n)))
    (home-page "https://github.com/grosser/parallel")
    (synopsis "Parallel processing in Ruby")
    (description "Parallel allows you to run any code in parallel Processes
(to use all CPUs) or Threads(to speedup blocking operations).  It is best
suited for map-reduce or e.g. parallel downloads/uploads.")
    (license license:expat)))

(define-public ruby-cane
  (package
    (name "ruby-cane")
    (version "3.0.0")
    (source (origin
              (method url-fetch)
              (uri (rubygems-uri "cane" version))
              (sha256
               (base32
                "0yf5za3l7lhrqa3g56sah73wh33lbxy5y3cb7ij0a2bp1b4kwhih"))))
    (build-system ruby-build-system)
    (arguments `(#:tests? #f)); No rakefile
    (home-page "https://github.com/square/cane")
    (propagated-inputs
     `(("ruby-parallel" ,ruby-parallel)))
    (synopsis "Code quality threshold checking")
    (description "Cane fails your build if code quality thresholds are not met.")
    (license license:asl2.0)))

(define-public ruby-morecane
  (package
    (name "ruby-morecane")
    (version "0.2.0")
    (source (origin
              (method url-fetch)
              (uri (rubygems-uri "morecane" version))
              (sha256
               (base32
                "0w70vb8z5bdhvr21h660aa43m5948pv0bd27z7ngai2iwdvqd771"))))
    (build-system ruby-build-system)
    (home-page "https://github.com/yob/morecane")
    (arguments `(#:tests? #f)); No rakefile
    (propagated-inputs
     `(("ruby-parallel" ,ruby-parallel)))
    (synopsis "Extra checks for cane")
    (description "The cane gem provides a great framework for running quality
checks over your ruby project as part of continuous integration build.  It
comes with a few checks out of the box, but also provides an API for loading
custom checks.  This gem provides a set of additional checks.")
    (license license:expat)))

(define-public ruby-pdf-reader
  (package
    (name "ruby-pdf-reader")
    (version "2.4.0")
    (source (origin
              (method git-fetch)        ;no test in distributed gem archive
              (uri (git-reference
                    (url "https://github.com/yob/pdf-reader")
                    (commit (string-append "v" version))))
              (file-name (git-file-name name version))
              (sha256
               (base32
                "1yh8yrlssf5ppnkvk4m78vmh5r5vqwdcd0gm3lqipw162llz0rai"))))
    (build-system ruby-build-system)
    (arguments `(#:test-target "spec"
                 #:phases (modify-phases %standard-phases
                            (add-after 'unpack 'do-not-use-bundler
                              (lambda _
                                (substitute* "spec/spec_helper.rb"
                                  ((".*[Bb]undler.*") ""))
                                #t)))))
    (native-inputs
     `(("ruby-rspec" ,ruby-rspec)
       ("ruby-cane" ,ruby-cane)
       ("ruby-morecane" ,ruby-morecane)))
    (propagated-inputs
     `(("ruby-afm" ,ruby-afm)
       ("ruby-ascii85" ,ruby-ascii85)
       ("ruby-hashery" ,ruby-hashery)
       ("ruby-rc4" ,ruby-rc4)
       ("ruby-ttfunk" ,ruby-ttfunk)))
    (home-page "https://github.com/yob/pdf-reader")
    (synopsis "PDF parser in Ruby")
    (description "The PDF::Reader library implements a PDF parser conforming as
much as possible to the PDF specification from Adobe.  It provides programmatic
access to the contents of a PDF file with a high degree of flexibility.")
    (license license:gpl3+)))

(define-public ruby-pdf-inspector
  (let ((revision "1")
        (commit "00ee4c92ff917118785ebec188e81effc968abeb"))
    (package
      (name "ruby-pdf-inspector")
      (version (git-version "1.3.0" revision commit))
      (source (origin
                (method git-fetch)
                (uri (git-reference
                      (url "https://github.com/prawnpdf/pdf-inspector")
                      (commit commit)))
                (file-name (git-file-name name version))
                (sha256
                 (base32
                  "0h9w81ddd0gvkh5n2cvny9ddb5qiac1si0dhinkk0xxh5382qs0m"))))
      (build-system ruby-build-system)
      (arguments
       `(#:test-target "spec"
         #:phases (modify-phases %standard-phases
                    (add-before 'build 'drop-signing-key-requirement
                      (lambda _
                        (substitute* "pdf-inspector.gemspec"
                          (("spec.signing_key =.*")
                           "spec.signing_key = nil"))
                        #t))
                    (replace 'check
                      (lambda _
                        (substitute* "pdf-inspector.gemspec"
                          ((".*rubocop.*") "")
                          ((".*yard.*") ""))
                        (invoke "rspec"))))))
      (native-inputs
       `(("ruby-rspec" ,ruby-rspec)))
      (propagated-inputs
       `(("ruby-pdf-reader" ,ruby-pdf-reader)))
      (home-page "https://github.com/prawnpdf/pdf-inspector")
      (synopsis "Analysis classes for inspecting PDF output")
      (description "This library provides a number of PDF::Reader based tools for
use in testing PDF output.  Presently, the primary purpose of this tool is to
support the tests found in Prawn, a pure Ruby PDF generation library.")
      (license %prawn-project-licenses))))

(define-public ruby-pdf-core
  (package
    (name "ruby-pdf-core")
    (version "0.8.1")
    (source (origin
              (method url-fetch)
              (uri (rubygems-uri "pdf-core" version))
              (sha256
               (base32
                "15d6m99bc8bbzlkcg13qfpjjzphfg5x905pjbfygvpcxsm8gnsvg"))))
    (build-system ruby-build-system)
    (arguments
     ; No test target
     `(#:tests? #f))
    (home-page "https://github.com/prawnpdf/pdf-core")
    (synopsis "Low level PDF features for Prawn")
    (description "This is an experimental gem that extracts low-level PDF
functionality from Prawn.")
    (license license:gpl3+)))

(define-public ruby-prawn
  ;; There hasn't been a new release since 2017/03/17.
  (let ((revision "1")
        (commit "d980247be8a00e7c59cd4e5785e3aa98f9856db1"))
    (package
      (name "ruby-prawn")
      (version (git-version "2.2.2" revision commit))
      (source (origin
                (method git-fetch)
                (uri (git-reference
                      (url "https://github.com/prawnpdf/prawn")
                      (commit commit)))
                (file-name (git-file-name name version))
                (sha256
                 (base32
                  "0mcmvf22h8il93yq48v9f31qpy27pvjxgv9172p0f4x9lqy0imwr"))))
      (build-system ruby-build-system)
      (arguments
       `(#:phases
         (modify-phases %standard-phases
           (add-before 'build 'drop-signing-key-requirement
             (lambda _
               (substitute* "prawn.gemspec"
                 (("spec.signing_key =.*")
                  "spec.signing_key = nil"))
               #t))
           (replace 'check
             (lambda* (#:key tests? #:allow-other-keys)
               (when tests?
                 ;; The Prawn manual test fails (see:
                 ;; https://github.com/prawnpdf/prawn/issues/1163), so exclude
                 ;; it.
                 (invoke "rspec" "--exclude-pattern" "prawn_manual_spec.rb"))
               #t)))))
      (propagated-inputs
       `(("ruby-pdf-core" ,ruby-pdf-core)
         ("ruby-ttfunk" ,ruby-ttfunk)))
      (native-inputs
       `(("ruby-pdf-inspector" ,ruby-pdf-inspector)
         ("ruby-prawn-manual-builder" ,ruby-prawn-manual-builder)
         ("ruby-rspec" ,ruby-rspec)
         ("ruby-simplecov" ,ruby-simplecov)
         ("ruby-yard" ,ruby-yard)))
      (home-page "https://prawnpdf.org/api-docs/2.0/")
      (synopsis "PDF generation for Ruby")
      (description "Prawn is a pure Ruby PDF generation library.")
      (license %prawn-project-licenses))))

(define-public ruby-prawn-table
  (package
    (name "ruby-prawn-table")
    (version "0.2.2")
    (source (origin
              (method url-fetch)
              (uri (rubygems-uri "prawn-table" version))
              (sha256
               (base32
                "1nxd6qmxqwl850icp18wjh5k0s3amxcajdrkjyzpfgq0kvilcv9k"))))
    (build-system ruby-build-system)
    (propagated-inputs
     `(("ruby-prawn" ,ruby-prawn)
       ("ruby-pdf-inspector" ,ruby-pdf-inspector)))
    (native-inputs
     `(("bundler" ,bundler)
       ("ruby-yard" ,ruby-yard)
       ("ruby-mocha" ,ruby-mocha)
       ("ruby-coderay" ,ruby-coderay)
       ("ruby-prawn-manual-builder" ,ruby-prawn-manual-builder)
       ("ruby-simplecov" ,ruby-simplecov)
       ("ruby-rspec-2" ,ruby-rspec-2)))
    (arguments
     '(;; TODO: 1 test fails
       ;; Failure/Error: pdf.page_count.should == 1
       ;;   expected: 1
       ;;        got: 2 (using ==)
       ;; # ./spec/table_spec.rb:1308
       ;;
       ;; 225 examples, 1 failure
       #:tests? #f
       #:phases
       (modify-phases %standard-phases
         (add-before 'check 'patch-gemspec
           (lambda _
             (substitute* "prawn-table.gemspec"
               ;; Loosen the requirement for pdf-inspector
               (("~> 1\\.1\\.0") ">= 0")
               ;; Loosen the requirement for pdf-reader
               (("~> 1\\.2") ">= 0"))))
         (replace 'check
           (lambda* (#:key tests? #:allow-other-keys)
             (when tests?
               (invoke "rspec"))
             #t)))))
    (home-page "https://github.com/prawnpdf/prawn-table")
    (synopsis "Tables support for Prawn")
    (description "This gem provides tables support for Prawn.")
    (license license:gpl3+)))

(define-public ruby-kramdown
  (package
    (name "ruby-kramdown")
    (version "2.3.1")
    (source (origin
              (method url-fetch)
              (uri (rubygems-uri "kramdown" version))
              (sha256
               (base32
                "0jdbcjv4v7sj888bv3vc6d1dg4ackkh7ywlmn9ln2g9alk7kisar"))))
    (build-system ruby-build-system)
    (arguments `(#:tests? #f)); FIXME: some test failures
    (native-inputs
     `(("ruby-prawn" ,ruby-prawn)
       ("ruby-prawn-table" ,ruby-prawn-table)))
    (home-page "https://kramdown.gettalong.org/")
    (synopsis "Markdown parsing and converting library")
    (description "Kramdown is a library for parsing and converting a superset
of Markdown.  It is completely written in Ruby, supports standard Markdown
(with some minor modifications) and various extensions that have been made
popular by the PHP @code{Markdown Extra} package and @code{Maruku}.")
    (license license:expat)))

(define-public ruby-kramdown-parser-gfm
  (package
    (name "ruby-kramdown-parser-gfm")
    (version "1.1.0")
    (source
     (origin
       (method url-fetch)
       (uri (rubygems-uri "kramdown-parser-gfm" version))
       (sha256
        (base32 "0a8pb3v951f4x7h968rqfsa19c8arz21zw1vaj42jza22rap8fgv"))))
    (build-system ruby-build-system)
    (arguments
     `(#:tests? #f))                    ;no rakefile
    (propagated-inputs
     `(("ruby-kramdown" ,ruby-kramdown)))
    (synopsis "Kramdown parser for the GFM dialect of Markdown")
    (description
     "This is a parser for kramdown that converts Markdown documents in the
GFM dialect to HTML.")
    (home-page "https://github.com/kramdown/parser-gfm")
    (license license:expat)))

(define-public ruby-http-parser.rb
  (package
    (name "ruby-http-parser.rb")
    (version "0.6.0")
    (source
      (origin
        (method url-fetch)
        (uri (rubygems-uri "http_parser.rb" version))
        (sha256
          (base32
            "15nidriy0v5yqfjsgsra51wmknxci2n2grliz78sf9pga3n0l7gi"))))
    (build-system ruby-build-system)
    (arguments
     ;; No tests
     `(#:tests? #f))
    (native-inputs
     `(("ruby-rake-compiler" ,ruby-rake-compiler)
       ("ruby-rspec" ,ruby-rspec)))
    (home-page "https://github.com/tmm1/http_parser.rb")
    (synopsis "HTTP parser un Ruby")
    (description "This gem is a simple callback-based HTTP request/response
parser for writing http servers, clients and proxies.")
    (license license:expat)))

(define-public ruby-em-websocket
  (package
    (name "ruby-em-websocket")
    (version "0.5.1")
    (source
      (origin
        (method url-fetch)
        (uri (rubygems-uri "em-websocket" version))
        (sha256
          (base32
            "1bsw8vjz0z267j40nhbmrvfz7dvacq4p0pagvyp17jif6mj6v7n3"))))
    (build-system ruby-build-system)
    (arguments
     ;; No tests
     `(#:tests? #f))
    (propagated-inputs
      `(("ruby-eventmachine" ,ruby-eventmachine)
        ("ruby-http-parser.rb" ,ruby-http-parser.rb)))
    (native-inputs
     `(("bundler" ,bundler)
       ("ruby-rspec" ,ruby-rspec)))
    (home-page "https://github.com/igrigorik/em-websocket")
    (synopsis "EventMachine based WebSocket server")
    (description "Em-websocket is an EventMachine based WebSocket server
implementation.")
    (license license:expat)))

(define-public ruby-rouge
  (package
    (name "ruby-rouge")
    (version "3.21.0")
    (source (origin
              (method url-fetch)
              (uri (rubygems-uri "rouge" version))
              (sha256
               (base32
                "1agrrmj88k9jkk36ra1ml2c1jffpp595pkxmcla74ac9ia09vn3s"))))
    (build-system ruby-build-system)
    (arguments `(#:tests? #f)); No rakefile
    (home-page "http://rouge.jneen.net/")
    (synopsis "Code highlighter")
    (description "Rouge is a code highlighter written in Ruby.  It supports more
than 100 languages and outputs HTML or ANSI 256-color text.  Its HTML output
is compatible with stylesheets designed for pygments.")
    (license (list
               ;; rouge is licensed under expat
               license:expat
               ;; pygments is licensed under bsd-2
               license:bsd-2))))

(define-public ruby-hashie
  (package
    (name "ruby-hashie")
    (version "3.6.0")
    (source (origin
              (method url-fetch)
              (uri (rubygems-uri "hashie" version))
              (sha256
               (base32
                "13bdzfp25c8k51ayzxqkbzag3wj5gc1jd8h7d985nsq6pn57g5xh"))))
    (build-system ruby-build-system)
    (native-inputs
     `(("bundler" ,bundler)))
    (arguments `(#:tests? #f)); FIXME: Could not locate Gemfile or .bundle/ directory
    (home-page "https://github.com/intridea/hashie")
    (synopsis "Extensions to Ruby Hashes")
    (description "Hashie is a collection of classes and mixins that make Ruby
hashes more powerful.")
    (license license:expat)))

(define-public ruby-heredoc-unindent
  (package
    (name "ruby-heredoc-unindent")
    (version "1.2.0")
    (source (origin
              (method url-fetch)
              (uri (rubygems-uri "heredoc_unindent" version))
              (sha256
               (base32
                "14ijr2fsjwhrkjkcaz81d5xnfa4vvgvcflrff83avqw9klm011yw"))))
    (build-system ruby-build-system)
    (native-inputs
     `(("ruby-hoe" ,ruby-hoe)))
    (home-page "https://github.com/adrianomitre/heredoc_unindent")
    (synopsis "Heredoc indentation cleaner")
    (description "This gem removes common margin from indented strings, such
as the ones produced by indented heredocs.  In other words, it strips out
leading whitespace chars at the beginning of each line, but only as much as
the line with the smallest margin.

It is acknowledged that many strings defined by heredocs are just code and
fact is that most parsers are insensitive to indentation.  If, however, the
strings are to be used otherwise, be it for printing or testing, the extra
indentation will probably be an issue and hence this gem.")
    (license license:expat)))

(define-public ruby-safe-yaml
  (package
    (name "ruby-safe-yaml")
    (version "1.0.5")
    (source
     (origin
       (method git-fetch)
       (uri (git-reference
             (url "https://github.com/dtao/safe_yaml")
             (commit version)))
       (file-name (git-file-name name version))
       (sha256
        (base32
         "1a0wh7y3va2m7bjza95na2snw0vrdh9syz40mpjvjphbc4ph3pzg"))))
    (build-system ruby-build-system)
    (native-inputs
     `(("ruby-rspec" ,ruby-rspec)
       ("ruby-hashie" ,ruby-hashie)
       ("ruby-heredoc-unindent" ,ruby-heredoc-unindent)))
    (arguments
     '(#:test-target "spec"
       #:phases
       (modify-phases %standard-phases
         (add-before 'check 'set-TZ
           (lambda _
             ;; This test is dependent on the timezone
             ;; spec/transform/to_date_spec.rb:35
             ;; # SafeYAML::Transform::ToDate converts times to the local
             ;; timezone
             (setenv "TZ" "UTC-11")
             #t)))))
    (home-page "https://github.com/dtao/safe_yaml")
    (synopsis "YAML parser")
    (description "The SafeYAML gem provides an alternative implementation of
YAML.load suitable for accepting user input in Ruby applications.")
    (license license:expat)))

(define-public ruby-yaml-lint
  (package
    (name "ruby-yaml-lint")
    (version "0.0.10")
    (source
      (origin
        (method git-fetch)
        (uri (git-reference
               (url "https://github.com/Pryz/yaml-lint")
               (commit version)))
        (file-name (git-file-name name version))
        (sha256
         (base32
          "1jz26mxjkdyjbgqp7f9isnzd1i6vkizsswyj1v639nmq31hwfh0d"))))
    (build-system ruby-build-system)
    (arguments
     `(#:phases
       (modify-phases %standard-phases
         (replace 'check
           (lambda* (#:key tests? #:allow-other-keys)
             (when tests?
               (invoke "rspec"))
             #t)))))
    (native-inputs
     `(("ruby-coveralls" ,ruby-coveralls)
       ("ruby-rspec" ,ruby-rspec)
       ("ruby-simplecov" ,ruby-simplecov)))
    (synopsis "Simple YAML check tool")
    (description
     "@code{yaml-lint} will simply try to load the YAML file with the built-in
Ruby yaml library.")
    (home-page "https://github.com/Pryz/yaml-lint")
    (license license:expat)))

(define-public ruby-mercenary
  (package
    (name "ruby-mercenary")
    (version "0.4.0")
    (source (origin
              (method url-fetch)
              (uri (rubygems-uri "mercenary" version))
              (sha256
               (base32
                "0f2i827w4lmsizrxixsrv2ssa3gk1b7lmqh8brk8ijmdb551wnmj"))))
    (build-system ruby-build-system)
    (arguments `(#:test-target "spec"))
    (native-inputs
     `(("bundler" ,bundler)))
    (home-page "https://github.com/jekyll/mercenary")
    (synopsis "Command-line apps library in Ruby")
    (description "Mercenary is a lightweight and flexible library for writing
command-line apps in Ruby.")
    (license license:expat)))

(define-public ruby-liquid
  (package
    (name "ruby-liquid")
    (version "4.0.0")
    (source (origin
              (method url-fetch)
              (uri (rubygems-uri "liquid" version))
              (sha256
               (base32
                "17fa0jgwm9a935fyvzy8bysz7j5n1vf1x2wzqkdfd5k08dbw3x2y"))))
    (build-system ruby-build-system)
    (arguments `(#:tests? #f)); No rakefile
    (home-page "https://shopify.github.io/liquid/")
    (synopsis "Template language")
    (description "Liquid is a template language written in Ruby.  It is used
to load dynamic content on storefronts.")
    (license license:expat)))

(define-public ruby-forwardable-extended
  (package
    (name "ruby-forwardable-extended")
    (version "2.6.0")
    (source (origin
              (method url-fetch)
              (uri (rubygems-uri "forwardable-extended" version))
              (sha256
               (base32
                "15zcqfxfvsnprwm8agia85x64vjzr2w0xn9vxfnxzgcv8s699v0v"))))
    (build-system ruby-build-system)
    (arguments `(#:tests? #f)); Cyclic dependency on luna-rspec-formatters
    (home-page "https://github.com/envygeeks/forwardable-extended")
    (synopsis "Delegation to hashes and instance variables in Forwardable")
    (description "Forwardable Extended provides more @code{Forwardable}
methods for your source as @code{Forwardable::Extended}.")
    (license license:expat)))

(define-public ruby-pathutil
  (package
    (name "ruby-pathutil")
    (version "0.16.2")
    (source (origin
              (method url-fetch)
              (uri (rubygems-uri "pathutil" version))
              (sha256
               (base32
                "12fm93ljw9fbxmv2krki5k5wkvr7560qy8p4spvb9jiiaqv78fz4"))))
    (build-system ruby-build-system)
    (propagated-inputs
     `(("ruby-forwardable-extended" ,ruby-forwardable-extended)))
    (native-inputs
     `(("bundler" ,bundler)
       ("ruby-rspec" ,ruby-rspec)))
    ;; Fails with: cannot load such file --
    ;; /tmp/guix-build-ruby-pathutil-0.16.0.drv-0/gem/benchmark/support/task
    (arguments `(#:tests? #f))
    (home-page "https://github.com/envygeeks/pathutil")
    (synopsis "Extended implementation of Pathname")
    (description "Pathutil tries to be a faster pure Ruby implementation of
Pathname.")
    (license license:expat)))

(define-public ruby-terminal-table
  (package
    (name "ruby-terminal-table")
    (version "2.0.0")
    (source
     (origin
       (method url-fetch)
       (uri (rubygems-uri "terminal-table" version))
       (sha256
        (base32
         "18rbrh464ysqbdv53iwj0r8frshn65566kyj044cp3x9c2754jwh"))))
    (arguments
     '(#:phases
       (modify-phases %standard-phases
         (add-before 'check 'remove-gemfile-lock
           (lambda _
             (delete-file "Gemfile.lock")))
         (add-before 'check 'remove-unnecessary-dependencies
           (lambda _
             (substitute* "terminal-table.gemspec"
               (("s.add_runtime_dependency.*") "\n")
               (("s.add_development_dependency.*") "\n"))
             (substitute* "Gemfile"
               ((".*tins.*") "\n"))))
         (replace 'check
           (lambda* (#:key tests? #:allow-other-keys)
             (when tests?
               (invoke "rspec")))))))
    (build-system ruby-build-system)
    (propagated-inputs
     `(("ruby-unicode-display-width" ,ruby-unicode-display-width)))
    (native-inputs
     `(("ruby-rspec" ,ruby-rspec)))
    (home-page "https://github.com/tj/terminal-table")
    (synopsis "Simple, feature rich ASCII table generation library")
    (description
     "Terminal Table is a fast and simple, yet feature rich
table generator written in Ruby.  It supports ASCII and
Unicode formatted tables.")
    (license license:expat)))

(define-public jekyll
  (package
    (name "jekyll")
    (version "4.2.0")
    (source (origin
              (method url-fetch)
              (uri (rubygems-uri "jekyll" version))
              (sha256
               (base32
                "0cqkh78jw8scrajyx5nla0vwm9fvp2qql3kdcvvplcq9mazy8snq"))))
    (build-system ruby-build-system)
    (arguments
     ;; No rakefile, but a test subdirectory.
     `(#:tests? #f
       #:phases
       (modify-phases %standard-phases
         (add-before 'build 'fix-i18n
           (lambda _
             (substitute* ".gemspec"
               (("~> 0.7") ">= 0.7")
               (("~> 1.14") ">= 1.14"))
             #t)))))
    (propagated-inputs
     `(("ruby-addressable" ,ruby-addressable)
       ("ruby-colorator" ,ruby-colorator)
       ("ruby-em-websocket" ,ruby-em-websocket)
       ("ruby-i18n" ,ruby-i18n)
       ("ruby-jekyll-sass-converter" ,ruby-jekyll-sass-converter)
       ("ruby-jekyll-watch" ,ruby-jekyll-watch)
       ("ruby-kramdown" ,ruby-kramdown-parser-gfm)
       ("ruby-liquid" ,ruby-liquid)
       ("ruby-mercenary" ,ruby-mercenary)
       ("ruby-pathutil" ,ruby-pathutil)
       ("ruby-rouge" ,ruby-rouge)
       ("ruby-safe-yaml" ,ruby-safe-yaml)
       ("ruby-sassc" ,ruby-sassc)
       ("ruby-terminal-table" ,ruby-terminal-table)))
    (home-page "https://jekyllrb.com/")
    (synopsis "Static site generator")
    (description "Jekyll is a simple, blog aware, static site generator.")
    (license license:expat)))

(define-public ruby-jekyll-paginate-v2
  (package
    (name "ruby-jekyll-paginate-v2")
    (version "3.0.0")
    (source (origin
              (method url-fetch)
              (uri (rubygems-uri "jekyll-paginate-v2" version))
              (sha256
               (base32
                "1qzlqhpiqz28624fp0ak76hfy7908w6kpx62v7z43aiwjv0yc6q0"))))
    (build-system ruby-build-system)
    (propagated-inputs
     `(("jekyll" ,jekyll)))
    (home-page "https://github.com/sverrirs/jekyll-paginate-v2")
    (synopsis "Pagination Generator for Jekyll 3")
    (description "The Pagination Generator forms the core of the pagination
logic in Jekyll.  It calculates and generates the pagination pages.")
    (license license:expat)))

(define-public ruby-faraday
  (package
    (name "ruby-faraday")
    (version "0.15.4")
    (source
     (origin
       (method url-fetch)
       (uri (rubygems-uri "faraday" version))
       (sha256
        (base32
         "0s72m05jvzc1pd6cw1i289chas399q0a14xrwg4rvkdwy7bgzrh0"))))
    (build-system ruby-build-system)
    (arguments
     '(#:tests? #f))
    (propagated-inputs
     `(("ruby-multipart-post" ,ruby-multipart-post)))
    (synopsis "Ruby HTTP/REST API client library")
    (description
     "Faraday is a HTTP/REST API client library which provides a common
interface over different adapters.")
    (home-page "https://github.com/lostisland/faraday")
    (license license:expat)))

(define-public ruby-nio4r
  (package
   (name "ruby-nio4r")
   (version "2.5.2")
   (source
    (origin
     (method url-fetch)
     (uri (rubygems-uri "nio4r" version))
     (sha256
      (base32
       "0gnmvbryr521r135yz5bv8354m7xn6miiapfgpg1bnwsvxz8xj6c"))))
   (build-system ruby-build-system)
   (arguments
    '(#:phases
      (modify-phases %standard-phases
        (add-after 'unpack 'remove-unnecessary-dependencies
          (lambda _
            (substitute* "spec/spec_helper.rb"
              ;; Coveralls is for uploading test coverage information to an
              ;; online service, and thus unnecessary for building the Guix
              ;; package
              (("require \"coveralls\"") "")
              (("Coveralls\\.wear!") "")
              ;; Remove rspec/retry as we are not retrying the tests
              (("require \"rspec/retry\"") "")
              (("config\\.display_try_failure_messages = true") "")
              (("config\\.verbose_retry = true") ""))
            #t))
        (add-before 'check 'compile
          (lambda _
            (invoke "rake" "compile")
            #t))
        (replace 'check
          (lambda* (#:key tests? #:allow-other-keys)
            (when tests?
              (invoke "rspec"))
            #t)))))
   (native-inputs
    `(("bundler" ,bundler)
      ("ruby-rake-compiler" ,ruby-rake-compiler)
      ("ruby-rspec" ,ruby-rspec)
      ("ruby-rubocop" ,ruby-rubocop)))
   (synopsis "New I/O for Ruby")
   (description
    "@code{nio} provides cross-platform asynchronous I/O primitives in Ruby
for scalable network clients and servers.")
   (home-page "https://github.com/socketry/nio4r")
   (license license:expat)))

(define-public ruby-globalid
  (package
   (name "ruby-globalid")
   (version "0.4.2")
   (source
    (origin
     (method url-fetch)
     (uri (rubygems-uri "globalid" version))
     (sha256
      (base32
       "1zkxndvck72bfw235bd9nl2ii0lvs5z88q14706cmn702ww2mxv1"))))
   (build-system ruby-build-system)
   (arguments
    '(;; No included tests
      #:tests? #f))
   (propagated-inputs
    `(("ruby-activesupport" ,ruby-activesupport)))
   (synopsis "Generate URIs idenfitying model instances in Ruby")
   (description
    "@code{GlobalID} provides a way to generate URIs from a model in Ruby that
uniquely identify it.")
   (home-page "https://rubyonrails.org/")
   (license license:expat)))

(define-public ruby-sprockets
  (package
    (name "ruby-sprockets")
    (version "3.7.2")
    (source
     (origin
       (method url-fetch)
       (uri (rubygems-uri "sprockets" version))
       (sha256
        (base32
         "182jw5a0fbqah5w9jancvfmjbk88h8bxdbwnl4d3q809rpxdg8ay"))))
    (build-system ruby-build-system)
    (arguments
     '(;; No included tests
       #:tests? #f))
    (propagated-inputs
     `(("ruby-concurrent" ,ruby-concurrent)
       ("ruby-rack" ,ruby-rack)))
    (synopsis "Sprockets is a Rack-based asset packaging system")
    (description
     "Sprockets is a Rack-based asset packaging system that concatenates and
serves JavaScript, CoffeeScript, CSS, LESS, Sass, and SCSS.")
    (home-page "https://github.com/rails/sprockets")
    (license license:expat)))

(define-public ruby-mustache
  (package
    (name "ruby-mustache")
    (version "1.1.1")
    (source
     (origin
       (method url-fetch)
       (uri (rubygems-uri "mustache" version))
       (sha256
        (base32 "1l0p4wx15mi3wnamfv92ipkia4nsx8qi132c6g51jfdma3fiz2ch"))))
    (build-system ruby-build-system)
    (native-inputs
     `(("ruby-simplecov" ,ruby-simplecov)))
    (synopsis "framework-agnostic way to render logic-free views")
    (description
     "Mustache is a framework-agnostic way to render logic-free views.
Think of Mustache as a replacement for your views.  Instead of views
consisting of ERB or HAML with random helpers and arbitrary logic,
your views are broken into two parts: a Ruby class and an HTML
template.")
    (home-page "https://github.com/mustache/mustache")
    (license license:expat)))

(define-public ruby-mustermann
  (package
    (name "ruby-mustermann")
    (version "1.0.3")
    (source
     (origin
       (method url-fetch)
       (uri (rubygems-uri "mustermann" version))
       (sha256
        (base32
         "0lycgkmnyy0bf29nnd2zql5a6pcf8sp69g9v4xw0gcfcxgpwp7i1"))))
    (build-system ruby-build-system)
    (arguments
     ;; No tests.
     '(#:tests? #f))
    (synopsis "Library implementing patterns that behave like regular expressions")
    (description "Given a string pattern, Mustermann will turn it into an
object that behaves like a regular expression and has comparable performance
characteristics.")
    (home-page "https://github.com/sinatra/mustermann")
    (license license:expat)))

(define-public ruby-html-proofer
  (package
    (name "ruby-html-proofer")
    (version "3.18.5")
    (source
     (origin
       (method git-fetch)
       (uri (git-reference
             (url "https://github.com/gjtorikian/html-proofer")
             (commit (string-append "v" version))))
       (file-name (git-file-name name version))
       (sha256
        (base32
         "1pxb0fajb3l3lm7sqj548qwl7vx6sx3jy7n4cns9d4lqx7s9r9xb"))))
    (build-system ruby-build-system)
    (arguments
     `(;; FIXME: Tests depend on rubocop-standard.
       #:tests? #f))
    (native-inputs
     `(("ruby-awesome-print" ,ruby-awesome-print)
       ("ruby-redcarpet" ,ruby-redcarpet)
       ("ruby-rspec" ,ruby-rspec)
       ("ruby-rubocop" ,ruby-rubocop)
       ("ruby-rubocop-performance" ,ruby-rubocop-performance)
       ("ruby-pry-byebug" ,ruby-pry-byebug)))
    (propagated-inputs
     `(("ruby-addressable" ,ruby-addressable)
       ("ruby-mercenary" ,ruby-mercenary)
       ("ruby-nokogumbo" ,ruby-nokogumbo)
       ("ruby-parallel" ,ruby-parallel)
       ("ruby-rainbow" ,ruby-rainbow)
       ("ruby-typhoeus" ,ruby-typhoeus)
       ("ruby-yell" ,ruby-yell)))
    (synopsis "Test your rendered HTML files to make sure they're accurate")
    (description
     "HTMLProofer is a set of tests to validate your HTML output.  These
tests check if your image references are legitimate, if they have alt tags,
if your internal links are working, and so on.  It's intended to be an
all-in-one checker for your output.")
    (home-page "https://github.com/gjtorikian/html-proofer")
    (license license:expat)))

(define-public ruby-htmlentities
  (package
    (name "ruby-htmlentities")
    (version "4.3.4")
    (source
     (origin
       (method url-fetch)
       (uri (rubygems-uri "htmlentities" version))
       (sha256
        (base32
         "1nkklqsn8ir8wizzlakncfv42i32wc0w9hxp00hvdlgjr7376nhj"))))
    (build-system ruby-build-system)
    (arguments
     `(#:phases
       (modify-phases %standard-phases
         (replace 'check
           (lambda _
             (map (lambda (file)
                    (invoke "ruby" "-Itest" file))
                  (find-files "./test" ".*_test\\.rb")))))))
    (synopsis "Encode and decode (X)HTML entities")
    (description
     "This package provides a module for encoding and decoding (X)HTML
entities.")
    (home-page "https://github.com/threedaymonk/htmlentities")
    (license license:expat)))

(define-public ruby-sinatra
  (package
    (name "ruby-sinatra")
    (version "2.0.8.1")
    (source
     (origin
       (method url-fetch)
       (uri (rubygems-uri "sinatra" version))
       (sha256
        (base32
         "0riy3hwjab1mr73jcqx3brmbmwspnw3d193j06a5f0fy1w35z15q"))))
    (build-system ruby-build-system)
    (arguments
     `(#:phases
       (modify-phases %standard-phases
         ;; See: https://github.com/sinatra/sinatra/issues/1578.
         (add-after 'extract-gemspec 'fix-slow-doc-generation
           (lambda _
             (substitute* "sinatra.gemspec"
               (("\"README.rdoc\"\\.freeze," all)
                (string-append all " \"--exclude=.*\\.md\".freeze,")))
             #t)))))
    (propagated-inputs
     `(("ruby-mustermann" ,ruby-mustermann)
       ("ruby-rack" ,ruby-rack)
       ("ruby-rack-protection" ,ruby-rack-protection)
       ("ruby-tilt" ,ruby-tilt)))
    (synopsis "DSL for quick web applications creation in Ruby")
    (description
     "Sinatra is a DSL for quickly creating web applications in Ruby with
minimal effort.")
    (home-page "http://sinatrarb.com/")
    (license license:expat)))

(define-public ruby-thin
  (package
    (name "ruby-thin")
    (version "1.7.2")
    (source
     (origin
       (method url-fetch)
       (uri (rubygems-uri "thin" version))
       (sha256
        (base32
         "0nagbf9pwy1vg09k6j4xqhbjjzrg5dwzvkn4ffvlj76fsn6vv61f"))))
    (build-system ruby-build-system)
    (arguments
     ;; No tests.
     '(#:tests? #f))
    (propagated-inputs
     `(("ruby-daemons" ,ruby-daemons)
       ("ruby-eventmachine" ,ruby-eventmachine)
       ("ruby-rack" ,ruby-rack)))
    (synopsis "Thin and fast web server for Ruby")
    (description "Thin is a Ruby web server that glues together 3 Ruby libraries:
@itemize
@item the Mongrel parser,
@item Event Machine, a network I/O library with high scalability, performance
and stability,
@item Rack, a minimal interface between webservers and Ruby frameworks.
@end itemize\n")
    (home-page "https://github.com/macournoyer/thin")
    (license license:ruby)))

(define-public ruby-skinny
  (package
    (name "ruby-skinny")
    (version "0.2.4")
    (source
     (origin
       (method url-fetch)
       (uri (rubygems-uri "skinny" version))
       (sha256
        (base32
         "1y3yvx88ylgz4d2s1wskjk5rkmrcr15q3ibzp1q88qwzr5y493a9"))))
    (build-system ruby-build-system)
    (arguments
     '(#:tests? #f ; No included tests
       #:phases
       (modify-phases %standard-phases
         (add-before 'build 'patch-gemspec
           (lambda _
             (substitute* ".gemspec"
               (("<eventmachine>.freeze, \\[\\\"~> 1.0.0\"")
                "<eventmachine>, [\">= 1.0.0\"")
               (("<thin>.freeze, \\[\\\"< 1.7\", ") "<thin>, ["))
             #t)))))
    (propagated-inputs
     `(("ruby-eventmachine" ,ruby-eventmachine)
       ("ruby-thin" ,ruby-thin)))
    (synopsis "Simple, upgradable WebSockets for Ruby Thin")
    (description "Skinny is a simple, upgradable WebSockets for Ruby, using
the Thin library.")
    (home-page "https://github.com/sj26/skinny")
    (license license:expat)))

(define-public ruby-sys-filesystem
  (package
    (name "ruby-sys-filesystem")
    (version "1.3.4")
    (source (origin
              (method url-fetch)
              (uri (rubygems-uri "sys-filesystem" version))
              (sha256
               (base32
                "0mizqnsiagagmracadr16s5na2ks2j3ih1w0f3gp4ssrda6szl01"))))
    (build-system ruby-build-system)
    (arguments
     '(#:phases (modify-phases %standard-phases
                  (add-before 'check 'set-HOME
                    (lambda _
                      ;; Some tests attempt to stat $HOME.  Let them.
                      (setenv "HOME" "/tmp")
                      #t)))))
    (propagated-inputs
     `(("ruby-ffi" ,ruby-ffi)))
    (native-inputs
     `(("ruby-mkmf-lite" ,ruby-mkmf-lite)))
    (synopsis "Gather file system information")
    (description
     "The @code{sys-filesystem} library provides a cross-platform interface
for gathering file system information, such as disk space and mount points.")
    (home-page "https://github.com/djberg96/sys-filesystem")
    (license license:asl2.0)))

(define-public mailcatcher
  (package
    (name "mailcatcher")
    (version "0.7.1")
    (source
     (origin
       (method url-fetch)
       (uri (rubygems-uri "mailcatcher" version))
       (sha256
        (base32
         "02w1ycyfv7x0sh9799lz7xa65p5qvl5z4pa8a7prb68h2zwkfq0n"))))
    (build-system ruby-build-system)
    (arguments
     ;; Tests require web/assets which is not included in the output.  We
     ;; might be able to fix this by adding the Git repository to the GEM_PATH
     ;; of the tests.  See ruby-mysql2.
     '(#:tests? #f
       #:phases
       (modify-phases %standard-phases
         (add-before 'build 'patch-gemspec
           (lambda _
             (substitute* ".gemspec"
               (("<eventmachine>.freeze, \\[\\\"= 1.0.9.1")
                "<eventmachine>, [\">= 1.0.9.1")
               (("<rack>.freeze, \\[\\\"~> 1.5") "<rack>, [\">= 1.5")
               (("<thin>.freeze, \\[\\\"~> 1.5.0") "<thin>, [\">= 1.5.0")
               (("<sinatra>.freeze, \\[\\\"~> 1.2") "<sinatra>, [\">= 1.2"))
             #t))
         (add-before 'build 'loosen-dependency-contraint
             (lambda _
               (substitute* "lib/mail_catcher.rb"
                 (("\"eventmachine\", \"1.0.9.1\"") "\"eventmachine\", \">= 1.0.9.1\"")
                 (("\"rack\", \"~> 1.5\"") "\"rack\", \">= 1.5\"")
                 (("\"thin\", \"~> 1.5.0\"") "\"thin\", \">= 1.5.0\"")
                 (("\"sinatra\", \"~> 1.2\"") "\"sinatra\", \">= 1.2\""))
               #t)))))
    (inputs
     `(("ruby-eventmachine" ,ruby-eventmachine)
       ("ruby-mail" ,ruby-mail)
       ("ruby-rack" ,ruby-rack)
       ("ruby-sinatra" ,ruby-sinatra)
       ("ruby-skinny" ,ruby-skinny)
       ("ruby-sqlite3" ,ruby-sqlite3)
       ("ruby-thin" ,ruby-thin)))
    (synopsis "SMTP server which catches messages to display them a browser")
    (description
     "MailCatcher runs a super simple SMTP server which catches any message
sent to it to display in a web interface.  Run mailcatcher, set your favourite
app to deliver to smtp://127.0.0.1:1025 instead of your default SMTP server,
then check out http://127.0.0.1:1080 to see the mail.")
    (home-page "https://mailcatcher.me")
    (license license:expat)))

(define-public ruby-backport
  (package
    (name "ruby-backport")
    (version "1.1.2")
    (source
     (origin
       ;; The gem does not include test code, so fetch from the Git repository.
       (method git-fetch)
       (uri (git-reference
             (url "https://github.com/castwide/backport")
             (commit (string-append "v" version))))
       (file-name (git-file-name name version))
       (sha256
        (base32 "18fpg1n7n2z02ykz9v1x1q0cqa2lvivf8ygka768s01q1r9wfwv2"))))
    (build-system ruby-build-system)
    (arguments
     `(#:test-target "spec"))
    (native-inputs
     `(("bundler" ,bundler)
       ("ruby-rspec" ,ruby-rspec)))
    (inputs
     `(("ruby-simplecov" ,ruby-simplecov)))
    (synopsis "Pure Ruby library for event-driven IO")
    (description
     "This package provides a pure Ruby library for event-driven IO.")
    (home-page "https://github.com/castwide/backport")
    (license license:expat)))

(define-public ruby-json-schema
  (package
    (name "ruby-json-schema")
    (version "2.8.1")
    (source
     (origin
       (method url-fetch)
       (uri (rubygems-uri "json-schema" version))
       (sha256
        (base32
         "1yv5lfmr2nzd14af498xqd5p89f3g080q8wk0klr3vxgypsikkb5"))))
    (build-system ruby-build-system)
    (arguments
     `(#:tests? #f ; no tests
       #:phases
       (modify-phases %standard-phases
         (replace 'build
           (lambda _
             (invoke "gem" "build" ".gemspec"))))))
    (propagated-inputs
     `(("ruby-addressable" ,ruby-addressable)))
    (synopsis "Ruby JSON Schema Validator")
    (description "This library provides Ruby with an interface for validating
JSON objects against a JSON schema conforming to JSON Schema Draft 4.  Legacy
support for JSON Schema Draft 3, JSON Schema Draft 2, and JSON Schema Draft 1
is also included.")
    (home-page "https://github.com/ruby-json-schema/json-schema")
    (license license:expat)))

(define-public swagger-diff
  (package
    (name "swagger-diff")
    (version "1.1.2")
    (source
     (origin
       (method url-fetch)
       (uri (rubygems-uri "swagger-diff" version))
       (sha256
        (base32
         "1hxx50nga1bqn254iqjcdwkc9c72364ks9lyjyw10ajz0l0ly7sn"))))
    (build-system ruby-build-system)
    (arguments
     `(#:test-target "spec"
       #:phases
       (modify-phases %standard-phases
         ;; Don't run or require rubocop, the code linting tool, as this is a
         ;; bit unnecessary.
         (add-after 'unpack 'dont-run-rubocop
           (lambda _
             (substitute* "Rakefile"
               ((".*rubocop.*") "")
               ((".*RuboCop.*") ""))
             #t)))))
    (propagated-inputs
     `(("ruby-json-schema" ,ruby-json-schema)))
    (native-inputs
     `(("bundler" ,bundler)
       ("ruby-rspec-core" ,ruby-rspec-core)
       ("ruby-rspec-expectations" ,ruby-rspec-expectations)))
    (synopsis
     "Compare Open API Initiative specification files")
    (description
     "Swagger::Diff is a utility for comparing two different Open API
Initiative (OAI) specifications (formerly known as Swagger specifications).
It is intended to determine whether a newer API specification is
backwards-compatible with an older API specification.")
    (home-page "https://github.com/civisanalytics/swagger-diff")
    (license license:bsd-3)))

(define-public ruby-reverse-markdown
  (package
    (name "ruby-reverse-markdown")
    (version "1.1.0")
    (source
     (origin
       (method url-fetch)
       (uri (rubygems-uri "reverse_markdown" version))
       (sha256
        (base32
         "0w7y5n74daajvl9gixr91nh8670d7mkgspkk3ql71m8azq3nffbg"))))
    (build-system ruby-build-system)
    (propagated-inputs
     `(("ruby-nokogiri" ,ruby-nokogiri)))
    (native-inputs
     `(("bundler" ,bundler)
       ("ruby-rspec" ,ruby-rspec)
       ("ruby-kramdown" ,ruby-kramdown)
       ("ruby-simplecov" ,ruby-simplecov)))
    (arguments
     `(#:phases
       (modify-phases %standard-phases
         (replace 'check
           (lambda* (#:key tests? #:allow-other-keys)
             (when tests?
               (invoke "rspec"))
             #t)))))
    (synopsis "Convert HTML into Markdown")
    (description
     "This Ruby module allows you to map simple HTML back into
Markdown---e.g., if you want to import existing HTML data in your
application.")
    (home-page "https://github.com/xijo/reverse_markdown")
    (license license:wtfpl2)))

(define-public ruby-solargraph
  (package
    (name "ruby-solargraph")
    (version "0.40.3")
    (source
     (origin
       (method url-fetch)
       (uri (rubygems-uri "solargraph" version))
       (sha256
        (base32
         "1gf049rm0yvw4r8r5yyi890idbfg8qh0dikqx5prvkh11srl73bz"))))
    (build-system ruby-build-system)
    (propagated-inputs
     `(("ruby-backport" ,ruby-backport)
       ("bundler" ,bundler)
       ("ruby-benchmark" ,ruby-benchmark)
       ("ruby-e2mmap" ,ruby-e2mmap)
       ("ruby-jaro-winkler" ,ruby-jaro-winkler)
       ("ruby-kramdown" ,ruby-kramdown)
       ("ruby-kramdown-parser-gfm" ,ruby-kramdown-parser-gfm)
       ("ruby-maruku" ,ruby-maruku)
       ("ruby-nokogiri" ,ruby-nokogiri)
       ("ruby-parser" ,ruby-parser)
       ("ruby-reverse-markdown" ,ruby-reverse-markdown)
       ("ruby-rubocop" ,ruby-rubocop)
       ("ruby-thor" ,ruby-thor)
       ("ruby-tilt" ,ruby-tilt)
       ("ruby-yard" ,ruby-yard)))
    (native-inputs
     `(("ruby-rspec" ,ruby-rspec)
       ("ruby-pry" ,ruby-pry)
       ("ruby-simplecov" ,ruby-simplecov)
       ("ruby-webmock" ,ruby-webmock)))
    ;; FIXME: can't figure out how to run the tests properly:

    ;; An error occurred while loading spec_helper.
    ;; Failure/Error: return gem_original_require(path)
    ;; LoadError:
    ;; cannot load such file -- spec_helper
    (arguments
     '(#:tests? #f
       #:phases
       (modify-phases %standard-phases
         (replace 'check
           (lambda* (#:key tests? #:allow-other-keys)
             (when tests?
               (invoke "rspec"))
             #t)))))
    (synopsis
     "IDE tools for code completion, inline documentation, and static analysis")
    (description
     "Solargraph provides a comprehensive suite of tools for Ruby
programming: intellisense, diagnostics, inline documentation, and type
checking.")
    (home-page "https://solargraph.org/")
    (license license:expat)))

(define-public ruby-wayback-machine-downloader
  (package
    (name "ruby-wayback-machine-downloader")
    (version "2.2.1")
    (source
     (origin
       (method url-fetch)
       (uri (rubygems-uri
             "wayback_machine_downloader"
             version))
       (sha256
        (base32
         "12kb1qmvmmsaihqab1prn6cmynkn6cgb4vf41mgv22wkcgv5wgk2"))))
    (build-system ruby-build-system)
    (arguments
     '(#:tests? #f)) ; no tests
    (synopsis "Download archived websites from the Wayback Machine")
    (description
     "Wayback Machine Downloader is a command line tool for downloading
websites from the Internet Archive's Wayback Machine (archive.org).
It allows fine grained control over what to download by specifying
which snapshots to consider and what files to include.")
    (home-page
     "https://github.com/hartator/wayback-machine-downloader")
    (license license:expat)))

(define-public ruby-zeitwerk
  (package
    (name "ruby-zeitwerk")
    (version "2.4.2")
    (source
      (origin
        (method git-fetch)
        (uri (git-reference
               ;; No tests in the released gem.
               (url "https://github.com/fxn/zeitwerk")
               (commit (string-append "v" version))))
        (file-name (git-file-name name version))
        (sha256
         (base32
          "119fgdyb57gmss2yvfwfr47wcy8nny38sai72446krpihyavpizw"))))
    (build-system ruby-build-system)
    (native-inputs
     `(("ruby-minitest" ,ruby-minitest)
       ("ruby-minitest-focus" ,ruby-minitest-focus)
       ("ruby-minitest-reporters" ,ruby-minitest-reporters)))
    (synopsis "Efficient and thread-safe code loader for Ruby")
    (description
     "Zeitwerk implements constant autoloading with Ruby semantics.  Each gem
and application may have their own independent autoloader, with its own
configuration, inflector, and logger.  Supports autoloading, reloading, and
eager loading.")
    (home-page "https://github.com/fxn/zeitwerk")
    (license license:expat)))

(define-public ruby-wwtd
  (package
    (name "ruby-wwtd")
    (version "1.4.1")
    (home-page "https://github.com/grosser/wwtd")
    (source (origin
              (method git-fetch)
              (uri (git-reference
                    (url home-page)
                    (commit (string-append "v" version))))
              (file-name (git-file-name name version))
              (sha256
               (base32
                "0gw7vfnbb41cy67yw82zji3jkhfsgmzcgzaszm99ax77y18wclf2"))
              (modules '((guix build utils)))
              (snippet
               '(begin
                  ;; Remove bundled library.
                  (delete-file "spec/rake-12.3.0.gem")
                  #t))))
    (build-system ruby-build-system)
    (arguments
     '(;; XXX: Tests need multiple versions of ruby, wants to run
       ;; `bundle install`, etc.
       #:tests? #f
       #:phases (modify-phases %standard-phases
                  (replace 'replace-git-ls-files
                    (lambda _
                      (substitute* "wwtd.gemspec"
                        (("git ls-files lib/ bin/`")
                         "find lib/ bin/ -type f |sort`"))
                      #t))
                  (add-before 'check 'remove-version-constraints
                    (lambda _
                      (delete-file "Gemfile.lock")
                      #t))
                  (replace 'check
                    (lambda* (#:key tests? #:allow-other-keys)
                      (if tests?
                          (invoke "rspec" "spec/")
                          (format #t "test suite not run~%"))
                      #t)))))
    (native-inputs
     `(("ruby-bump" ,ruby-bump)
       ("ruby-rspec" ,ruby-rspec)))
    (synopsis "Run @file{.travis.yml} files locally")
    (description
     "WWTD is a @dfn{Travis Simulator} that lets you run test matrices
defined in @file{.travis.yml} on your local machine, using @code{rvm},
@code{rbenv}, or @code{chruby} to test different versions of Ruby.")
    (license license:expat)))

(define-public ruby-rugged
  (package
    (name "ruby-rugged")
    (version "1.1.0")
    (home-page "https://www.rubydoc.info/gems/rugged")
    (source
     (origin
       (method url-fetch)
       (uri (rubygems-uri "rugged" version))
       (sha256
        (base32 "04aq913plcxjw71l5r62qgz3bx3466p0wvgyfqahg5n3nybmcwqy"))))
    (build-system ruby-build-system)
    (arguments
     `(#:tests? #f
       #:gem-flags (list  "--" "--use-system-libraries")))
    (inputs
     `(("libgit2" ,libgit2)))
    (native-inputs
     `(("ruby-minitest" ,ruby-minitest)
       ("ruby-pry" ,ruby-pry)
       ("ruby-rake-compiler" ,ruby-rake-compiler)))
    (synopsis "Ruby bindings to the libgit2 linkable C Git library")
    (description "Rugged is a library for accessing libgit2 in Ruby.  It gives
you the speed and portability of libgit2 with the beauty of the Ruby
language.")
    (license license:expat)))

(define-public ruby-yell
  (package
    (name "ruby-yell")
    (version "2.2.2")
    (source
     (origin
       (method url-fetch)
       (uri (rubygems-uri "yell" version))
       (sha256
        (base32
         "1g16kcdhdfvczn7x81jiq6afg3bdxmb73skqjyjlkp5nqcy6y5hx"))))
    (build-system ruby-build-system)
    (arguments
     `(#:phases
       (modify-phases %standard-phases
         (replace 'check
           (lambda _
             (invoke "rake" "examples")))))) ; there is no test target.
    (synopsis
     "Extensible logging library for Ruby")
    (description
     "Yell is a comprehensive logging replacement for Ruby.  It defines
multiple adapters, various log level combinations and message formatting
options.")
    (home-page "https://github.com/rudionrails/yell")
    (license license:expat)))

(define-public ruby-e2mmap
  (package
    (name "ruby-e2mmap")
    (version "0.1.0")
    (source
     (origin
       (method url-fetch)
       (uri (rubygems-uri "e2mmap" version))
       (sha256
        (base32
         "0n8gxjb63dck3vrmsdcqqll7xs7f3wk78mw8w0gdk9wp5nx6pvj5"))))
    (build-system ruby-build-system)
    (arguments
     `(#:tests? #f)) ;; There is a rakefile but no tests
    (synopsis
     "Module for defining custom exceptions with specific messages")
    (description
     "Exception2MessageMapper (e2mmap) is a helper module for easily defining
exceptions with predefined messages.")
    (home-page "https://github.com/ruby/e2mmap")
    (license license:bsd-2)))

(define-public ruby-benchmark
  (package
    (name "ruby-benchmark")
    (version "0.1.1")
    (source
     (origin
       (method url-fetch)
       (uri (rubygems-uri "benchmark" version))
       (sha256
        (base32
         "1jvrl7400fv7v2jjri1r7ilj3sri36hzipwwgpn5psib4c9c59c6"))))
    (build-system ruby-build-system)
    (synopsis "Performance benchmarking library")
    (description "This package provides methods for benchmarking Ruby code,
giving detailed reports on the time taken for each task.")
    (home-page "https://github.com/ruby/benchmark")
    (license license:bsd-2)))

(define-public ruby-jekyll-feed
  (package
    (name "ruby-jekyll-feed")
    (version "0.15.1")
    (source
      (origin
        (method url-fetch)
        (uri (rubygems-uri "jekyll-feed" version))
        (sha256
          (base32
            "1zxqkrnix0xiw98531h5ga6h69jhzlx2jh9qhvcl67p8nq3sgza9"))))
    (build-system ruby-build-system)
    (arguments
     `(#:tests? #false))     ;there are none
    (propagated-inputs
      `(("jekyll" ,jekyll)))
    (synopsis
      "Jekyll plugin to generate an Atom feed of your Jekyll posts")
    (description
      "This package provides a Jekyll plugin to generate an Atom feed
of your Jekyll posts.")
    (home-page
      "https://github.com/jekyll/jekyll-feed")
    (license license:expat)))

(define-public ruby-jekyll-sitemap
  (package
    (name "ruby-jekyll-sitemap")
    (version "1.4.0")
    (source
      (origin
        (method url-fetch)
        (uri (rubygems-uri "jekyll-sitemap" version))
        (sha256
          (base32
            "0622rwsn5i0m5xcyzdn86l68wgydqwji03lqixdfm1f1xdfqrq0d"))))
    (build-system ruby-build-system)
    (arguments
     `(#:tests? #false))     ;there are none
    (propagated-inputs
      `(("jekyll" ,jekyll)))
    (synopsis
      "Automatically generate a sitemap.xml for your Jekyll site")
    (description
      "This package provides a Jekyll plugin to silently generate
a sitemaps.org compliant sitemap for your Jekyll site.")
    (home-page
      "https://github.com/jekyll/jekyll-sitemap")
    (license license:expat)))

(define-public ruby-jekyll-seo-tag
  (package
   (name "ruby-jekyll-seo-tag")
   (version "2.7.1")
   (source
    (origin
     (method url-fetch)
     (uri (rubygems-uri "jekyll-seo-tag" version))
     (sha256
      (base32
       "0fsi75hymk2wswy216fs224p5ycrzjw1kshw1bsl5czhv42wr2w3"))))
   (build-system ruby-build-system)
   (arguments
    `(#:tests? #false))
   (propagated-inputs
    `(("jekyll" ,jekyll)))
   (synopsis
    "Jekyll plugin to add metadata tags for search engines and social networks")
   (description
    "This package provides a Jekyll plugin to add metadata tags for search engines
and social networks to better index and display your site's content.")
   (home-page
    "https://github.com/jekyll/jekyll-seo-tag")
   (license license:expat)))

(define-public ruby-taskjuggler
  (package
    (name "ruby-taskjuggler")
    (version "3.7.1")
    (source
     (origin
       (method url-fetch)
       (uri (rubygems-uri "taskjuggler" version))
       (sha256
        (base32
         "1jrsajzhzpnfa8hj6lbf7adn8hls56dz3yw1gvzgz9y4zkka3k9v"))))
    (build-system ruby-build-system)
    (native-inputs `(("tzdata" ,tzdata-for-tests)))
    (propagated-inputs
     `(("ruby-mail" ,ruby-mail)
       ("ruby-term-ansicolor" ,ruby-term-ansicolor)))
    (arguments
     '(#:phases (modify-phases %standard-phases
                  (replace 'replace-git-ls-files
                    (lambda _
                      (substitute* "tasks/rdoc.rake"
                        (("`git ls-files -- lib`")
                         "`find lib/ -type f |sort`"))
                      #t))
                  (add-before 'check 'tzdir-setup
                    (lambda* (#:key inputs #:allow-other-keys)
                      (setenv "TZDIR"
                              (string-append (assoc-ref inputs "tzdata")
                                             "/share/zoneinfo"))
                      #t))
                  (add-before 'check 'delete-test-BatchProcessor
                    ;; test_BatchProcessor fails with exeption:
                    ;; run> terminated with exception (report_on_exception is true)
                    (lambda _
                      (delete-file "test/test_BatchProcessor.rb")
                      #t)))))
    (synopsis
     "Project management command line tool with a domain specific language")
    (description
     "TaskJuggler (tj3) is a project management tool for project planning and
tracking using a domain specific language; projects are plain text files
written using your favourite text editor.  It includes reporting in HTML, CSV
or iCalendar format and an email based status tracking system to send and
receive time sheets from collaborators.

It covers the complete spectrum of project management tasks from the first
idea to the completion of the project.  It assists you during project scoping,
resource assignment, cost and revenue planning, risk and communication
management, status tracking and reporting.")
    (home-page "https://taskjuggler.org")
    (license license:gpl2)))

(define-public ruby-cmath
  (package
    (name "ruby-cmath")
    (version "1.0.0")
    (source
     (origin
       (method url-fetch)
       (uri (rubygems-uri "cmath" version))
       (sha256
        (base32
         "1xkz6xyhpkjbdvpdib8450w62rls1mjryz0gzbbnadxkxn82nb8m"))))
    (build-system ruby-build-system)
    (arguments
     `(#:tests? #false))
    (native-inputs
     `(("bundler" ,bundler)
       ("ruby-rake-compiler" ,ruby-rake-compiler)))
    (synopsis "Trigonometric functions for complex numbers")
    (description
     "This gem is a library that provides trigonometric and transcendental
functions for complex numbers.  The functions in this module accept integers,
floating-point numbers or complex numbers as arguments.")
    (home-page "https://github.com/ruby/cmath")
    (license license:bsd-2)))<|MERGE_RESOLUTION|>--- conflicted
+++ resolved
@@ -4310,11 +4310,7 @@
     (description
      "Mocha is a mocking and stubbing library with JMock/SchMock syntax, which
 allows mocking and stubbing of methods on real (non-mock) classes.")
-<<<<<<< HEAD
     (home-page "https://mocha.jamesmead.org/")
-=======
-    (home-page "https://mocha.jamesmead.org")
->>>>>>> 10554e0a
     ;; Mocha can be used with either license at the users choice.
     (license (list license:expat license:ruby))))
 
