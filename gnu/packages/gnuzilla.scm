;;; GNU Guix --- Functional package management for GNU
;;; Copyright © 2013, 2015 Andreas Enge <andreas@enge.fr>
;;; Copyright © 2013, 2014, 2015, 2016, 2017, 2018, 2019, 2020, 2021 Ludovic Courtès <ludo@gnu.org>
;;; Copyright © 2014, 2015, 2016, 2017, 2018, 2019, 2020, 2021 Mark H Weaver <mhw@netris.org>
;;; Copyright © 2015 Sou Bunnbu <iyzsong@gmail.com>
;;; Copyright © 2016, 2017, 2018, 2019, 2021 Efraim Flashner <efraim@flashner.co.il>
;;; Copyright © 2016 Alex Griffin <a@ajgrf.com>
;;; Copyright © 2017 Clément Lassieur <clement@lassieur.org>
;;; Copyright © 2017, 2018 Nikita <nikita@n0.is>
;;; Copyright © 2017, 2018, 2020 Tobias Geerinckx-Rice <me@tobias.gr>
;;; Copyright © 2018, 2020 Ricardo Wurmus <rekado@elephly.net>
;;; Copyright © 2019 Ivan Petkov <ivanppetkov@gmail.com>
;;; Copyright © 2020 Oleg Pykhalov <go.wigust@gmail.com>
;;; Copyright © 2020 Jakub Kądziołka <kuba@kadziolka.net>
;;; Copyright © 2019, 2020 Adrian Malacoda <malacoda@monarch-pass.net>
;;; Copyright © 2020, 2021 Jonathan Brielmaier <jonathan.brielmaier@web.de>
;;; Copyright © 2020 Marius Bakke <marius@gnu.org>
;;; Copyright © 2021 Brice Waegeneire <brice@waegenei.re>
;;; Copyright © 2021 Maxime Devos <maximedevos@telenet.be>
;;; Copyright © 2021 Maxim Cournoyer <maxim.cournoyer@gmail.com>
;;; Copyright © 2021 Baptiste Strazzul <bstrazzull@hotmail.fr>
;;;
;;; This file is part of GNU Guix.
;;;
;;; GNU Guix is free software; you can redistribute it and/or modify it
;;; under the terms of the GNU General Public License as published by
;;; the Free Software Foundation; either version 3 of the License, or (at
;;; your option) any later version.
;;;
;;; GNU Guix is distributed in the hope that it will be useful, but
;;; WITHOUT ANY WARRANTY; without even the implied warranty of
;;; MERCHANTABILITY or FITNESS FOR A PARTICULAR PURPOSE.  See the
;;; GNU General Public License for more details.
;;;
;;; You should have received a copy of the GNU General Public License
;;; along with GNU Guix.  If not, see <http://www.gnu.org/licenses/>.

(define-module (gnu packages gnuzilla)
  #:use-module ((srfi srfi-1) #:hide (zip))
  #:use-module (ice-9 match)
  #:use-module (gnu packages)
  #:use-module ((guix licenses) #:prefix license:)
  #:use-module (guix packages)
  #:use-module (guix download)
  #:use-module (guix git-download)
  #:use-module (guix hg-download)
  #:use-module (guix gexp)
  #:use-module (guix store)
  #:use-module (guix monads)
  #:use-module (guix utils)
  #:use-module (guix build-system gnu)
  #:use-module (guix build-system cargo)
  #:use-module (guix build-system trivial)
  #:use-module (gnu packages admin)
  #:use-module (gnu packages audio)
  #:use-module (gnu packages autotools)
  #:use-module (gnu packages m4)
  #:use-module (gnu packages base)
  #:use-module (gnu packages bash)
  #:use-module (gnu packages databases)
  #:use-module (gnu packages glib)
  #:use-module (gnu packages gtk)
  #:use-module (gnu packages gnome)
  #:use-module (gnu packages libcanberra)
  #:use-module (gnu packages cups)
  #:use-module (gnu packages kerberos)
  #:use-module (gnu packages linux)
  #:use-module (gnu packages perl)
  #:use-module (gnu packages pkg-config)
  #:use-module (gnu packages compression)
  #:use-module (gnu packages fontutils)
  #:use-module (gnu packages fonts)
  #:use-module (gnu packages libevent)
  #:use-module (gnu packages libreoffice)  ;for hunspell
  #:use-module (gnu packages image)
  #:use-module (gnu packages libffi)
  #:use-module (gnu packages pulseaudio)
  #:use-module (gnu packages python)
  #:use-module (gnu packages python-xyz)
  #:use-module (gnu packages node)
  #:use-module (gnu packages xorg)
  #:use-module (gnu packages gl)
  #:use-module (gnu packages pciutils)
  #:use-module (gnu packages assembly)
  #:use-module (gnu packages rust)
  #:use-module (gnu packages rust-apps)
  #:use-module (gnu packages llvm)
  #:use-module (gnu packages nss)
  #:use-module (gnu packages icu4c)
  #:use-module (gnu packages video)
  #:use-module (gnu packages xiph)
  #:use-module (gnu packages xdisorg)
  #:use-module (gnu packages readline)
  #:use-module (gnu packages sqlite))

(define-public mozjs
  (package
    (name "mozjs")
    (version "17.0.0")
    (source (origin
             (method url-fetch)
             (uri (string-append
                   "https://ftp.mozilla.org/pub/mozilla.org/js/"
                   name version ".tar.gz"))
             (sha256
              (base32
               "1fig2wf4f10v43mqx67y68z6h77sy900d1w0pz9qarrqx57rc7ij"))
             (patches (search-patches "mozjs17-aarch64-support.patch"))
             (modules '((guix build utils)))
             (snippet
              ;; Fix incompatibility with Perl 5.22+.
              '(begin
                 (substitute* '("js/src/config/milestone.pl")
                   (("defined\\(@TEMPLATE_FILE)") "@TEMPLATE_FILE"))
                 #t))))
    (build-system gnu-build-system)
    (native-inputs
     `(("perl" ,perl)
       ("pkg-config" ,pkg-config)
       ("python" ,python-2)))
    (propagated-inputs
     `(("nspr" ,nspr))) ; in the Requires.private field of mozjs-17.0.pc
    (inputs
     `(("zlib" ,zlib)))
    (arguments
     `(;; XXX: parallel build fails, lacking:
       ;;   mkdir -p "system_wrapper_js/"
       #:parallel-build? #f
       #:make-flags '("CXXFLAGS=-fpermissive")
       #:phases
       (modify-phases %standard-phases
         (add-after 'unpack 'delete-timedout-test
           ;; This test times out on slower hardware.
           (lambda _
             (delete-file "js/src/jit-test/tests/basic/bug698584.js")
             #t))
         (add-before 'configure 'chdir
           (lambda _
             (chdir "js/src")
             #t))
         (replace 'configure
           ;; configure fails if it is followed by SHELL and CONFIG_SHELL
           (lambda* (#:key outputs #:allow-other-keys)
             (let ((out (assoc-ref outputs "out")))
               (setenv "SHELL" (which "sh"))
               (setenv "CONFIG_SHELL" (which "sh"))
               (invoke "./configure" (string-append "--prefix=" out)
                       ,@(if (string=? "aarch64-linux"
                                       (%current-system))
                             '("--host=aarch64-unknown-linux-gnu")
                             '()))))))))
    (home-page
     "https://developer.mozilla.org/en-US/docs/Mozilla/Projects/SpiderMonkey")
    (synopsis "Mozilla javascript engine")
    (description "SpiderMonkey is Mozilla's JavaScript engine written
in C/C++.")
    (license license:mpl2.0))) ; and others for some files

(define-public mozjs-24
  (package (inherit mozjs)
    (name "mozjs")
    (version "24.2.0")
    (source (origin
              (method url-fetch)
              (uri (string-append
                    "https://ftp.mozilla.org/pub/mozilla.org/js/"
                    name "-" version ".tar.bz2"))
              (sha256
               (base32
                "1n1phk8r3l8icqrrap4czplnylawa0ddc2cc4cgdz46x3lrkybz6"))
              (modules '((guix build utils)))
              (patches (search-patches "mozjs24-aarch64-support.patch"))
              (snippet
               ;; Fix incompatibility with Perl 5.22+.
               '(begin
                  (substitute* '("js/src/config/milestone.pl")
                    (("defined\\(@TEMPLATE_FILE)") "@TEMPLATE_FILE"))
                  #t))))
    (arguments
      (substitute-keyword-arguments (package-arguments mozjs)
        ((#:phases phases)
         `(modify-phases ,phases
            (replace 'configure
              (lambda* (#:key outputs #:allow-other-keys)
                (let ((out (assoc-ref outputs "out")))
                  ;; configure fails if it is followed by SHELL and CONFIG_SHELL
                  (setenv "SHELL" (which "sh"))
                  (setenv "CONFIG_SHELL" (which "sh"))
                  (invoke "./configure"
                          (string-append "--prefix=" out)
                          "--with-system-nspr"
                          "--enable-system-ffi"
                          "--enable-threadsafe"
                          ,@(if (string=? "aarch64-linux"
                                          (%current-system))
                                '("--host=aarch64-unknown-linux-gnu")
                                '())))))))))
    (inputs
     `(("libffi" ,libffi)
       ("zlib" ,zlib)))))

(define-public mozjs-38
  (package
    (inherit mozjs)
    (name "mozjs")
    (version "38.2.1.rc0")
    (source (origin
              (method url-fetch)
              (uri (string-append
                    "https://anduin.linuxfromscratch.org/BLFS/mozjs/"
                    name "-" version ".tar.bz2"))
              (sha256
               (base32
                "0p4bmbpgkfsj54xschcny0a118jdrdgg0q29rwxigg3lh5slr681"))
              (patches
               (search-patches
                ;; See https://bugzilla.mozilla.org/show_bug.cgi?id=1269317 for
                ;; GCC 6 compatibility.

                "mozjs38-version-detection.patch" ; for 0ad
                "mozjs38-tracelogger.patch"

                ;; See https://bugzilla.mozilla.org/show_bug.cgi?id=1339931.
                "mozjs38-pkg-config-version.patch"
                "mozjs38-shell-version.patch"))
              (modules '((guix build utils)))
              (snippet
               '(begin
                  ;; Fix incompatibility with sed 4.4.
                  (substitute* "js/src/configure"
                    (("\\^\\[:space:\\]") "^[[:space:]]"))

                  ;; The headers are symlinks to files that are in /tmp, so they
                  ;; end up broken.  Copy them instead.
                  (substitute*
                      "python/mozbuild/mozbuild/backend/recursivemake.py"
                    (("\\['dist_include'\\].add_symlink")
                     "['dist_include'].add_copy"))

                  ;; Remove bundled libraries.
                  (for-each delete-file-recursively
                            '("intl"
                              "js/src/ctypes/libffi"
                              "js/src/ctypes/libffi-patches"
                              "modules/zlib"))
                  #t))))
    (arguments
     `(;; XXX: parallel build fails, lacking:
       ;;   mkdir -p "system_wrapper_js/"
       #:parallel-build? #f
       ;; See https://bugzilla.mozilla.org/show_bug.cgi?id=1008470.
       #:tests? #f
       #:phases
       (modify-phases %standard-phases
         (replace 'configure
           (lambda* (#:key outputs #:allow-other-keys)
             (let ((out (assoc-ref outputs "out")))
               (chdir "js/src")
               (setenv "SHELL" (which "sh"))
               (setenv "CONFIG_SHELL" (which "sh"))
               (invoke "./configure"
                       (string-append "--prefix=" out)
                       "--enable-ctypes"
                       "--enable-gcgenerational"
                       "--enable-optimize"
                       "--enable-pie"
                       "--enable-readline"
                       "--enable-shared-js"
                       "--enable-system-ffi"
                       "--enable-threadsafe"
                       "--enable-xterm-updates"
                       "--with-system-icu"
                       "--with-system-nspr"
                       "--with-system-zlib"

                       ;; Intl API requires bundled ICU.
                       "--without-intl-api")))))))
    (native-inputs
     `(("perl" ,perl)
       ("pkg-config" ,pkg-config)
       ("python-2" ,python-2)))
    (inputs
     `(("libffi" ,libffi)
       ("readline" ,readline)
       ("icu4c" ,icu4c)
       ("zlib" ,zlib)))))

(define-public mozjs-52
  ;; No releases yet at <https://archive.mozilla.org/pub/spidermonkey/releases/>.
  ;; While we could take a snapshot of the complete mozilla-esr52 repository at
  ;; <https://treeherder.mozilla.org/#/jobs?repo=mozilla-esr52&filter-searchStr=sm-tc>,
  ;; we take the Debian version instead, because it is easier to work with.
  (let ((commit "6507e63cc416fd7a3269e390efe712f8b56f374a")
        (revision "1"))
    (package (inherit mozjs-38)
      (version (git-version "52.0" revision commit))
      (source (origin
                (method git-fetch)
                (uri (git-reference
                      (url "https://salsa.debian.org/gnome-team/mozjs52.git")
                      (commit commit)))
                (file-name (git-file-name "mozjs" version))
                (sha256
                 (base32
                  "1ny0s53r8wn4byys87h784xrq1xg767akmfm6gqrbvrz57mlm3q2"))))
      (arguments
       `(#:tests? #f ; depends on repository metadata
         #:configure-flags
         '("--enable-ctypes"
           "--enable-optimize"
           "--enable-pie"
           "--enable-readline"
           "--enable-shared-js"
           "--enable-system-ffi"
           "--with-system-icu"
           "--with-system-nspr"
           "--with-system-zlib"

           ;; Intl API requires bundled ICU.
           "--without-intl-api"

           ;; Without this gnome-shell will crash at runtime.
           "--disable-jemalloc")
         #:phases
         (modify-phases %standard-phases
           (add-after 'unpack 'patch-and-chdir
             (lambda* (#:key inputs #:allow-other-keys)
               ;; This patch prevents a segfault when executing JS_Init().
               ;; The build does not fail without this patch, but the
               ;; configure phase of the gjs package would fail.
               ;; See https://bugzilla.mozilla.org/show_bug.cgi?id=1176787
               (make-file-writable "js/src/old-configure.in")
               (make-file-writable "js/src/old-configure")
               (make-file-writable "mozglue/build/moz.build")
               (invoke "patch" "-p1" "--force"
                       "--input" "debian/patches/disable-mozglue.patch")
               (invoke "touch" "js/src/configure")
               (chdir "js/src")
               #t))
           (replace 'configure
             (lambda* (#:key inputs outputs configure-flags #:allow-other-keys)
               ;; The configure script does not accept environment variables
               ;; as arguments.
               (let ((out (assoc-ref outputs "out")))
                 (setenv "SHELL" (which "sh"))
                 (setenv "CONFIG_SHELL" (which "sh"))
                 (setenv "AUTOCONF" (which "autoconf"))
                 (apply invoke "./configure"
                        (cons (string-append "--prefix=" out)
                              configure-flags))))))))
      (native-inputs
       `(("autoconf" ,autoconf-2.13)
         ("automake" ,automake)
         ,@(package-native-inputs mozjs-38))))))

(define-public mozjs-60
  ;; No releases yet at <https://archive.mozilla.org/pub/spidermonkey/releases/>.
  ;; While we could take a snapshot of the complete mozilla-esr60 repository at
  ;; <https://treeherder.mozilla.org/#/jobs?repo=mozilla-esr60&filter-searchStr=sm-tc>,
  ;; we take the Debian version instead, because it is easier to work with.
  (package
    (inherit mozjs-38)
    (version "60.2.3-4")
    (source (origin
              (method git-fetch)
              (uri (git-reference
                    (url "https://salsa.debian.org/gnome-team/mozjs60.git")
                    (commit (string-append "debian/" version))))
              (file-name (git-file-name "mozjs" version))
              (sha256
               (base32
                "1xl6avsj9gkgma71p56jzs7nasc767k3n1frnmri5pad4rj94bij"))))
    (arguments
     `(#:tests? #f ; FIXME: all tests pass, but then the check phase fails anyway.
       #:test-target "check-jstests"
       #:configure-flags
       ;; TODO(core-updates): unconditionally use 'quasiquote
       ,#~(#$(if (%current-target-system)
                 #~quasiquote
                 #~quote)
           ("--enable-ctypes"
            "--enable-optimize"
            "--enable-pie"
            "--enable-readline"
            "--enable-shared-js"
            "--enable-system-ffi"
            "--with-system-nspr"
            #$@(if (%current-target-system)
                   #~(,(string-append "--with-nspr-prefix="
                                      #$(this-package-input "nspr")))
                   #~())
            "--with-system-zlib"
            "--with-system-icu"
            "--with-intl-api"
            ;; This is important because without it gjs will segfault during the
            ;; configure phase.  With jemalloc only the standalone mozjs console
            ;; will work.
            "--disable-jemalloc"
            ;; Mozilla deviates from Autotools conventions due to historical
            ;; reasons.
            #$@(if (%current-target-system)
                   #~(#$(string-append
                         "--host="
                         (nix-system->gnu-triplet (%current-system)))
                      #$(string-append "--target=" (%current-target-system)))
                   #~())))
       #:phases
       (modify-phases %standard-phases
         ;; Make sure pkg-config will be found.
         ,@(if (%current-target-system)
               `((add-before 'configure 'set-PKG-CONFIG
                   (lambda _
                     (setenv "PKG_CONFIG" ,(pkg-config-for-target)))))
               '())
         (replace 'configure
           (lambda* (#:key inputs outputs configure-flags #:allow-other-keys)
             ;; The configure script does not accept environment variables as
             ;; arguments.  It also must be run from a different directory,
             ;; but not the root directory either.
             (let ((out (assoc-ref outputs "out")))
               (mkdir "run-configure-from-here")
               (chdir "run-configure-from-here")
               (setenv "SHELL" (which "sh"))
               (setenv "CONFIG_SHELL" (which "sh"))
               (setenv "AUTOCONF" (which "autoconf"))
               (apply invoke "../js/src/configure"
                      (cons (string-append "--prefix=" out)
                            configure-flags))
               #t)))
         (add-after 'unpack 'disable-broken-tests
           (lambda _
             ;; This test assumes that /bin exists and contains certain
             ;; executables.
             (delete-file "js/src/tests/shell/os.js")
             #t)))))
    (native-inputs
     `(("autoconf" ,autoconf)
       ("automake" ,automake)
       ("which" ,which)
       ("perl" ,perl)
       ("pkg-config" ,pkg-config)
       ("python" ,python-2)))))

(define-public mozjs-78
  (package
    (inherit mozjs-60)
    (version "78.15.0")
    (source (origin
              (method url-fetch)
              ;; TODO: Switch to IceCat source once available on ftp.gnu.org.
              (uri (string-append "https://archive.mozilla.org/pub/firefox"
                                  "/releases/" version "esr/source/firefox-"
                                  version "esr.source.tar.xz"))
              (sha256
               (base32
                "0l91cxdc5v9fps79ckb1kid4gw6v5qng1jd9zvaacwaiv628shx4"))))
    (arguments
     `(#:imported-modules ,%cargo-utils-modules ;for `generate-all-checksums'
       #:modules ((guix build cargo-utils)
                  ,@%gnu-build-system-modules)
       #:test-target "check-jstests"
       #:configure-flags
       '(;; Disable debugging symbols to save space.
         "--disable-debug"
         "--disable-debug-symbols"
         ;; This is important because without it gjs will segfault during the
         ;; configure phase.  With jemalloc only the standalone mozjs console
         ;; will work.
         "--disable-jemalloc"
         "--enable-tests"
         "--enable-hardening"
         "--enable-optimize"
         "--enable-release"
         "--enable-rust-simd"
         "--enable-readline"
         "--enable-shared-js"
         "--with-system-icu"
         "--with-system-nspr"
         "--with-system-zlib"
         "--with-intl-api")
       #:phases
       (modify-phases %standard-phases
         (add-after 'patch-source-shebangs 'patch-cargo-checksums
           (lambda _
             (let ((null-hash
                    "e3b0c44298fc1c149afbf4c8996fb92427ae41e4649b934ca495991b7852b855"))
               (for-each (lambda (file)
                           (format #t "patching checksums in ~a~%" file)
                           (substitute* file
                             (("^checksum = \".*\"")
                              (string-append "checksum = \"" null-hash "\""))))
                         (find-files "." "Cargo\\.lock$"))
               (for-each generate-all-checksums
                         '("js" "third_party/rust"))
               #t)))
         (replace 'configure
           (lambda* (#:key inputs outputs configure-flags #:allow-other-keys)
             ;; The configure script does not accept environment variables as
             ;; arguments.  It also must be run from a different directory,
             ;; but not the root directory either.
             (let ((out (assoc-ref outputs "out")))
               (mkdir "run-configure-from-here")
               (chdir "run-configure-from-here")
               (setenv "SHELL" (which "sh"))
               (setenv "CONFIG_SHELL" (which "sh"))
               (setenv "AUTOCONF" (which "autoconf"))
               (apply invoke "../js/src/configure"
                      (cons (string-append "--prefix=" out)
                            configure-flags))
               #t)))
         (add-after 'unpack 'adjust-for-icu-68
           (lambda _
             (with-directory-excursion "js/src/tests"
               ;; The test suite expects a lightly patched ICU 67.  Since
               ;; Guix is about to switch to ICU 68, massage the tests to
               ;; work with that instead of patching ICU.  Try removing this
               ;; phase for newer versions of mozjs.

               ;; These tests look up locale names and expects to get
               ;; "GB" instead of "UK".
               (substitute* "non262/Intl/DisplayNames/language.js"
                 (("Traditionell, GB")
                  "Traditionell, UK"))
               (substitute* "non262/Intl/DisplayNames/region.js"
                 (("\"GB\": \"GB\"")
                  "\"GB\": \"UK\""))

               ;; XXX: Some localized time formats have changed, and
               ;; substitution fails for accented characters, even though
               ;; it works in the REPL(?).  Just delete these for now.
               (delete-file "non262/Intl/Date/toLocaleString_timeZone.js")
               (delete-file "non262/Intl/Date/toLocaleDateString_timeZone.js")

               ;; Similarly, these get an unexpected "A" suffix when looking
               ;; up a time in the "ar-MA-u-ca-islamicc" locale, which is
               ;; tricky to substitute.
               (delete-file "non262/Intl/DateTimeFormat/format_timeZone.js")
               (delete-file "non262/Intl/DateTimeFormat/format.js")

               ;; This file compares a generated list of ICU locale names
               ;; with actual lookups.  Some have changed slightly, i.e.
               ;; daf-Latn-ZZ -> daf-Latn-CI, so drop it for simplicity.
               (delete-file "non262/Intl/Locale/likely-subtags-generated.js"))

             #t))
         (add-before 'check 'pre-check
           (lambda _
             (with-directory-excursion "../js/src/tests"
               (substitute* "shell/os.js"
                 ;; FIXME: Why does the killed process have an exit status?
                 ((".*killed process should not have exitStatus.*")
                  ""))

               ;; XXX: Delete all tests that test time zone functionality,
               ;; because the test suite uses /etc/localtime to figure out
               ;; the offset from the hardware clock, which does not work
               ;; in the build container.  See <tests/non262/Date/shell.js>.
               (delete-file-recursively "non262/Date")
               (delete-file "non262/Intl/DateTimeFormat/tz-environment-variable.js")

               (setenv "JSTESTS_EXTRA_ARGS"
                       (string-join
                        (list
                         ;; Do not run tests marked as "random".
                         "--exclude-random"
                         ;; Exclude web platform tests.
                         "--wpt=disabled"
                         ;; Respect the daemons configured number of jobs.
                         (string-append "--worker-count="
                                        (number->string (parallel-job-count)))))))
             #t)))))
    (native-inputs
     `(("autoconf" ,autoconf-2.13)
       ("automake" ,automake)
       ("llvm" ,llvm)                   ;for llvm-objdump
       ("perl" ,perl)
       ("pkg-config" ,pkg-config)
       ("python" ,python-3)
       ("rust" ,rust)
       ("cargo" ,rust "cargo")))
    (inputs
     `(("icu4c" ,icu4c)
       ("readline" ,readline)
       ("zlib" ,zlib)))))

(define mozilla-compare-locales
  (origin
    (method hg-fetch)
    (uri (hg-reference
          (url "https://hg.mozilla.org/l10n/compare-locales/")
          (changeset "RELEASE_8_1_0")))
    (file-name "mozilla-compare-locales")
    (sha256 (base32 "00bpkaqf2ng1nn9ajyb5mli0jq58q5fm2n3yy90jy0hp4q2gbs50"))))

(define (mozilla-locale locale changeset hash-string)
  (origin
    (method hg-fetch)
    (uri (hg-reference
          (url (string-append "https://hg.mozilla.org/l10n-central/"
                              locale))
          (changeset changeset)))
    (file-name (string-append "mozilla-locale-" locale))
    (sha256 (base32 hash-string))))

(define-syntax-rule (mozilla-locales (hash-string changeset locale) ...)
  (list (mozilla-locale locale changeset hash-string)
        ...))

(define all-mozilla-locales
  (mozilla-locales
   ;;                      sha256                            changeset    locale
   ;;---------------------------------------------------------------------------
   ("0f2lkv79gqf46f74905mab3zwyz1532chxlf9d28s548p1hw6lv9" "8312cd2e0777" "ach")
   ("1v5jpmd0b04mizm9pjffp4r9q121vpq3yzkkxcgmrcwj4gc5jb2y" "21bf766c19d8" "af")
   ("1fqjiq2la543z5pbbvd9kfs0wdc2phmqjbxascfsak854qy1z9f9" "34b6a4f0790d" "an")
   ("0pl6j99xnali25glyr3g9fmj67v9vqmhd9k74i97f8q5n4xmv3ym" "513c3e8dac97" "ar")
   ("0d1fbk9jcai19pi8b7i4y4r0gscqi1inr9dbahd6h0xbxfwc0zif" "19ca0cd0d1bf" "ast")
   ("08f9b63wxxy28zaimjn1ab9w51bvrarc3pp75s7v6kzm5bk1jwic" "44aa0dad7964" "az")
   ("15pksy9bgaxcbcnvvp8jwqnqxvvhq9vnljpai6jlh52yyrsglbwi" "5e4499355167" "be")
   ("0gdg84jp1i4il4nc6gwaswdhc4ljbb9inyip7vhkng09v3pmwm0h" "98d006107851" "bg")
   ("0i6vl0ag74phj4l38cvds1ds3jjdal1c8d7hy6pf4aqrp4ai32mh" "2ca52cbb680a" "bn")
   ("16yavargwq8rhipzpmrrvyh68g3a6disz9g5m8xbhxvixhcsi5fr" "ce92556a0a90" "br")
   ("1512dzp394pj66i13nsz76qh6fmjpz7r7fmvk8d0h7pjk0d6n0dy" "1c79dabdb120" "bs")
   ("19wg0kbr2ihbn4lscsxg9agz04r8bsih4692vfgb6nyn1z8vx2i0" "a22912c01617" "ca")
   ("1ixpzjb7caq1d9c7c044rxg3ymxs3hjw120kq85v004jrrb4d9c6" "34bf3fd631d4" "ca-valencia")
   ("1abizdmd1c56syni1aanwwrfvmgzz25fmimbj2324bcw801ma9h0" "e2e4ba2c37bc" "cak")
   ("0wgrg2wiz1jcj52nd4zl4shfkjhbngfj6p1gw1ywj266hk8g6pvw" "a60792bff6ff" "cs")
   ("132f29111jd2z9yxpakkyri80mi2ggnik6zxaxqrp4vlcrd1fxd2" "66369fcad8c7" "cy")
   ("04lpic3cxdj1imcwjkbk81avp9dpa1c9b1zcchrr1a4vyy4yfjpy" "af198d43f7d6" "da")
   ("1h0rkwlsqls8k1qi1y68plw6xk0z2c5xc2y4nqywiirl71yz7fi5" "816fcef20c05" "de")
   ("11lzdyl1h42zb1x2yxiv3r0wih8jy1gr0gzs5d1isdq53sa9cqnq" "962e5a544415" "dsb")
   ("146jgrhl41k6zbxg58hxh1s088padsjz7ny8nm59i9i8d00jpv0a" "e7c49fd88463" "el")
   ("1qppr44hdnrb1z1igcd1p0w5sy9vpihzilkl2w44y0v0v9rigppv" "5a0e35b08a48" "en-CA")
   ("1v2irfms24cx9g5s6r1glmp2c000wi91axyca1pn37s7c01r0n4b" "72f8c5d8305d" "en-GB")
   ("1y0rbbmax1w6jy4jacy27xgy4aqnd43izysw8qjwm0qhhfjvf3xh" "40994fca693d" "eo")
   ("0kmjvinqpb3y81mqda1qq8k202aa36as9z1z775745bx6sbvkggz" "6cf3c836995d" "es-AR")
   ("06rvd1z3l0r7hwnsnw90i0f5j2ysbv6wd3cl64g0bgifmwjk75hi" "8727dda3935e" "es-CL")
   ("0gzw1rn9nzpgcrrc10indnbqqpax87azczrfxv8mn5n56j734hc0" "5351aba49895" "es-ES")
   ("0bnmgisxfkb6rb12avhipbsj1yr0dyv56qjj9471gnc2ppq7k3c9" "dd834a4af402" "es-MX")
   ("1951975h9w813qxanbk3frjz7c8knzx5rvq9i82j9i6x6a3fh6fi" "1f2150796079" "et")
   ("1vkb5rd0k6vh9dbll3fhyzg8rfpkxxkd2rxwf66b8l3hg4fqd7f2" "2911663f4a7c" "eu")
   ("1cj9zblfp94h86m7zd762bfmcfz0yxc1q4ra35s4wnnlqajarzwj" "04ec3c3bbe92" "fa")
   ("1ininsyzaj7xd8ppmklm3zglgw1i0nhdy43iiyva32hb592zxy4m" "0cf866f9bc4e" "ff")
   ("1hc308d71iygarrpliv7pxjz49gxwqg10d0pv8j4sbb2pw39bprl" "04a600fc54a4" "fi")
   ("02nl54db9130rg59wmrrnh0z726fg5ir1njfcnhxagb4g5b7s69f" "64a3576df276" "fr")
   ("1qbby23qlkxjz3vwlk8pd2w1w4cxdff8cq7j0ipk44mijkxkry0c" "c84177dfa254" "fy-NL")
   ("1x23pg36ld5qnrmdn149rkl85ia8lmiqbzcac2bm0iqprnjdszii" "31590cffac56" "ga-IE")
   ("005fpyr1lvw23dja3yrzx4y8wdih7vx6ljjpisf4pd3k5zai4x81" "ba4f274ac4a1" "gd")
   ("0kdlb5q74n0fl5fxfy873s392kry69dmdl8b4gvqdyh5sy66vsqm" "56b41bdcd401" "gl")
   ("0v8r8b0nrk1l4xipzhq16klmh0pinzcrma0s0gyhgzqqli6z7aym" "59e2afb65c08" "gn")
   ("1grb1lq1f9p5jxgh9v78jl1wswxmsqxkcssm35l30k6y24pglr0m" "33b4409fb615" "gu-IN")
   ("172fg55y8l90ix4c8s5x7f8mg6rc7779p6l852cnnkfqjgqa5a5f" "92f9f8238189" "he")
   ("0i52nmg0yv3y1y3rkinxcyh51mgjksk7c3jlc8014801m3zvyxj7" "00090f7a2a3f" "hi-IN")
   ("074q8n00yq54kzk632dwbs64r0sygvybbvwpd6hbvfpn38lz8hxf" "6e4a3fdc01f3" "hr")
   ("1jxiz8zyxbpnwgk5xkwfxlr5f1zfyc88jcsajy8wcaifdkld3cwn" "7fd9bc25e49d" "hsb")
   ("0ca11pmkzyd9ccrnrbmk0jrpcb03k88v4zivxblnxj4w03g0hyhq" "ce3b378ce950" "hu")
   ("1yszljbh8f7w6lckfw22jwximy3yhis4430lfynfb8lh9nm0fw59" "c91a4a3e8821" "hy-AM")
   ("0hhl8b8szqlhjdxhsa81zmgr303kr0jx5d6rzbi840qwf01h12sz" "4f235acc839e" "ia")
   ("063yfk3nz3kignbri7r9sr3jwr5p9yyqc6sckgqs94hx6lvc355p" "fface86a34e4" "id")
   ("1qszxkgliall4haaq6v0xayxikq43ddcdsn1d4m1mwyp7gdpbry5" "5978ae767b44" "is")
   ("1fsfz9iz5pdd5r9ckdal6grvddchsc4r3r8gn4w6f2bja6vpbs05" "0c7d2a0e1304" "it")
   ("1phkw0apiicgbw2nq3g392xncw1v2c4yac595h3nchs4q6rp9pd9" "1c923f3e88b9" "ja")
   ("1y4gc4l6g72nphhsw4aqhcl80a7wi9qdy61h66c6jc6h14i7278d" "66f700940cfa" "ja-JP-mac")
   ("0iqwj0y19zqcdclnn92z490s1g9vh2qr9gmkyfnpsz69llxidx1j" "49b4a7c6bb2c" "ka")
   ("111nm2khff0zxnqqfc68rbi3j0b1nx5r4xai7b8yymyv1i0qbsxd" "4854facbd60b" "kab")
   ("12p7lg2p6pcqdlb4bqbz5isxilw2r9vb8344sh8zrvv9cb9jq04f" "d2fda8a1b287" "kk")
   ("142vpw9npqgc8b5zcg5cy2lh07s4mg8xfbaymg44fb4j3s6agw88" "3a5a1cae9b93" "km")
   ("00v1sd2byj2ksxw1020z142cdlxa7ri2v1rzjrhay9l465bj3k8x" "6ed122b33cac" "kn")
   ("1s07yhwzpxj0l5vj5lzbvgw115sjx1g2zgbqca5wln95dds39npl" "49bc07645a47" "ko")
   ("1b4brfww0w7x1h3ff19i6xi8xq2cb1hxysilira6yq4rb6vhlmly" "93f04df12616" "lij")
   ("1i30my0bbgm9z02rxxi7x4vc69bs3bnjs9l2q6jd8xvs1ga3vc7n" "e1f4e0d87509" "lt")
   ("1bjh4xlx6562hxq527cqcn4b5295dsdpwn4c4y5ci902nlh6fc8l" "daea4ba4e7f4" "lv")
   ("0vig42slcx6bhpisyc1bnyklr95lbv7vqd1ckiywp5c5qzfa9afi" "0c4ca0f4fc17" "mk")
   ("10qfnkqi2snmgvm4vcrmp2489klchv3hn2c4rmkdhi5bilfk42jx" "9be8d5951976" "mr")
   ("1bkn8ds3fyz710ck4gg4g5vpv23bi573ssm9xbiyl8y59pvbig9b" "0f44d0bcfda2" "ms")
   ("1j9af3axbijn0s8y96310mvgaq5a36m0r3ij550jv5bv52862crj" "ccbf0c4355d6" "my")
   ("0lspnp9jn3rrgz3djnmc0qrb6ymigvqnr3fb0jbhmf83r4yfs8z1" "a6cf2c6e3594" "nb-NO")
   ("1xp2884m9gqm9gaakc747bd9j55wssrh3qsf4y4k02ijh08sfmwb" "c1636a1a7507" "ne-NP")
   ("0y1fxp9pxia6x2wxdharh2ynvzdqcmzpya1gdb89pcv5qyrzqgcl" "60ed1c2397a6" "nl")
   ("1nbp924p7fp2c76ym71wp34vk96z89i4g2rfgpsi54cgv42a6vgq" "a7f9a3d35875" "nn-NO")
   ("1yrmhyvb6skypcyvi6j3py51sdkq9vn35zkryx6rdp8ygqwm1va7" "9ac29828960e" "oc")
   ("0rn2414ji1icar627arf5rjwl9r9vxhznbfsyxgrmrf0p6dp72fv" "87720cc32205" "pa-IN")
   ("09lam6yaprc8zyisq0pcdj4afpg930c2x3x47gdxnqfyhmcfygs7" "56b2c592ffba" "pl")
   ("0mbc1a8wvjs3k928qh0k800d230251i0rw0myhdpc6mk3xjna7i5" "89f1b173c9b1" "pt-BR")
   ("1v1qa5slllz78222rlqr4b8k7c8dapmx8d7s5nb90wdffic0zcqy" "27adc5dad781" "pt-PT")
   ("04k6h5d7c740lz1hx1vavj6p0fmhgn9mm3nwvk4p9iccy5nw5pmf" "83e2e4833fc3" "rm")
   ("0f0hz792wr17mgi6n190dliqx67479aqg3y2ak0jg0fiz2c8qr7p" "69cdc288966f" "ro")
   ("17yngj0v30687m7fa1ls0g86vjg8jzxs7bnsca91jpxf3ij44xp6" "03046775600f" "ru")
   ("1fvz23nphs9i4gdkx9fcy5ahdk2f879281pchclwi0qlciq7digr" "61ea93a50fff" "sco")
   ("0yc1iwqbnpnf1i7yz3zqrx6g8pinc7l53pvbczywfkq3rz6wmmf5" "2b134d24c046" "si")
   ("0kizljksn2vn4yw7qlv7c8h2m75f7n9ddg6n6ag3hwxxip83hn4y" "6d69c24dc8db" "sk")
   ("1ll936b18wy464623jc5smf3c6dpimh0qwn28a991h7zcw31n3kp" "29e195d1d160" "sl")
   ("14w9n994z9gf0wx7vrqisyxkngvhmmnayx8r0vwiq8k7jy81sxlm" "60a3b235fe1d" "son")
   ("0z7bcfvq6x6dxf4d4bbjsg36r5npkr89087b0j360ljampk6c2fn" "8588cbc89847" "sq")
   ("1fcq9g89lhzckzr2qb6x0w0z6q486n9jdqfi6h70dx8b069b3jfj" "198f7e89f10d" "sr")
   ("0ap3m1sbibnaj9s2l139m7l8cc8s2ky4jlxwgzbxdzvqxfz7n954" "b098e2ebc049" "sv-SE")
   ("0k93gnwfs5mahb9vz1c65ddcbkav0cwhxnrww3qk7gcmn7q88gqk" "25951b964d5b" "szl")
   ("0b0v5pcwvhvhg8vlzy26g3j0m1r8svrpq07hq0q7lxldwlb48phz" "94659c83c9d8" "ta")
   ("1v35cl6m3ikzsriq6zkjzjs3p9bhl8zmbp2gl14mga1f1zy4kcah" "eb59646a5d36" "te")
   ("0y3r30mjgxngjraqmf5cm00kgqx2pvhbvy8sfxb3fhypv9vda3yr" "10d257301a2d" "th")
   ("1inyqk495py20jwjvs4yl0n5ncf3hhb896bs1lwfsgpvbvr5hbq1" "9be6adca0e51" "tl")
   ("0vsirjs655cia9n8dys2r84bvg303hcxkk2w6a9j3dkbifq5ymk6" "51354c936bf6" "tr")
   ("050x882c0ywil290k4g861njw70ffw2y55dqk3w0kffi972mm909" "d7510f2d01dc" "trs")
   ("001ykwxkwibavbi1k42b1hmysb3gmrwcs68zmw96m1vc80p29nz1" "4d1fa878042b" "uk")
   ("0lsz6jlmmsqdg47pdx8b1djjvcavi0wlyr0mkpyhjgpginag21zx" "ad3035f28183" "ur")
   ("0d3ggm3q76pkpg4n3lz2ji4pbb47n885byqxbp7sk6n9vlgzir7l" "8ea7a5a051db" "uz")
   ("0v7d8y6xsr6yf2s1sjxnsjmw0hdnj91f0w2da6spkifb52lmbv6v" "67fe2acb306f" "vi")
   ("0j8l09vzqlw4zlkyp6wkh44c5gr1xgbcmnawks1zj7xz02ambwii" "abc22dfb6d84" "xh")
   ("1c01pbyswixkjg42714fvfy33b09mpdbf4d8f8kcs88c86jpf07z" "d6d6f9bb6113" "zh-CN")
   ("0yq8fqdz862pnlbvfsqfc152rhpsqgncvp8bqkd653mdfv4qkwr4" "0cbdc5f1a048" "zh-TW")))

;; XXXX: Workaround 'snippet' limitations.
(define computed-origin-method (@@ (guix packages) computed-origin-method))

(define %icecat-version "91.4.0-guix0-preview1")
(define %icecat-build-id "20211207000000") ;must be of the form YYYYMMDDhhmmss

;; 'icecat-source' is a "computed" origin that generates an IceCat tarball
;; from the corresponding upstream Firefox ESR tarball, using the 'makeicecat'
;; script from the upstream IceCat project.
(define icecat-source
  (let* ((base-version (first (string-split %icecat-version #\-)))

         (major-version (first  (string-split base-version #\.)))
         (minor-version (second (string-split base-version #\.)))
         (sub-version   (third  (string-split base-version #\.)))

         (upstream-firefox-version (string-append base-version "esr"))
         (upstream-firefox-source
          (origin
            (method url-fetch)
            (uri (string-append
                  "https://ftp.mozilla.org/pub/firefox/releases/"
                  upstream-firefox-version "/source/"
                  "firefox-" upstream-firefox-version ".source.tar.xz"))
            (sha256
             (base32
              "09xkzk27krzyj1qx8cjjn2zpnws1cncka75828kk7ychnjfq48p7"))))

         (upstream-icecat-base-version "91.4.0") ; maybe older than base-version
         ;;(gnuzilla-commit (string-append "v" upstream-icecat-base-version))
         (gnuzilla-commit "dd79d69e5dc6e6e751195001f322b30746be6903")
         (gnuzilla-source
          (origin
            (method git-fetch)
            (uri (git-reference
                  (url "git://git.savannah.gnu.org/gnuzilla.git")
                  (commit gnuzilla-commit)))
            (file-name (git-file-name "gnuzilla"
                                      ;;upstream-icecat-base-version
                                      (string-take gnuzilla-commit 8)))
            (sha256
             (base32
              "1vv97wmgdmkwddh8n30dak5l8akzbw49ca0w6krhq9dnj7n74cxh"))))

         ;; 'search-patch' returns either a valid file name or #f, so wrap it
         ;; in 'assume-valid-file-name' to avoid 'local-file' warnings.
         (gnuzilla-fixes-patch
          (local-file (assume-valid-file-name
                       (search-patch "icecat-use-older-reveal-hidden-html.patch"))))
         (makeicecat-patch
          (local-file (assume-valid-file-name
                       (search-patch "icecat-makeicecat.patch")))))

    (origin
      (method computed-origin-method)
      (file-name (string-append "icecat-" %icecat-version ".tar.xz"))
      (sha256 #f)
      (uri
       (delay
        (with-imported-modules '((guix build utils))
          #~(begin
              (use-modules (guix build utils))
              (let ((firefox-dir
                     (string-append "firefox-" #$base-version))
                    (icecat-dir
                     (string-append "icecat-" #$%icecat-version)))

                (set-path-environment-variable
                 "PATH" '("bin")
                 (list #+rename
                       #+python
                       #+(canonical-package bash)
                       #+(canonical-package coreutils)
                       #+(canonical-package findutils)
                       #+(canonical-package patch)
                       #+(canonical-package xz)
                       #+(canonical-package sed)
                       #+(canonical-package grep)
                       #+(canonical-package bzip2)
                       #+(canonical-package gzip)
                       #+(canonical-package tar)))

                (set-path-environment-variable
                 "PYTHONPATH"
                 (list #+(format #f "lib/python~a/site-packages"
                                 (version-major+minor
                                  (package-version python))))
                 '#+(cons python-jsonschema
                          (map second
                               (package-transitive-propagated-inputs
                                python-jsonschema))))

                ;; Needed by the 'makeicecat' script.
                (setenv "RENAME_CMD" "rename")

                ;; We copy the gnuzilla source directory because it is
                ;; read-only in 'gnuzilla-source', and the makeicecat script
                ;; uses "cp -a" to copy parts of it and assumes that the
                ;; copies will be writable.
                (copy-recursively #+gnuzilla-source "/tmp/gnuzilla"
                                  #:log (%make-void-port "w"))

                (with-directory-excursion "/tmp/gnuzilla"
                  (make-file-writable "makeicecat")
                  (invoke "patch" "--force" "--no-backup-if-mismatch"
                          "-p1" "--input" #+gnuzilla-fixes-patch)
                  (invoke "patch" "--force" "--no-backup-if-mismatch"
                          "-p1" "--input" #+makeicecat-patch)
                  (patch-shebang "makeicecat")
                  (substitute* "makeicecat"
                    (("^readonly FFMAJOR=(.*)" all ffmajor)
                     (unless (string=? #$major-version
                                       (string-trim-both ffmajor))
                       ;; The makeicecat script cannot be expected to work
                       ;; properly on a different version of Firefox, even if
                       ;; no errors occur during execution.
                       (error "makeicecat major version mismatch"))
                     (string-append "readonly FFMAJOR=" #$major-version "\n"))
                    (("^readonly FFMINOR=.*")
                     (string-append "readonly FFMINOR=" #$minor-version "\n"))
                    (("^readonly FFSUB=.*")
                     (string-append "readonly FFSUB=" #$sub-version "\n"))
                    (("^readonly DATADIR=.*")
                     "readonly DATADIR=/tmp/gnuzilla/data\n")
                    (("^readonly SOURCEDIR=.*")
                     (string-append "readonly SOURCEDIR=" icecat-dir "\n"))
                    (("/bin/sed")
                     #+(file-append (canonical-package sed) "/bin/sed"))))

                (format #t "Unpacking upstream firefox tarball...~%")
                (force-output)
                (invoke "tar" "xf" #+upstream-firefox-source)
                (rename-file firefox-dir icecat-dir)

                (with-directory-excursion icecat-dir
                  (format #t "Populating l10n directory...~%")
                  (force-output)
                  (mkdir "l10n")
                  (with-directory-excursion "l10n"
                    (for-each
                     (lambda (locale-dir)
                       (let ((locale
                              (string-drop (basename locale-dir)
                                           (+ 32  ; length of hash
                                              (string-length "-mozilla-locale-")))))
                         (format #t "  ~a~%" locale)
                         (force-output)
                         (copy-recursively locale-dir locale
                                           #:log (%make-void-port "w"))
                         (for-each make-file-writable (find-files locale))
                         (with-directory-excursion locale
                           (when (file-exists? ".hgtags")
                             (delete-file ".hgtags"))
                           (mkdir-p "browser/chrome/browser/preferences")
                           (call-with-output-file
                               "browser/chrome/browser/preferences/advanced-scripts.dtd"
                             (lambda (port) #f)))))
                     '#+all-mozilla-locales)
                    (copy-recursively #+mozilla-compare-locales
                                      "compare-locales"
                                      #:log (%make-void-port "w"))
                    (delete-file "compare-locales/.gitignore")
                    (delete-file "compare-locales/.hgignore")
                    (delete-file "compare-locales/.hgtags")))

                (format #t "Running makeicecat script...~%")
                (force-output)
                (invoke "bash" "/tmp/gnuzilla/makeicecat")

                (format #t "Packing IceCat source tarball...~%")
                (force-output)
                (invoke "tar" "cfa" #$output
                        ;; Avoid non-determinism in the archive.  We set the
                        ;; mtime of files in the archive to early 1980 because
                        ;; the build process fails if the mtime of source
                        ;; files is pre-1980, due to the creation of zip
                        ;; archives.
                        "--mtime=@315619200" ; 1980-01-02 UTC
                        "--owner=root:0"
                        "--group=root:0"
                        "--sort=name"
                        icecat-dir)

                #t))))))))

(define-public icecat
  (package
    (name "icecat")
    (version %icecat-version)
    (source icecat-source)
    (build-system gnu-build-system)
    (inputs
     `(("alsa-lib" ,alsa-lib)
       ("bzip2" ,bzip2)
       ("cups" ,cups)
       ("dbus-glib" ,dbus-glib)
       ("gdk-pixbuf" ,gdk-pixbuf)
       ("glib" ,glib)
       ("gtk+" ,gtk+)
       ("gtk+-2" ,gtk+-2)
       ;; UNBUNDLE-ME! ("graphite2" ,graphite2)
       ("cairo" ,cairo)
       ("pango" ,pango)
       ("freetype" ,freetype)
       ("font-dejavu" ,font-dejavu)
       ;; UNBUNDLE-ME! ("harfbuzz" ,harfbuzz)
       ("libcanberra" ,libcanberra)
       ("libgnome" ,libgnome)
       ("libjpeg-turbo" ,libjpeg-turbo)
       ("libpng-apng" ,libpng-apng)
       ;; UNBUNDLE-ME! ("libogg" ,libogg)
       ;; UNBUNDLE-ME! ("libtheora" ,libtheora) ; wants theora-1.2, not yet released
       ;; UNBUNDLE-ME! ("libvorbis" ,libvorbis)
       ("libxft" ,libxft)
       ("libevent" ,libevent)
       ("libxinerama" ,libxinerama)
       ("libxscrnsaver" ,libxscrnsaver)
       ("libxcomposite" ,libxcomposite)
       ("libxt" ,libxt)
       ("libffi" ,libffi)
       ("ffmpeg" ,ffmpeg)
       ("libvpx" ,libvpx)
       ("icu4c" ,icu4c)
       ("pixman" ,pixman)
       ("pulseaudio" ,pulseaudio)
       ("mesa" ,mesa)
       ("pciutils" ,pciutils)
       ("mit-krb5" ,mit-krb5)
       ("hunspell" ,hunspell)
       ("libnotify" ,libnotify)
       ;; See <https://bugs.gnu.org/32833>
       ;;   and related comments in the 'remove-bundled-libraries' phase.
       ;; UNBUNDLE-ME! ("nspr" ,nspr)
       ;; UNBUNDLE-ME! ("nss" ,nss)
       ("shared-mime-info" ,shared-mime-info)
       ("sqlite" ,sqlite)
       ("eudev" ,eudev)
       ("unzip" ,unzip)
       ("zip" ,zip)
       ("zlib" ,zlib)))
    (native-inputs
     ;; The following patches are specific to the Guix packaging of IceCat,
     ;; and therefore we prefer to leave them out of 'source', which should be
     ;; a tarball suitable for compilation on any system that IceCat supports.
     ;; (Bug fixes and security fixes, however, should go in 'source').
     `(;; XXX TODO: Adapt these patches to IceCat 91.
       ;; ("icecat-avoid-bundled-libraries.patch"
       ;;  ,(search-patch "icecat-avoid-bundled-libraries.patch"))
       ;; ("icecat-use-system-graphite2+harfbuzz.patch"
       ;;  ,(search-patch "icecat-use-system-graphite2+harfbuzz.patch"))
       ;; ("icecat-use-system-media-libs.patch"
       ;;  ,(search-patch "icecat-use-system-media-libs.patch"))

       ("patch" ,(canonical-package patch))

       ("rust" ,rust)
       ("cargo" ,rust "cargo")
       ("rust-cbindgen" ,rust-cbindgen-0.19)
       ("llvm" ,llvm-11)
       ("clang" ,clang-11)
       ("perl" ,perl)
       ("node" ,node)
       ("python" ,python)
       ("python-2" ,python-2)
       ("python2-pysqlite" ,python2-pysqlite)
       ("yasm" ,yasm)
       ("nasm" ,nasm)  ; XXX FIXME: only needed on x86_64 and i686
       ("pkg-config" ,pkg-config)
       ("m4" ,m4)
       ("which" ,which)))
    (arguments
     `(#:tests? #f  ;not worth the cost

       ;; Some dynamic lib was determined at runtime, so rpath check may fail.
       #:validate-runpath? #f

       #:configure-flags `("--enable-application=browser"
                           "--with-distribution-id=org.gnu"
                           "--enable-geckodriver"
                           ;; Do not require addons in the global app or
                           ;; system directories to be signed by Mozilla.
                           "--with-unsigned-addon-scopes=app,system"
                           "--allow-addon-sideload"

                           "--enable-pulseaudio"

                           "--disable-tests"
                           "--disable-updater"
                           "--disable-crashreporter"
                           "--disable-eme"

                           ;; Building with debugging symbols takes ~5GiB, so
                           ;; disable it.
                           "--disable-debug"
                           "--disable-debug-symbols"

                           "--enable-rust-simd"
                           "--enable-release"
                           "--enable-optimize"
                           "--enable-strip"
                           "--disable-elf-hack"

                           ;; Clang is needed to build Stylo, Mozilla's new
                           ;; CSS engine.  We must specify the clang paths
                           ;; manually, because otherwise the Mozilla build
                           ;; system looks in the directories returned by
                           ;; llvm-config --bindir and llvm-config --libdir,
                           ;; which return paths in the llvm package where
                           ;; clang is not found.
                           ,(string-append "--with-clang-path="
                                           (assoc-ref %build-inputs "clang")
                                           "/bin/clang")
                           ,(string-append "--with-libclang-path="
                                           (assoc-ref %build-inputs "clang")
                                           "/lib")

                           ;; Hack to work around missing
                           ;; "unofficial" branding in icecat.
                           "--enable-official-branding"

                           ;; Avoid bundled libraries.
                           "--with-system-jpeg"        ; must be libjpeg-turbo
                           "--with-system-png"         ; must be libpng-apng
                           "--with-system-zlib"
                           ;; UNBUNDLE-ME! "--with-system-bz2"
                           ;; UNBUNDLE-ME! "--with-system-libevent"
                           ;; UNBUNDLE-ME! "--with-system-ogg"
                           ;; UNBUNDLE-ME! "--with-system-vorbis"
                           ;; UNBUNDLE-ME! "--with-system-theora" ; wants theora-1.2, not yet released
                           ;; UNBUNDLE-ME! "--with-system-libvpx"
                           "--with-system-icu"

                           ;; See <https://bugs.gnu.org/32833>
                           ;;   and related comments in the
                           ;;   'remove-bundled-libraries' phase below.
                           ;; UNBUNDLE-ME! "--with-system-nspr"
                           ;; UNBUNDLE-ME! "--with-system-nss"

                           ;; UNBUNDLE-ME! "--with-system-harfbuzz"
                           ;; UNBUNDLE-ME! "--with-system-graphite2"
                           "--enable-system-pixman"
                           "--enable-system-ffi"
                           ;; UNBUNDLE-ME! "--enable-system-sqlite"
                           )

       #:imported-modules ,%cargo-utils-modules ;for `generate-all-checksums'

       #:modules ((ice-9 ftw)
                  (ice-9 match)
                  (srfi srfi-1)
                  (srfi srfi-26)
                  (rnrs bytevectors)
                  (rnrs io ports)
                  (guix elf)
                  (guix build gremlin)
                  ,@%gnu-build-system-modules)
       #:phases
       (modify-phases %standard-phases
         (add-after 'unpack 'apply-guix-specific-patches
           (lambda* (#:key inputs native-inputs #:allow-other-keys)
             (let ((patch (string-append (assoc-ref (or native-inputs inputs)
                                                    "patch")
                                         "/bin/patch")))
               (for-each (match-lambda
                           ((label . file)
                            (when (and (string-prefix? "icecat-" label)
                                       (string-suffix? ".patch" label))
                              (format #t "applying '~a'...~%" file)
                              (invoke patch "--force" "--no-backup-if-mismatch"
                                      "-p1" "--input" file))))
                         (or native-inputs inputs)))))
         (add-after 'apply-guix-specific-patches 'remove-bundled-libraries
           (lambda _
             ;; Remove bundled libraries that we don't use, since they may
             ;; contain unpatched security flaws, they waste disk space and
             ;; memory, and may cause confusion.
             (for-each (lambda (file)
                         (format #t "deleting '~a'...~%" file)
                         (delete-file-recursively file))
                       '(;; FIXME: Removing the bundled icu breaks configure.
                         ;;   * The bundled icu headers are used in some places.
                         ;;   * The version number is taken from the bundled copy.
                         ;;"intl/icu"
                         ;;
                         ;; FIXME: A script from the bundled nspr is used.
                         ;;"nsprpub"
                         ;;
                         ;; FIXME: With the update to IceCat 60, using system NSS
                         ;;        broke certificate validation.  See
                         ;;        <https://bugs.gnu.org/32833>.  For now, we use
                         ;;        the bundled NSPR and NSS.  TODO: Investigate,
                         ;;        and try to unbundle these libraries again.
                         ;; UNBUNDLE-ME! "security/nss"
                         ;;
                         ;; TODO: Use more system media libraries.  See:
                         ;; <https://bugzilla.mozilla.org/show_bug.cgi?id=517422>
                         ;;   * libtheora: esr60 wants v1.2, not yet released.
                         ;;   * soundtouch: avoiding the bundled library would
                         ;;     result in some loss of functionality.  There's
                         ;;     also an issue with exception handling
                         ;;     configuration.  It seems that this is needed in
                         ;;     some moz.build:
                         ;;       DEFINES['ST_NO_EXCEPTION_HANDLING'] = 1
                         ;;   * libopus
                         ;;   * speex
                         ;;
                         "modules/freetype2"
                         ;; "media/libjpeg"  ; needed for now, because media/libjpeg/moz.build is referenced from config/external/moz.build
                         ;; UNBUNDLE-ME! "modules/zlib"
                         ;; UNBUNDLE-ME! "ipc/chromium/src/third_party/libevent"
                         ;; UNBUNDLE-ME! "media/libvpx"
                         ;; UNBUNDLE-ME! "media/libogg"
                         ;; UNBUNDLE-ME! "media/libvorbis"
                         ;; UNBUNDLE-ME! "media/libtheora" ; wants theora-1.2, not yet released
                         ;; UNBUNDLE-ME! "media/libtremor"
                         ;; UNBUNDLE-ME! "gfx/harfbuzz"
                         ;; UNBUNDLE-ME! "gfx/graphite2"
                         "js/src/ctypes/libffi"
                         ;; UNBUNDLE-ME! "db/sqlite3"
                         ))))
         (add-after 'remove-bundled-libraries 'fix-ffmpeg-runtime-linker
           (lambda* (#:key inputs #:allow-other-keys)
             (let* ((ffmpeg (assoc-ref inputs "ffmpeg"))
                    (libavcodec (string-append ffmpeg "/lib/libavcodec.so")))
               ;; Arrange to load libavcodec.so by its absolute file name.
               (substitute* "dom/media/platforms/ffmpeg/FFmpegRuntimeLinker.cpp"
                 (("libavcodec\\.so")
                  libavcodec)))))
         (add-after 'fix-ffmpeg-runtime-linker 'build-sandbox-whitelist
           (lambda* (#:key inputs #:allow-other-keys)
             (define (runpath-of lib)
               (call-with-input-file lib
                 (compose elf-dynamic-info-runpath
                          elf-dynamic-info
                          parse-elf
                          get-bytevector-all)))
             (define (runpaths-of-input label)
               (let* ((dir (string-append (assoc-ref inputs label) "/lib"))
                      (libs (find-files dir "\\.so$")))
                 (append-map runpath-of libs)))
             ;; Populate the sandbox read-path whitelist as needed by ffmpeg.
             (let* ((whitelist
                     (map (cut string-append <> "/")
                          (delete-duplicates
                           `(,(string-append (assoc-ref inputs "shared-mime-info")
                                             "/share/mime")
                             ,(string-append (assoc-ref inputs "font-dejavu")
                                             "/share/fonts")
                             "/run/current-system/profile/share/fonts"
                             ,@(append-map runpaths-of-input
                                           '("mesa" "ffmpeg"))))))
                    (whitelist-string (string-join whitelist ","))
                    (port (open-file "browser/app/profile/icecat.js" "a")))
               (format #t "setting 'security.sandbox.content.read_path_whitelist' to '~a'~%"
                       whitelist-string)
               (format port "~%pref(\"security.sandbox.content.read_path_whitelist\", ~S);~%"
                       whitelist-string)
               (close-output-port port))))
         (add-after 'patch-source-shebangs 'patch-cargo-checksums
           (lambda _
             (use-modules (guix build cargo-utils))
             (let ((null-hash "e3b0c44298fc1c149afbf4c8996fb92427ae41e4649b934ca495991b7852b855"))
               (for-each (lambda (file)
                           (format #t "patching checksums in ~a~%" file)
                           (substitute* file
                             (("^checksum = \".*\"")
                              (string-append "checksum = \"" null-hash "\""))))
                         (find-files "." "Cargo.lock$"))
               (for-each generate-all-checksums
                         '("services"
                           "js"
                           "third_party/rust"
                           "dom/media"
                           "dom/webauthn"
                           "toolkit"
                           "gfx"
                           "storage"
                           "modules"
                           "xpcom/rust"
                           "media"
                           "mozglue/static/rust"
                           "netwerk"
                           "remote"
                           "intl"
                           "servo"
                           "security/manager/ssl"
                           "build")))))
         (delete 'bootstrap)
         (replace 'configure
           ;; configure does not work followed by both "SHELL=..." and
           ;; "CONFIG_SHELL=..."; set environment variables instead
           (lambda* (#:key outputs configure-flags #:allow-other-keys)
             (let* ((out (assoc-ref outputs "out"))
                    (bash (which "bash"))
                    (abs-srcdir (getcwd))
                    (flags `(,(string-append "--prefix=" out)
                             ,(string-append "--with-l10n-base="
                                             abs-srcdir "/l10n")
                             ,@configure-flags)))
               (setenv "SHELL" bash)
               (setenv "CONFIG_SHELL" bash)

               (setenv "AR" "llvm-ar")
               (setenv "NM" "llvm-nm")
               (setenv "CC" "clang")
               (setenv "CXX" "clang++")
               (setenv "LDFLAGS" (string-append "-Wl,-rpath="
                                                (assoc-ref outputs "out")
                                                "/lib/icecat"))

               (setenv "MACH_USE_SYSTEM_PYTHON" "1")
               (setenv "MOZ_NOSPAM" "1")
               (setenv "MOZ_BUILD_DATE" ,%icecat-build-id) ; avoid timestamp

               (format #t "build directory: ~s~%" (getcwd))
               (format #t "configure flags: ~s~%" flags)

               (call-with-output-file "mozconfig"
                 (lambda (out)
                   (for-each (lambda (flag)
                               (format out "ac_add_options ~a\n" flag))
                             flags)))

               (invoke "./mach" "configure"))))
         (replace 'build
           (lambda* (#:key (make-flags '()) (parallel-build? #t)
                     #:allow-other-keys)
             (apply invoke "./mach" "build"
                    ;; mach will use parallel build if possible by default
                    `(,@(if parallel-build?
                            '()
                            '("-j1"))
                      ,@make-flags))))
         (add-after 'build 'neutralise-store-references
           (lambda _
             ;; Mangle the store references to compilers & other build tools in
             ;; about:buildconfig, reducing IceCat's closure by 1 GiB on x86-64.
             (let* ((obj-dir (match (scandir "." (cut string-prefix? "obj-" <>))
                               ((dir) dir)))
                    (file (string-append
                           obj-dir
                           "/dist/bin/chrome/toolkit/content/global/buildconfig.html")))
               (substitute* file
                 (("[0-9a-df-np-sv-z]{32}" hash)
                  (string-append (string-take hash 8)
                                 "<!-- Guix: not a runtime dependency -->"
                                 (string-drop hash 8)))))))
         (replace 'install
           (lambda* (#:key outputs #:allow-other-keys)
             (invoke "./mach" "install")
             ;; The geckodriver binary is not installed by the above, for some
             ;; reason.  Use 'find-files' to avoid having to deal with the
             ;; system/architecture-specific file name.
             (install-file (first (find-files "." "geckodriver"))
                           (string-append (assoc-ref outputs "out") "/bin"))))
         (add-after 'install 'wrap-program
           (lambda* (#:key inputs outputs #:allow-other-keys)
             (let* ((out (assoc-ref outputs "out"))
                    (lib (string-append out "/lib"))
                    (gtk (assoc-ref inputs "gtk+"))
                    (gtk-share (string-append gtk "/share"))
                    (ld-libs (map (lambda (label)
                                    (string-append (assoc-ref inputs label)
                                                   "/lib"))
                              '("libpng-apng"
                                "libxscrnsaver"
                                "mesa"
                                "pciutils"
                                "mit-krb5"
                                "eudev"
                                "pulseaudio"
                                ;; For the integration of native notifications
                                "libnotify"))))
               (wrap-program (car (find-files lib "^icecat$"))
                 `("XDG_DATA_DIRS" prefix (,gtk-share))
                 ;; The following line is commented out because the icecat
                 ;; package on guix has been observed to be unstable when
                 ;; using wayland, and the bundled extensions stop working.
                 ;;   `("MOZ_ENABLE_WAYLAND" = ("1"))
                 `("LD_LIBRARY_PATH" prefix ,ld-libs)))))
         (add-after 'wrap-program 'install-desktop-entry
           (lambda* (#:key outputs #:allow-other-keys)
             ;; Install the '.desktop' file.
             (let* ((desktop-file "taskcluster/docker/icecat-snap/icecat.desktop")
                    (out          (assoc-ref outputs "out"))
                    (applications (string-append out "/share/applications")))
               (substitute* desktop-file
                 (("^Exec=icecat")     (string-append "Exec=" out "/bin/icecat"))
                 (("IceCat")           "GNU IceCat")
                 (("Icon=.*")          "Icon=icecat\n")
                 (("NewWindow")        "new-window")
                 (("NewPrivateWindow") "new-private-window"))
               (install-file desktop-file applications))))
         (add-after 'install-desktop-entry 'install-icons
           (lambda* (#:key outputs #:allow-other-keys)
             (let ((out (assoc-ref outputs "out")))
               (with-directory-excursion "browser/branding/official"
                 (for-each
                  (lambda (file)
                    (let* ((size (string-filter char-numeric? file))
                           (icons (string-append out "/share/icons/hicolor/"
                                                 size "x" size "/apps")))
                      (mkdir-p icons)
                      (copy-file file (string-append icons "/icecat.png"))))
                  '("default16.png" "default22.png" "default24.png"
                    "default32.png" "default48.png" "content/icon64.png"
                    "mozicon128.png" "default256.png")))))))))
    (home-page "https://www.gnu.org/software/gnuzilla/")
    (synopsis "Entirely free browser derived from Mozilla Firefox")
    (description
     "IceCat is the GNU version of the Firefox browser.  It is entirely free
software, which does not recommend non-free plugins and addons.  It also
features built-in privacy-protecting features.  This package also includes the
@command{geckodriver} command, which can be useful for automated web
testing.

WARNING: IceCat 91 has not yet been released by the upstream IceCat project.
This is a preview release, and does not currently meet the privacy-respecting
standards of the IceCat project.")
    (license license:mpl2.0)     ;and others, see toolkit/content/license.html
    (properties
     `((ftp-directory . "/gnu/gnuzilla")
       (cpe-name . "firefox_esr")
       (cpe-version . ,(first (string-split version #\-)))))))

;; Update this together with icecat!
(define %icedove-build-id "20211207000000") ;must be of the form YYYYMMDDhhmmss
(define-public icedove
  (package
    (name "icedove")
    (version "91.4.0")
    (source icecat-source)
    (properties
     `((cpe-name . "thunderbird_esr")))
    (build-system gnu-build-system)
    (arguments
     `(#:tests? #f                              ; no check target
       #:imported-modules ,%cargo-utils-modules ;for `generate-all-checksums'
       #:modules ((guix build utils)    ;find-files
                  (sxml simple)
                  (ice-9 regex)
                  ,@%gnu-build-system-modules)
       #:phases
       (modify-phases %standard-phases
         (add-after 'unpack 'prepare-thunderbird-sources
           (lambda* (#:key inputs #:allow-other-keys)
             (mkdir "comm")
             (copy-recursively (assoc-ref inputs "thunderbird-sources")
                               "comm")
             (delete-file "sourcestamp.txt")
             #t))
         (add-after 'patch-source-shebangs 'patch-cargo-checksums
           (lambda _
             (use-modules (guix build cargo-utils))
             (let ((null-hash "e3b0c44298fc1c149afbf4c8996fb92427ae41e4649b934ca495991b7852b855"))
               (for-each (lambda (file)
                           (format #t "patching checksums in ~a~%" file)
                           (substitute* file
                             (("^checksum = \".*\"")
                              (string-append "checksum = \"" null-hash "\""))))
                         (find-files "." "Cargo.lock$"))
               (for-each generate-all-checksums
                         '("third_party/rust"
                           "toolkit/library/rust")))
             #t))
         ;; Fixes issue where each installation directory generates its own profile.
         ;; See e.g. https://trac.torproject.org/projects/tor/ticket/31457
         (add-after 'patch-source-shebangs 'fix-profile-setting
           (lambda _
             (substitute* "comm/mail/moz.configure"
               (("MOZ_DEDICATED_PROFILES, True")
                "MOZ_DEDICATED_PROFILES, False"))
             #t))
         (add-after 'prepare-thunderbird-sources 'rename-to-icedove
           (lambda _
             (substitute* "comm/mail/confvars.sh"
               (("MOZ_APP_NAME=thunderbird")
                "MOZ_APP_NAME=icedove")
               (("MOZ_UPDATER=1")
                "MOZ_UPDATER=0"))
             ;; Remove branding to comply with Mozilla's trademark policy
             (with-directory-excursion "comm/mail/branding/nightly"
               (delete-file "content/about-wordmark.svg")
               (call-with-output-file "content/about-wordmark.svg"
                 (lambda (port)
                   (sxml->xml '(svg (@ (xmlns "http://www.w3.org/2000/svg")
                                       (viewBox "0 0 789.1 90.78")
                                       (width "333")
                                       (height "48")
                                       (fill "#fff"))
                                    (text (@ (x "400") (y "70")
                                             (text-anchor "middle")
                                             (font-size "90"))
                                          "Icedove Daily"))
                              port)))
               (substitute* '("locales/en-US/brand.properties"
                              "locales/en-US/brand.ftl"
                              "locales/en-US/brand.dtd"
                              "configure.sh")
                 (("Thunderbird") "Icedove")
                 (("mozilla.org") "guix.gnu.org")))
             ;; Remove other mentions of Thunderbird in user-visible text.
             (with-directory-excursion "comm/mail/base/content"
               (substitute* '("overrides/app-license-name.html")
                 (("Thunderbird") "Icedove")))
             (with-directory-excursion "comm/mail/components/"
               (substitute* '("MailGlue.jsm"
                              "extensions/schemas/addressBook.json"
                              "extensions/schemas/tabs.json"
                              "extensions/schemas/cloudFile.json"
                              "extensions/schemas/chrome_settings_overrides.json"
                              "extensions/schemas/windows.json"
                              "extensions/parent/ext-mail.js"
                              "im/messages/mail/Info.plist"
                              "enterprisepolicies/moz.build"
                              "enterprisepolicies/helpers/moz.build"
                              "enterprisepolicies/schemas/moz.build")
                 (("Thunderbird") "Icedove")))
             (substitute* '("comm/mailnews/base/prefs/content/accountUtils.js"
                            "comm/mail/base/content/customizeToolbar.js"
                            "comm/suite/components/customizeToolbar.js")
               (("AppConstants.MOZ_APP_NAME (.)= \"thunderbird" _ e)
                (format #f "AppConstants.MOZ_APP_NAME ~a= \"icedove" e)))

             ;; Override addon URLs and settings
             (substitute* "comm/mail/app/profile/all-thunderbird.js"
               (("(pref\\(\"extensions.webservice.discoverURL\").*" _ m)
                (string-append m ", \"https://directory.fsf.org/wiki/Icedove\");"))
               (("(pref\\(\"extensions.getAddons.search.url\").*" _ m)
                (string-append m ", \"https://guix.gnu.org/packages\");"))
               (("(pref\\(\"extensions.update.enabled\").*" _ m)
                (string-append m ", false);"))
               (("(pref\\(\"extensions.systemAddon.update.enabled\").*" _ m)
                (string-append m ", false);"))
               (("(pref\\(\"lightweightThemes.update.enabled\").*" _ m)
                (string-append m ", false);")))
             #t))
         (add-after 'build 'neutralize-store-references
           (lambda _
             ;; Mangle the store references to compilers & other build tools in
             ;; about:buildconfig, reducing Icedove's closure significant.
             ;; The resulting files are saved in lib/thunderbird/omni.ja
             (substitute*
                 ;; Use find because the path "obj-x86_64-pc-linux-gnu" contains
                 ;; the architecture and the system -> more complicated.
                 (find-files "." "buildconfig.html")
               (((format #f "(~a/)([0-9a-df-np-sv-z]{32})"
                         (regexp-quote (%store-directory)))
                 _ store hash)
                (string-append store
                               (string-take hash 8)
                               "<!-- Guix: not a runtime dependency -->"
                               (string-drop hash 8))))
             #t))
         (delete 'bootstrap)
         (replace 'configure
           (lambda* (#:key inputs outputs configure-flags #:allow-other-keys)
             (let* ((out (assoc-ref outputs "out"))
                    (bash (which "bash"))
                    (abs-srcdir (getcwd))
                    (srcdir (string-append "../" (basename abs-srcdir)))
                    (flags `(,(string-append "--prefix=" out)
                             ,@configure-flags))
                    (mozconfig (string-append (getcwd) "/.mozconfig")))
               (setenv "SHELL" bash)
               (setenv "CONFIG_SHELL" bash)
               (setenv "QA_CONFIGURE_OPTIONS" ".*")
               (setenv "MOZBUILD_STATE_PATH"
                       (string-append (getcwd) "/mach_state"))
               (setenv "MOZCONFIG"
                       (string-append (getcwd) "/.mozconfig"))
               (setenv "CC" "gcc")
               (setenv "MOZ_NOSPAM" "1")
               (setenv "MACH_USE_SYSTEM_PYTHON" "1")
               (setenv "PYTHON"
                       (search-input-file inputs "/bin/python"))
               (setenv "MOZ_BUILD_DATE" ,%icedove-build-id) ; avoid timestamp
               (setenv "MOZ_APP_NAME" "icedove")
               (setenv "LDFLAGS" (string-append "-Wl,-rpath="
                                                (assoc-ref outputs "out")
                                                "/lib/icedove"))
               (mkdir-p (string-append (getcwd) "/builddir"))
               (with-output-to-file mozconfig
                 (lambda ()
                   (display
                    (string-append
                     "ac_add_options --disable-crashreporter\n"
                     "ac_add_options --disable-debug\n"
                     "ac_add_options --disable-debug-symbols\n"
                     "ac_add_options --disable-elf-hack\n"
                     "ac_add_options --disable-jit\n"
                     "ac_add_options --disable-necko-wifi\n"
                     "ac_add_options --disable-official-branding\n"
                     "ac_add_options --disable-tests\n"
                     "ac_add_options --disable-updater\n"
                     "ac_add_options --disable-webrtc\n"
                     "ac_add_options --enable-application=comm/mail\n"
                     "ac_add_options --enable-default-toolkit=\"cairo-gtk3\"\n"
                     "ac_add_options --enable-optimize\n"
                     "ac_add_options --enable-pulseaudio\n"
                     "ac_add_options --enable-release\n"
                     "ac_add_options --enable-strip\n"
                     "ac_add_options --enable-system-ffi\n"
                     "ac_add_options --enable-system-pixman\n"
                     "ac_add_options --prefix=" out "\n"
                     "ac_add_options --with-clang-path=" (assoc-ref %build-inputs "clang") "/bin/clang\n"
                     "ac_add_options --with-distribution-id=org.gnu\n"
                     "ac_add_options --with-libclang-path=" (assoc-ref %build-inputs "clang") "/lib\n"
                     "ac_add_options --with-system-bz2\n"
                     "ac_add_options --with-system-icu\n"
                     "ac_add_options --with-system-jpeg\n"
                     "ac_add_options --with-system-libevent\n"
                     "ac_add_options --with-system-nspr\n"
                     ;"ac_add_options --with-system-nss\n"
                     "ac_add_options --with-system-zlib\n"
                     "ac_add_options --with-user-appdir=\\.icedove\n"
                     "mk_add_options MOZ_MAKE_FLAGS=-j"
                     (number->string (parallel-job-count)) "\n"))))
               (display (getcwd))
               (newline)
               (display "mach configure")
               (invoke "./mach" "configure"))))
         (replace 'build
           (lambda _ (invoke "./mach" "build")))
         (replace 'install
           (lambda _ (invoke "./mach" "install")))
         ;; Thunderbird doesn't provide any .desktop file.
         ;; See https://bugzilla.mozilla.org/show_bug.cgi?id=1637575
         (add-after 'install 'install-desktop-file
           (lambda* (#:key outputs #:allow-other-keys)
             (let* ((out (assoc-ref outputs "out"))
                    (apps (string-append out "/share/applications")))
               (mkdir-p apps)
               (with-output-to-file (string-append apps "/icedove.desktop")
                 (lambda _
                   (format #t
                           "[Desktop Entry]~@
                            Name=Icedove~@
                            Exec=~a/bin/icedove~@
                            Icon=icedove~@
                            GenericName=Mail/News Client~@
                            Categories=Network;Email;~@
                            Terminal=false~@
                            StartupNotify=true~@
                            MimeType=x-scheme-handler/mailto;~@
                            Type=Application~@
                            Actions=ComposeMessage;~@
                            [Desktop Action ComposeMessage]~@
                            Name=Write new message~@
                            Exec=~@*~a/bin/icedove -compose~%"
                           out))))
             #t))
         (add-after 'install 'wrap-program
           (lambda* (#:key inputs outputs #:allow-other-keys)
             (let* ((out (assoc-ref outputs "out"))
                    (lib (string-append out "/lib"))
                    (gtk (assoc-ref inputs "gtk+"))
                    (gtk-share (string-append gtk "/share"))
                    (pulseaudio (assoc-ref inputs "pulseaudio"))
                    (pulseaudio-lib (string-append pulseaudio "/lib"))
                    (eudev (assoc-ref inputs "eudev"))
                    (eudev-lib (string-append eudev "/lib")))
               (wrap-program (car (find-files lib "^icedove$"))
                 `("XDG_DATA_DIRS" prefix (,gtk-share))
                 `("LD_LIBRARY_PATH" prefix (,pulseaudio-lib ,eudev-lib)))
               #t))))))
    (inputs
     `(("bzip2" ,bzip2)
       ("cairo" ,cairo)
       ("cups" ,cups)
       ("dbus-glib" ,dbus-glib)
       ("ffmpeg" ,ffmpeg)
       ("freetype" ,freetype)
       ("gdk-pixbuf" ,gdk-pixbuf)
       ("glib" ,glib)
       ("gtk+" ,gtk+)
       ("gtk+-2" ,gtk+-2)
       ("hunspell" ,hunspell)
       ("icu4c" ,icu4c)
       ("libcanberra" ,libcanberra)
       ("libevent" ,libevent)
       ("libffi" ,libffi)
       ("libgnome" ,libgnome)
       ("libjpeg-turbo" ,libjpeg-turbo)
       ("libpng-apng" ,libpng-apng)
       ("libvpx" ,libvpx)
       ("libxcomposite" ,libxcomposite)
       ("libxft" ,libxft)
       ("libxinerama" ,libxinerama)
       ("libxscrnsaver" ,libxscrnsaver)
       ("libxt" ,libxt)
       ("mesa" ,mesa)
       ("mit-krb5" ,mit-krb5)
       ("nspr" ,nspr-4.32)
       ; FIXME: create nss >= 3.68 after core-updates merge
       ;("nss" ,nss)
       ("pango" ,pango)
       ("pixman" ,pixman)
       ("pulseaudio" ,pulseaudio)
       ("sqlite" ,sqlite)
       ("startup-notification" ,startup-notification)
       ("eudev" ,eudev)
       ("unzip" ,unzip)
       ("zip" ,zip)
       ("zlib" ,zlib)))
    (native-inputs
     `(("thunderbird-sources"
        ;; The changeset identifier is taken from the file "sourcestamp.txt"
        ;; in the Thunderbird release tarball.  We don't use the release
        ;; tarball because it duplicates the Icecat sources and only adds the
        ;; "comm" directory, which is provided by this repository.
        ,(let ((changeset "ab6dfcf3a37bf53aac1a9d632d45ee51047050bb"))
           (origin
             (method hg-fetch)
             (uri (hg-reference
                   (url "https://hg.mozilla.org/releases/comm-esr91")
                   (changeset changeset)))
             (file-name (string-append "thunderbird-" version "-checkout"))
             (sha256
              (base32
<<<<<<< HEAD
               "0rp4i353dskx065a6hskvfpf0l2qywqnivks9qc6a85h4yah4rvq")))))
       ("cargo" ,rust "cargo")
=======
               "00zj1k3c8p66ylf9n7xp42y6kiv3h6hf8ba7bk6f8wj3hh0r2hrd")))))
       ("cargo" ,rust-1.51 "cargo")
>>>>>>> 788f56b4
       ("clang" ,clang)
       ("llvm" ,llvm)
       ("m4" ,m4)
       ("nasm" ,nasm)
       ("node" ,node)
       ("perl" ,perl)
       ("pkg-config" ,pkg-config)
       ("python" ,python)
       ("python2" ,python-2.7)
       ("rust" ,rust)
       ("rust-cbindgen" ,rust-cbindgen-0.19)
       ("which" ,which)
       ("yasm" ,yasm)))
    (home-page "https://www.thunderbird.net")
    (synopsis "Rebranded Mozilla Thunderbird email client")
    (description
     "This package provides an email client built based on Mozilla
Thunderbird.  It supports email, news feeds, chat, calendar and contacts.")
    (license license:mpl2.0)))

(define-public icedove/wayland
  (package
    (inherit icedove)
    (name "icedove-wayland")
    (native-inputs '())
    (inputs
     `(("bash" ,bash-minimal)
       ("icedove" ,icedove)))
    (build-system trivial-build-system)
    (arguments
      '(#:modules ((guix build utils))
        #:builder
        (begin
          (use-modules (guix build utils))
          (let* ((bash    (assoc-ref %build-inputs "bash"))
                 (icedove (assoc-ref %build-inputs "icedove"))
                 (out     (assoc-ref %outputs "out"))
                 (exe     (string-append out "/bin/icedove")))
            (mkdir-p (dirname exe))

            (call-with-output-file exe
              (lambda (port)
                (format port "#!~a
 MOZ_ENABLE_WAYLAND=1 exec ~a $@"
                        (string-append bash "/bin/bash")
                        (string-append icedove "/bin/icedove"))))
            (chmod exe #o555)

            ;; Provide the manual and .desktop file.
            (copy-recursively (string-append icedove "/share")
                              (string-append out "/share"))
            (substitute* (string-append
                          out "/share/applications/icedove.desktop")
              ((icedove) out))
            #t))))))

(define-public firefox-decrypt
  (package
    (name "firefox-decrypt")
    (version "0.7.0")
    (source (origin
              (method git-fetch)
              (uri (git-reference
                    (url "https://github.com/Unode/firefox_decrypt")
                    (commit version)))
              (file-name (git-file-name name version))
              (sha256
               (base32
                "17yyyxp47z4m8hnflcq34rc1y871515kr3f1y42j1l0yx3g0il07"))))
    (build-system trivial-build-system)
    (inputs
     `(("nss" ,nss)
       ("python" ,python)))
    (arguments
     `(#:modules ((guix build utils))
       #:builder
       (begin
         (use-modules (guix build utils))
         (setenv "PATH"
                 (string-append
                  (assoc-ref %build-inputs "python") "/bin"))
         (copy-file (string-append (assoc-ref %build-inputs "source")
                                   "/firefox_decrypt.py")
                    "firefox_decrypt.py")
         (substitute* "firefox_decrypt.py"
           (("/usr/bin/env python") (which "python3"))
           (("libnss3.so") (string-append (assoc-ref %build-inputs "nss")
                                          "/lib/nss/libnss3.so")))
         (install-file "firefox_decrypt.py" (string-append %output "/bin"))
         #t)))
    (home-page "https://github.com/Unode/firefox_decrypt/")
    (synopsis "Tool to extract passwords from Mozilla profiles")
    (description "Firefox Decrypt is a tool to extract passwords from
Mozilla (Firefox, Waterfox, Thunderbird, SeaMonkey) profiles.")
    (license license:gpl3+)))

(define-public lz4json
  (package
    (name "lz4json")
    (version "2")
    (source
     (origin
       (method git-fetch)
       (uri
        (git-reference
         (url "https://github.com/andikleen/lz4json")
         (commit (string-append "v" version))))
       (file-name (git-file-name name version))
       (sha256
        (base32 "1xxn8yzr6j8j6prmbj6mxspdczigarfiv3vlm9k70yxmky65ijh3"))))
    (build-system gnu-build-system)
    (native-inputs `(("pkg-config" ,pkg-config)))
    (inputs `(("lz4" ,lz4)))
    (arguments
     `(#:tests? #f                              ; no check target
       #:phases
       (modify-phases %standard-phases
         (delete 'configure)                    ; no configure script
         (replace 'install                      ; no install target
           (lambda* (#:key outputs #:allow-other-keys)
             (let* ((out (assoc-ref outputs "out"))
                    (bin (string-append out "/bin"))
                    (man (string-append out "/share/man/man1")))
               (install-file "lz4jsoncat" bin)
               (install-file "lz4jsoncat.1" man)))))
       #:make-flags `(,(string-append "CC=" ,(cc-for-target)))))
    (home-page "https://github.com/andikleen/lz4json")
    (synopsis "C decompress tool for mozilla lz4json format")
    (description
     "@code{lz4json} is a little utility to unpack lz4json files as generated
by Firefox's bookmark backups and session restore.  This is a different format
from what the normal lz4 utility expects.  The data is dumped to stdout.")
    (license license:bsd-2)))<|MERGE_RESOLUTION|>--- conflicted
+++ resolved
@@ -1629,13 +1629,8 @@
              (file-name (string-append "thunderbird-" version "-checkout"))
              (sha256
               (base32
-<<<<<<< HEAD
-               "0rp4i353dskx065a6hskvfpf0l2qywqnivks9qc6a85h4yah4rvq")))))
+               "00zj1k3c8p66ylf9n7xp42y6kiv3h6hf8ba7bk6f8wj3hh0r2hrd")))))
        ("cargo" ,rust "cargo")
-=======
-               "00zj1k3c8p66ylf9n7xp42y6kiv3h6hf8ba7bk6f8wj3hh0r2hrd")))))
-       ("cargo" ,rust-1.51 "cargo")
->>>>>>> 788f56b4
        ("clang" ,clang)
        ("llvm" ,llvm)
        ("m4" ,m4)
