--- conflicted
+++ resolved
@@ -4018,12 +4018,8 @@
 (define-public bluez
   (package
     (name "bluez")
-<<<<<<< HEAD
+    (replacement bluez/fixed)
     (version "5.53")
-=======
-    (replacement bluez/fixed)
-    (version "5.52")
->>>>>>> 989d564f
     (source (origin
               (method url-fetch)
               (uri (string-append
