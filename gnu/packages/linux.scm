--- conflicted
+++ resolved
@@ -50,12 +50,9 @@
 ;;; Copyright © 2020 Zhu Zihao <all_but_last@163.com>
 ;;; Copyright © 2020 David Dashyan <mail@davie.li>
 ;;; Copyright © 2020 pukkamustard <pukkamustard@posteo.net>
-<<<<<<< HEAD
 ;;; Copyright © 2021 Solene Rapenne <solene@perso.pw>
-=======
 ;;; Copyright © 2021 B. Wilson <elaexuotee@wilsonb.com>
 ;;; Copyright © 2021 Ivan Gankevich <i.gankevich@spbu.ru>
->>>>>>> f1a3c114
 ;;;
 ;;; This file is part of GNU Guix.
 ;;;
