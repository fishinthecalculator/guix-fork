--- conflicted
+++ resolved
@@ -3050,11 +3050,7 @@
 (define-public bluez
   (package
     (name "bluez")
-<<<<<<< HEAD
-    (version "5.45")
-=======
     (version "5.47")
->>>>>>> 4b8b4418
     (source (origin
               (method url-fetch)
               (uri (string-append
@@ -3062,12 +3058,7 @@
                     version ".tar.xz"))
               (sha256
                (base32
-<<<<<<< HEAD
-                "1sb4aflgyrl7apricjipa8wx95qm69yja0lmn2f19g560c3v1b2c"))
-              (patches (search-patches "bluez-CVE-2017-1000250.patch"))))
-=======
                 "1j22hfjz0fp4pgclgz9mfcwjbr4wqgah3gd2qhfg4r6msmybyxfg"))))
->>>>>>> 4b8b4418
     (build-system gnu-build-system)
     (arguments
      `(#:configure-flags
