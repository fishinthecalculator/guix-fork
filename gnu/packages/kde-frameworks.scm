;;; GNU Guix --- Functional package management for GNU
;;; Copyright © 2015 Andreas Enge <andreas@enge.fr>
<<<<<<< HEAD
;;; Copyright © 2016, 2019 Efraim Flashner <efraim@flashner.co.il>
=======
;;; Copyright © 2016, 2019, 2020, 2021 Efraim Flashner <efraim@flashner.co.il>
>>>>>>> 0981f872
;;; Copyright © 2016-2019 Hartmut Goebel <h.goebel@crazy-compilers.com>
;;; Copyright © 2016 David Craven <david@craven.ch>
;;; Copyright © 2017 Thomas Danckaert <post@thomasdanckaert.be>
;;; Copyright © 2018, 2019 Tobias Geerinckx-Rice <me@tobias.gr>
;;; Copyright © 2019 Ricardo Wurmus <rekado@elephly.net>
;;; Copyright © 2020 Vincent Legoll <vincent.legoll@gmail.com>
;;; Copyright © 2020 Marius Bakke <mbakke@fastmail.com>
;;;
;;; This file is part of GNU Guix.
;;;
;;; GNU Guix is free software; you can redistribute it and/or modify it
;;; under the terms of the GNU General Public License as published by
;;; the Free Software Foundation; either version 3 of the License, or (at
;;; your option) any later version.
;;;
;;; GNU Guix is distributed in the hope that it will be useful, but
;;; WITHOUT ANY WARRANTY; without even the implied warranty of
;;; MERCHANTABILITY or FITNESS FOR A PARTICULAR PURPOSE.  See the
;;; GNU General Public License for more details.
;;;
;;; You should have received a copy of the GNU General Public License
;;; along with GNU Guix.  If not, see <http://www.gnu.org/licenses/>.

(define-module (gnu packages kde-frameworks)
  #:use-module (guix build-system cmake)
  #:use-module (guix build-system qt)
  #:use-module (guix build-system trivial)
  #:use-module (guix download)
  #:use-module ((guix licenses) #:prefix license:)
  #:use-module (guix packages)
  #:use-module (guix utils)
  #:use-module (gnu packages)
  #:use-module (gnu packages acl)
  #:use-module (gnu packages admin)
  #:use-module (gnu packages aidc)
  #:use-module (gnu packages attr)
  #:use-module (gnu packages avahi)
  #:use-module (gnu packages base)
  #:use-module (gnu packages boost)
  #:use-module (gnu packages bison)
  #:use-module (gnu packages boost)
  #:use-module (gnu packages calendar)
  #:use-module (gnu packages compression)
  #:use-module (gnu packages databases)
  #:use-module (gnu packages docbook)
  #:use-module (gnu packages flex)
  #:use-module (gnu packages freedesktop)
  #:use-module (gnu packages gettext)
  #:use-module (gnu packages gl)
  #:use-module (gnu packages glib)
  #:use-module (gnu packages gnome)
  #:use-module (gnu packages gnupg)
  #:use-module (gnu packages gperf)
  #:use-module (gnu packages graphics)
  #:use-module (gnu packages gstreamer)
  #:use-module (gnu packages image)
  #:use-module (gnu packages kerberos)
  #:use-module (gnu packages kde-plasma)
  #:use-module (gnu packages libreoffice)
  #:use-module (gnu packages linux)
  #:use-module (gnu packages mp3)
  #:use-module (gnu packages openbox)
  #:use-module (gnu packages pdf)
  #:use-module (gnu packages pcre)
  #:use-module (gnu packages perl)
  #:use-module (gnu packages pkg-config)
  #:use-module (gnu packages polkit)
  #:use-module (gnu packages pulseaudio)
  #:use-module (gnu packages python)
  #:use-module (gnu packages python-xyz)
  #:use-module (gnu packages qt)
  #:use-module (gnu packages textutils)
  #:use-module (gnu packages tls)
  #:use-module (gnu packages version-control)
  #:use-module (gnu packages video)
  #:use-module (gnu packages web)
  #:use-module (gnu packages xml)
  #:use-module (gnu packages xorg)
  #:use-module (srfi srfi-1))

(define-public extra-cmake-modules
  (package
    (name "extra-cmake-modules")
    (version "5.70.0")
    (source (origin
              (method url-fetch)
              (uri (string-append
                    "mirror://kde/stable/frameworks/"
                    (version-major+minor version) "/"
                    name "-" version ".tar.xz"))
              (sha256
               (base32
                "10c5xs5shk0dcshpdxg564ay5y8hgmvfvmlhmhjf0dy79kcah3c3"))))
    (build-system cmake-build-system)
    (native-inputs
     `(("qtbase" ,qtbase))) ; For tests (needs qmake)
    (arguments
     `(#:phases
       (modify-phases %standard-phases
         (add-after 'unpack 'fix-lib-path
           (lambda _
             ;; Always install into /lib and not into /lib64.
             (substitute* "kde-modules/KDEInstallDirs.cmake"
               (("\"lib64\"") "\"lib\"")
               ;; TODO: Base the following on values taken from Qt
               ;; Install plugins into lib/qt5/plugins
               ;; TODO: Check if this is okay for Android, too
               ;; (see comment in KDEInstallDirs.cmake)
               (("_define_relative\\(QTPLUGINDIR \"\\$\\{_pluginsDirParent}\" \"plugins\"")
                "_define_relative(QTPLUGINDIR \"${_pluginsDirParent}\" \"qt5/plugins\"")
               ;; Install imports into lib/qt5/imports
               (("_define_relative\\(QTQUICKIMPORTSDIR QTPLUGINDIR \"imports\"")
                "_define_relative(QTQUICKIMPORTSDIR LIBDIR \"qt5/imports\"")
               ;; Install qml-files into lib/qt5/qml
               (("_define_relative\\(QMLDIR LIBDIR \"qml\"")
                "_define_relative(QMLDIR LIBDIR \"qt5/qml\""))
             (substitute* "modules/ECMGeneratePriFile.cmake"
               ;; Install pri-files into lib/qt5/mkspecs
               (("set\\(ECM_MKSPECS_INSTALL_DIR mkspecs/modules")
                "set(ECM_MKSPECS_INSTALL_DIR lib/qt5/mkspecs/modules"))
             #t))
         ;; install and check phase are swapped to prevent install from failing
         ;; after testsuire has run
         (add-after 'install 'check-post-install
           (assoc-ref %standard-phases 'check))
         (delete 'check))))
    ;; optional dependencies - to save space, we do not add these inputs.
    ;; Sphinx > 1.2:
    ;;   Required to build Extra CMake Modules documentation in Qt Help format.
    ;; Qt5LinguistTools , Qt5 linguist tools. , <http://www.qt.io/>
    ;;   Required to run tests for the ECMPoQmTools module.
    ;; Qt5Core
    ;;   Required to run tests for the ECMQtDeclareLoggingCategory module,
    ;;   and for some tests of the KDEInstallDirs module.
    (home-page "https://community.kde.org/Frameworks")
    (synopsis "CMake module files for common software used by KDE")
    (description "The Extra CMake Modules package, or ECM, adds to the
modules provided by CMake to find common software.  In addition, it provides
common build settings used in software produced by the KDE community.")
    (license license:bsd-3)))

(define-public phonon
  (package
    (name "phonon")
    (version "4.11.1")
    (source (origin
              (method url-fetch)
              (uri (string-append
                    "mirror://kde/stable/phonon"
                    "/" version "/"
                    name "-" version ".tar.xz"))
              (sha256
               (base32
                "0bfy8iqmjhlg3ma3iqd3kxjc2zkzpjgashbpf5x17y0dc2i1whxl"))))
    (build-system cmake-build-system)
    (native-inputs
     ;; TODO: Think about adding pulseaudio. Is it required for sound?
     ;; TODO: Add building the super experimental QML support
     `(("extra-cmake-modules" ,extra-cmake-modules)
       ("pkg-config" ,pkg-config)
       ("qttools" ,qttools)))
    (inputs
     `(("qtbase" ,qtbase)))
    (arguments
     `(#:configure-flags
       '("-DCMAKE_CXX_FLAGS=-fPIC"
         "-DPHONON_BUILD_PHONON4QT5=ON")
       #:phases
       (modify-phases %standard-phases
         (add-before 'install 'patch-installdir
           (lambda* (#:key inputs outputs #:allow-other-keys)
             (let ((regex (string-append "(INSTALL DESTINATION \")"
                                         (assoc-ref inputs "qtbase"))))
               (substitute* "cmake_install.cmake"
                 ((regex all dest)
                  (string-append dest (assoc-ref outputs "out")))))
           #t)))))
    (home-page "https://phonon.kde.org")
    (synopsis "KDE's multimedia library")
    (description "KDE's multimedia library.")
    (license license:lgpl2.1+)))

(define-public phonon-backend-gstreamer
  (package
    (name "phonon-backend-gstreamer")
    (version "4.10.0")
    (source (origin
              (method url-fetch)
              (uri (string-append
                    "mirror://kde/stable/phonon/"
                    name "/" version "/"
                    name "-" version ".tar.xz"))
              (sha256
               (base32
                "1wk1ip2w7fkh65zk6rilj314dna0hgsv2xhjmpr5w08xa8sii1y5"))))
    (build-system cmake-build-system)
    (native-inputs
     `(("extra-cmake-modules" ,extra-cmake-modules)
       ("pkg-config" ,pkg-config)
       ("qttools" ,qttools)))
    (inputs
     `(("qtbase" ,qtbase)
       ("phonon" ,phonon)
       ("qtbase" ,qtbase)
       ("qtx11extras" ,qtx11extras)
       ("gstreamer" ,gstreamer)
       ("gst-plugins-base" ,gst-plugins-base)
       ("libxml2" ,libxml2)))
    (arguments
     `(#:configure-flags
       '( "-DPHONON_BUILD_PHONON4QT5=ON")))
    (home-page "https://phonon.kde.org")
    (synopsis "Phonon backend which uses GStreamer")
    (description "Phonon makes use of backend libraries to provide sound.
Phonon-GStreamer is a backend based on the GStreamer multimedia library.")
    ;; license: source files mention "either version 2.1 or 3"
    (license (list license:lgpl2.1 license:lgpl3))))


;; Tier 1
;;
;; Tier 1 frameworks depend only on Qt (and possibly a small number of other
;; third-party libraries), so can easily be used by an Qt-based project.

(define-public attica
  (package
    (name "attica")
    (version "5.70.0")
    (source (origin
              (method url-fetch)
              (uri (string-append
                    "mirror://kde/stable/frameworks/"
                    (version-major+minor version) "/"
                    name "-" version ".tar.xz"))
              (sha256
               (base32
                "1njw1sifykyqldb5idaywdzi3xg7a6bvzkrvazwmyixd0npq12dx"))))
    (build-system cmake-build-system)
    (arguments
     `(#:phases
       (modify-phases %standard-phases
         (add-after 'unpack 'disable-network-tests
           (lambda _
             ;; These tests require network access.
             (substitute* "autotests/CMakeLists.txt"
               ((".*providertest.cpp") "")))))))
    (native-inputs
     `(("extra-cmake-modules" ,extra-cmake-modules)))
    (inputs
     `(("qtbase" ,qtbase)))
    (home-page "https://community.kde.org/Frameworks")
    (synopsis "Open Collaboration Service client library")
    (description "Attica is a Qt library that implements the Open
Collaboration Services API version 1.6.

It grants easy access to the services such as querying information about
persons and contents.  The library is used in KNewStuff3 as content provider.
In order to integrate with KDE's Plasma Desktop, a platform plugin exists in
kdebase.

The REST API is defined here:
http://freedesktop.org/wiki/Specifications/open-collaboration-services/")
    (license (list license:lgpl2.1+ license:lgpl3+))))

(define-public bluez-qt
  (package
    (name "bluez-qt")
    (version "5.70.0")
    (source (origin
              (method url-fetch)
              (uri (string-append
                    "mirror://kde/stable/frameworks/"
                    (version-major+minor version) "/"
                    name "-" version ".tar.xz"))
              (sha256
               (base32
                "1kqhps4qyvqm0qmk7fb3w41bib898amipchf8csdzacw4bzpri9k"))))
    (build-system cmake-build-system)
    (native-inputs
     `(("dbus" ,dbus)
       ("extra-cmake-modules" ,extra-cmake-modules)))
    (inputs
     ;; TODO: qtdeclarative (yields one failing test)
     `(("qtbase" ,qtbase)))
    (arguments
     `(#:configure-flags
       (list (string-append
              "-DUDEV_RULES_INSTALL_DIR=" %output "/lib/udev/rules.d"))
       ;; TODO: Make tests pass: DBUS_FATAL_WARNINGS=0 still yields 7/8 tests
       ;; failing.  When running after install, tests hang.
       #:tests? #f))
    (home-page "https://community.kde.org/Frameworks")
    (synopsis "QML wrapper for BlueZ")
    (description "bluez-qt is a Qt-style library for accessing the bluez
Bluetooth stack.  It is used by the KDE Bluetooth stack, BlueDevil.")
    (license (list license:lgpl2.1+ license:lgpl3+))))

(define-public breeze-icons
  (package
    (name "breeze-icons")
    (version "5.70.0")
    (source (origin
              (method url-fetch)
              (uri (string-append
                    "mirror://kde/stable/frameworks/"
                    (version-major+minor version) "/"
                    name "-" version ".tar.xz"))
              (sha256
               (base32
                "0lqglrjgjb4ralgmr7lb9k7acmn8q4jm18s4p3gbgd9iswyqgsbm"))))
    (build-system cmake-build-system)
    (native-inputs
     `(("extra-cmake-modules" ,extra-cmake-modules)
       ("fdupes" ,fdupes)
       ("libxml2" ,libxml2)))
    (inputs
     `(("qtbase" ,qtbase)))
    (home-page "https://community.kde.org/Frameworks")
    (synopsis "Default KDE Plasma 5 icon theme")
    (description "Breeze provides a freedesktop.org compatible icon theme.
It is the default icon theme for the KDE Plasma 5 desktop.")
    ;; The license file mentions lgpl3+. The license files in the source
    ;; directories are lgpl3, while the top directory contains the lgpl2.1.
    ;; text.
    (license license:lgpl3+)))

(define-public kapidox
  (package
    (name "kapidox")
    (version "5.70.0")
    (source (origin
              (method url-fetch)
              (uri (string-append
                    "mirror://kde/stable/frameworks/"
                    (version-major+minor version) "/"
                    name "-" version ".tar.xz"))
              (sha256
               (base32
                "1irl25pf60frzrmm1ksgjq6y8kn3rd5snliq69l4c42yznl9qv1j"))))
    (build-system cmake-build-system)
    (arguments
     `(#:tests? #f)) ; has no test target
    (native-inputs
     `(("extra-cmake-modules" ,extra-cmake-modules)))
    (propagated-inputs
     ;; kapidox is a python programm
     ;; TODO: check if doxygen has to be installed, the readme does not
     ;; mention it. The openSuse .rpm lists doxygen, graphviz, graphviz-gd,
     ;; and python-xml.
     `(("python" ,python)
       ("python-jinja2" ,python-jinja2)
       ("python-pyyaml" ,python-pyyaml)))
    (inputs
     `(("qtbase" ,qtbase)))
    (home-page "https://community.kde.org/Frameworks")
    (synopsis "KDE Doxygen Tools")
    (description "This framework contains scripts and data for building API
documentation (dox) in a standard format and style for KDE.

For the actual documentation extraction and formatting the Doxygen tool is
used, but this framework provides a wrapper script to make generating the
documentation more convenient (including reading settings from the target
framework or other module) and a standard template for the generated
documentation.")
    ;; Most parts are bsd-2, but incuded jquery is expat
    ;; This list is taken from http://packaging.neon.kde.org/cgit/
    (license (list license:bsd-2 license:expat))))

(define-public karchive
  (package
    (name "karchive")
    (version "5.70.0")
    (source (origin
              (method url-fetch)
              (uri (string-append
                    "mirror://kde/stable/frameworks/"
                    (version-major+minor version) "/"
                    name "-" version ".tar.xz"))
              (sha256
               (base32
                "0z8asn357pdbv4g9g0x18p72wskca1qanxljyix7wzc5rsi63wzm"))))
    (build-system cmake-build-system)
    (native-inputs
     `(("extra-cmake-modules" ,extra-cmake-modules)))
    (inputs
     `(("bzip2" ,bzip2)
       ("qtbase" ,qtbase)
       ("xz" ,xz)
       ("zlib" ,zlib)))
    (home-page "https://community.kde.org/Frameworks")
    (synopsis "Qt 5 addon providing access to numerous types of archives")
    (description "KArchive provides classes for easy reading, creation and
manipulation of @code{archive} formats like ZIP and TAR.

It also provides transparent compression and decompression of data, like the
GZip format, via a subclass of QIODevice.")
    ;; The included licenses is are gpl2 and lgpl2.1, but the sources are
    ;; under a variety of licenses.
    ;; This list is taken from http://packaging.neon.kde.org/cgit/
    (license (list license:lgpl2.1 license:lgpl2.1+
                   license:lgpl3+ license:bsd-2))))

(define-public kcalendarcore
  (package
    (name "kcalendarcore")
    (version "5.70.0")
    (source (origin
              (method url-fetch)
              (uri (string-append
                    "mirror://kde/stable/frameworks/"
                    (version-major+minor version) "/"
                    name "-" version ".tar.xz"))
              (sha256
               (base32
                "1y1f8gc1g9yn9kgmn53f1zvkizasfs667dfin3fyci657r5qwpw2"))))
    (build-system cmake-build-system)
    (native-inputs
     `(("extra-cmake-modules" ,extra-cmake-modules)
       ("perl" ,perl)
       ("tzdata" ,tzdata-for-tests)))
    (inputs
     `(("libical" ,libical)
       ("qtbase" ,qtbase)))
    (arguments
     `(#:phases
       (modify-phases %standard-phases
         (add-before 'configure 'disable-failing-libical3-tests
           (lambda _
             ;; testicaltimezones fails with some time-zone issue
             (substitute* "autotests/CMakeLists.txt"
               (("macro_unit_tests\\(testicaltimezones\\)" line)
                (string-append "## " line))
               (("target_link_libraries\\(testicaltimezones " line)
                (string-append "## " line)))
             (for-each
              delete-file
              (list
               ;; test cases are generated for each .ics file. These fail:
               "autotests/data/Compat-libical3/AppleICal_1.5.ics"
               "autotests/data/Compat-libical3/Evolution_2.8.2_timezone_test.ics"
               "autotests/data/Compat-libical3/KOrganizer_3.1a.ics"
               "autotests/data/Compat-libical3/MSExchange.ics"
               "autotests/data/Compat-libical3/Mozilla_1.0.ics"))
             #t))
         (add-before 'check 'set-timezone
           (lambda* (#:key inputs #:allow-other-keys)
             (setenv "TZ" "Europe/Prague")
             (setenv "TZDIR"
                     (string-append (assoc-ref inputs "tzdata")
                                    "/share/zoneinfo"))
             #t)))))
    (home-page "https://community.kde.org/Frameworks")
    (synopsis "Library for interfacing with calendars")
    (description "This library provides access to and handling of calendar
data.  It supports the standard formats iCalendar and vCalendar and the group
scheduling standard iTIP.

A calendar contains information like incidences (events, to-dos, journals),
alarms, time zones, and other useful information.  This API provides access to
that calendar information via well known calendar formats iCalendar (or iCal)
and the older vCalendar.")
    (license (list license:lgpl3+ license:bsd-2))))

(define-public kcodecs
  (package
    (name "kcodecs")
    (version "5.70.0")
    (source (origin
              (method url-fetch)
              (uri (string-append
                    "mirror://kde/stable/frameworks/"
                    (version-major+minor version) "/"
                    name "-" version ".tar.xz"))
              (sha256
               (base32
                "0y9n2a5n18pasdmrp0xb84hla9l27yj2x3k4p1c041sd9nkwixpk"))))
    (build-system cmake-build-system)
    (native-inputs
     `(("extra-cmake-modules" ,extra-cmake-modules)
       ("gperf" ,gperf)
       ("qttools" ,qttools)))
    (inputs
     `(("qtbase" ,qtbase)))
    (home-page "https://community.kde.org/Frameworks")
    (synopsis "String encoding and manipulating library")
    (description "KCodecs provide a collection of methods to manipulate
strings using various encodings.

It can automatically determine the charset of a string, translate XML
entities, validate email addresses, and find encodings by name in a more
tolerant way than QTextCodec (useful e.g. for data coming from the
Internet).")
    ;; The included licenses is are gpl2 and lgpl2.1, but the sources are
    ;; under a variety of licenses.
    ;; This list is taken from http://packaging.neon.kde.org/cgit/
    (license (list license:gpl2 license:gpl2+ license:bsd-2
                   license:lgpl2.1 license:lgpl2.1+ license:expat
                   license:lgpl3+ license:mpl1.1))))

(define-public kconfig
  (package
    (name "kconfig")
    (version "5.70.0")
    (source (origin
              (method url-fetch)
              (uri (string-append
                    "mirror://kde/stable/frameworks/"
                    (version-major+minor version) "/"
                    name "-" version ".tar.xz"))
              (sha256
               (base32
                "1s3h4hfpw7c0894cifj66bj1yhx8g94ckvl71jm7qqsb5x5h6y9n"))))
    (build-system cmake-build-system)
    (native-inputs
     `(("dbus" ,dbus)
       ("extra-cmake-modules" ,extra-cmake-modules)
       ("inetutils" ,inetutils)
       ("qttools" ,qttools)
       ("xorg-server" ,xorg-server-for-tests)))
    (inputs
     `(("qtbase" ,qtbase)))
    (arguments
     `(#:phases
       (modify-phases %standard-phases
         (add-before 'check 'check-setup
           (lambda _
             (setenv "HOME" (getcwd))
             (setenv "TMPDIR" (getcwd))
             #t))
         (replace 'check
           (lambda _
             (setenv "QT_QPA_PLATFORM" "offscreen")
             (invoke "dbus-launch" "ctest" "."))))))
    (home-page "https://community.kde.org/Frameworks")
    (synopsis "Kconfiguration settings framework for Qt")
    (description "KConfig provides an advanced configuration system.
It is made of two parts: KConfigCore and KConfigGui.

KConfigCore provides access to the configuration files themselves.
It features:

@enumerate
@item Code generation: describe your configuration in an XML file, and use
`kconfig_compiler to generate classes that read and write configuration
entries.

@item Cascading configuration files (global settings overridden by local
settings).

@item Optional shell expansion support (see docs/options.md).

@item The ability to lock down configuration options (see docs/options.md).
@end enumerate

KConfigGui provides a way to hook widgets to the configuration so that they
are automatically initialized from the configuration and automatically
propagate their changes to their respective configuration files.")
    ;; The included licenses is are gpl2 and lgpl2.1, but the sources are
    ;; under a variety of licenses.
    ;; This list is taken from http://packaging.neon.kde.org/cgit/
    (license (list license:lgpl2.1 license:lgpl2.1+ license:expat
                   license:lgpl3+ license:gpl1 ; licende:mit-olif
                   license:bsd-2 license:bsd-3))))

(define-public kcoreaddons
  (package
    (name "kcoreaddons")
    (version "5.70.0")
    (source (origin
              (method url-fetch)
              (uri (string-append
                    "mirror://kde/stable/frameworks/"
                    (version-major+minor version) "/"
                    name "-" version ".tar.xz"))
              (sha256
               (base32
                "10a7zys3limsawl7lk9ggymk3msk2bp0y8hp0jmsvk3l405pd1ps"))))
    (build-system cmake-build-system)
    (native-inputs
     `(("extra-cmake-modules" ,extra-cmake-modules)
       ("qttools" ,qttools)
       ("shared-mime-info" ,shared-mime-info)
       ;; TODO: FAM: File alteration notification http://oss.sgi.com/projects/fam
       ("xorg-server" ,xorg-server-for-tests))) ; for the tests
    (inputs
     `(("qtbase" ,qtbase)))
    (arguments
     `(#:phases
       (modify-phases %standard-phases
         (add-before 'check 'blacklist-failing-test
           (lambda _
             ;; Blacklist failing tests.
             (with-output-to-file "autotests/BLACKLIST"
               (lambda _
                 ;; FIXME: Make it pass.  Test failure caused by stout/stderr
                 ;; being interleaved.
                 (display "[test_channels]\n*\n")
                 ;; This fails with ENOSPC because of too many inotify watches.
                 (display "[benchNotifyWatcher]\n*\n")))
             #t))
         ;; See upstream commit ee424e9b62368485bba4193053cabb553a1d268e
         (add-after 'unpack 'fix-broken-test
           (lambda _
             (substitute* "autotests/kdirwatch_unittest.cpp"
               (("QVERIFY\\(waitForRecreationSignal\\(watch, existingFile\\)\\);" m)
                (string-append m "\nwaitUntilNewSecond();")))
             #t))
         (add-before 'check 'check-setup
           (lambda _
             (setenv "HOME" (getcwd))
             (setenv "TMPDIR" (getcwd))
             #t)))))
    (home-page "https://community.kde.org/Frameworks")
    (synopsis "Qt addon library with a collection of non-GUI utilities")
    (description "KCoreAddons provides classes built on top of QtCore to
perform various tasks such as manipulating mime types, autosaving files,
creating backup files, generating random sequences, performing text
manipulations such as macro replacement, accessing user information and
many more.")
    (license (list license:lgpl2.0+ license:lgpl2.1+))))

(define-public kdbusaddons
  (package
    (name "kdbusaddons")
    (version "5.70.0")
    (source (origin
              (method url-fetch)
              (uri (string-append
                    "mirror://kde/stable/frameworks/"
                    (version-major+minor version) "/"
                    name "-" version ".tar.xz"))
              (sha256
               (base32
                "1vz2hg5p8wvfk0pi8v25zqzcn8yj7ykakxjyipmadvi02c1h8gic"))
              (patches (search-patches "kdbusaddons-kinit-file-name.patch"))))
    (build-system cmake-build-system)
    (native-inputs
     `(("extra-cmake-modules" ,extra-cmake-modules)
       ("dbus" ,dbus)
       ("qttools" ,qttools)))
    (inputs
     `(("qtbase" ,qtbase)
       ("qtx11extras" ,qtx11extras)
       ("kinit" ,kinit-bootstrap))) ;; kinit-bootstrap: kinit package which does not depend on kdbusaddons.
    (arguments
     `(#:phases
       (modify-phases %standard-phases
         (add-before
          'configure 'patch-source
          (lambda* (#:key inputs #:allow-other-keys)
            ;; look for the kdeinit5 executable in kinit's store directory,
            ;; instead of the current application's directory:
            (substitute* "src/kdeinitinterface.cpp"
              (("@SUBSTITUTEME@") (assoc-ref inputs "kinit")))))
         (replace 'check
           (lambda _
             (setenv "DBUS_FATAL_WARNINGS" "0")
             (invoke "dbus-launch" "ctest" "."))))))
    (home-page "https://community.kde.org/Frameworks")
    (synopsis "Convenience classes for DBus")
    (description "KDBusAddons provides convenience classes on top of QtDBus,
as well as an API to create KDED modules.")
    ;; Some source files mention lgpl2.0+, but the included license is
    ;; the lgpl2.1. Some source files are under non-copyleft licenses.
    (license license:lgpl2.1+)))

(define-public kdnssd
  (package
    (name "kdnssd")
    (version "5.70.0")
    (source (origin
              (method url-fetch)
              (uri (string-append
                    "mirror://kde/stable/frameworks/"
                    (version-major+minor version) "/"
                    name "-" version ".tar.xz"))
              (sha256
               (base32
                "0wadknnf472rqg2xnqzs5v23qzqfr336wj6d96yg2ayqm0chbppy"))))
    (build-system cmake-build-system)
    (native-inputs
     `(("extra-cmake-modules" ,extra-cmake-modules)
       ("qttools" ,qttools)))
    (inputs
     `(("avahi" ,avahi) ; alternativly dnssd could be used
       ("qtbase" ,qtbase)))
    (home-page "https://community.kde.org/Frameworks")
    (synopsis "Network service discovery using Zeroconf")
    (description "KDNSSD is a library for handling the DNS-based Service
Discovery Protocol (DNS-SD), the layer of Zeroconf that allows network services,
such as printers, to be discovered without any user intervention or centralized
infrastructure.")
    (license license:lgpl2.1+)))

(define-public kguiaddons
  (package
    (name "kguiaddons")
    (version "5.70.0")
    (source (origin
              (method url-fetch)
              (uri (string-append
                    "mirror://kde/stable/frameworks/"
                    (version-major+minor version) "/"
                    name "-" version ".tar.xz"))
              (sha256
               (base32
                "1yndjdhb9zzlhh74xccpys38balm5dma56sx6bwwfrga1phq0g5l"))))
    (build-system qt-build-system)
    ;; TODO: Build packages for the Python bindings.  Ideally this will be
    ;; done for all versions of python guix supports.  Requires python,
    ;; python-sip, clang-python, libclang.  Requires python-2 in all cases for
    ;; clang-python.
    (native-inputs
     `(("extra-cmake-modules" ,extra-cmake-modules)
       ("pkg-config" ,pkg-config)))
    (inputs
     `(("qtbase" ,qtbase)
       ("qtx11extras" ,qtx11extras)))
    (home-page "https://community.kde.org/Frameworks")
    (synopsis "Utilities for graphical user interfaces")
    (description "The KDE GUI addons provide utilities for graphical user
interfaces in the areas of colors, fonts, text, images, keyboard input.")
    (license (list license:gpl2+ license:lgpl2.1+))))

(define-public kholidays
  (package
    (name "kholidays")
    (version "5.70.0")
    (source (origin
              (method url-fetch)
              (uri (string-append
                    "mirror://kde/stable/frameworks/"
                    (version-major+minor version) "/"
                    name "-" version ".tar.xz"))
       (sha256
        (base32 "1rifx51yk24sk578h08s1bwpqb61rnyyks33zpl82lcdnl1ljp26"))))
    (build-system cmake-build-system)
    (arguments
     `(#:phases
       (modify-phases %standard-phases
         (add-before 'check 'check-setup
           (lambda _
             ;; blacklist a failing test function TODO: make it pass
             (with-output-to-file "autotests/BLACKLIST"
               (lambda _
                 (display "[testDefaultRegions]\n*\n")))
             #t)))))
    (native-inputs
     `(("extra-cmake-modules" ,extra-cmake-modules)
       ("qttools" ,qttools)))
    (inputs
     `(("qtbase" ,qtbase)
       ("qtdeclarative" ,qtdeclarative)))
    (home-page "https://invent.kde.org/frameworks/kholidays")
    (synopsis "Library for regional holiday information")
    (description "This library provides a C++ API that determines holiday and
other special events for a geographical region.")
    (license license:lgpl2.0+)))

(define-public ki18n
  (package
    (name "ki18n")
    (version "5.70.0")
    (source (origin
              (method url-fetch)
              (uri (string-append
                    "mirror://kde/stable/frameworks/"
                    (version-major+minor version) "/"
                    name "-" version ".tar.xz"))
              (sha256
               (base32
                "1f952488492sm904i1iwgjp2gc7z07312mlshw4ckh2801y0qclc"))))
    (build-system cmake-build-system)
    (propagated-inputs
     `(("gettext" ,gettext-minimal)
       ("python" ,python)))
    (native-inputs
     `(("extra-cmake-modules" ,extra-cmake-modules)))
    (inputs
     `(("qtbase" ,qtbase)
       ("qtdeclarative" ,qtdeclarative)
       ("qtscript" ,qtscript)))
    (arguments
     `(#:phases
       (modify-phases %standard-phases
         (add-before 'check 'check-setup
           (lambda _
             (setenv "HOME" (getcwd))
             #t)))))
    (home-page "https://community.kde.org/Frameworks")
    (synopsis "KDE Gettext-based UI text internationalization")
    (description "KI18n provides functionality for internationalizing user
interface text in applications, based on the GNU Gettext translation system.  It
wraps the standard Gettext functionality, so that the programmers and translators
can use the familiar Gettext tools and workflows.

KI18n provides additional functionality as well, for both programmers and
translators, which can help to achieve a higher overall quality of source and
translated text.  This includes argument capturing, customizable markup, and
translation scripting.")
    (license license:lgpl2.1+)))

(define-public kidletime
  (package
    (name "kidletime")
    (version "5.70.0")
    (source (origin
              (method url-fetch)
              (uri (string-append
                    "mirror://kde/stable/frameworks/"
                    (version-major+minor version) "/"
                    name "-" version ".tar.xz"))
              (sha256
               (base32
                "0vbxs80a8kh2xbxclx8zwl7acynsasa7i0cs171fxr26d0dmmhm5"))))
    (build-system cmake-build-system)
    (native-inputs
     `(("extra-cmake-modules" ,extra-cmake-modules)
       ("pkg-config" ,pkg-config)))
    (inputs
     `(("libxscrnsaver" ,libxscrnsaver) ; X-Screensaver based poller, fallback mode
       ("qtbase" ,qtbase)
       ("qtx11extras" ,qtx11extras)))
    (home-page "https://community.kde.org/Frameworks")
    (synopsis "Reporting of idle time of user and system")
    (description "KIdleTime is a singleton reporting information on idle time.
It is useful not only for finding out about the current idle time of the PC,
but also for getting notified upon idle time events, such as custom timeouts,
or user activity.")
    (license (list license:gpl2+ license:lgpl2.1+))))

(define-public kirigami
  ;; Kirigami is listed as tier 1 framework, but optionally includes
  ;; plasma-framework which is tier 3.
  (package
    (name "kirigami")
    (version "5.70.0")
    (source (origin
              (method url-fetch)
              (uri (string-append
                    "mirror://kde/stable/frameworks/"
                    (version-major+minor version) "/"
                    "kirigami2-" version ".tar.xz"))
              (sha256
               (base32
                "0akkyif6n9l7hw4cj6nkf1zwgnd7vqi1gyiqmn588rspgl91zf1w"))))
    (properties `((upstream-name . "kirigami2")))
    (build-system cmake-build-system)
    (native-inputs
     `(("extra-cmake-modules" ,extra-cmake-modules)
       ("qttools" ,qttools)))
    (inputs
     `(("kwindowsystem" ,kwindowsystem)
       ;; TODO: Find a way to activate this optional include without
       ;; introducing a recursive dependency.
       ;;("plasma-frameworks" ,plasma-framework) ;; Tier 3!
       ("qtbase" ,qtbase)
       ("qtdeclarative" ,qtdeclarative)
       ("qtquickcontrols2" ,qtquickcontrols2)
       ("qtsvg" ,qtsvg)
       ;; Run-time dependency
       ("qtgraphicaleffects" ,qtgraphicaleffects)))
    (home-page "https://community.kde.org/Frameworks")
    (synopsis "QtQuick components for mobile user interfaces")
    (description "Kirigami is a set of high level QtQuick components looking
and feeling well on both mobile and desktop devices.  They ease the creation
of applications that follow the Kirigami Human Interface Guidelines.")
    (license license:lgpl2.1+)))

(define-public kitemmodels
  (package
    (name "kitemmodels")
    (version "5.70.0")
    (source (origin
              (method url-fetch)
              (uri (string-append
                    "mirror://kde/stable/frameworks/"
                    (version-major+minor version) "/"
                    name "-" version ".tar.xz"))
              (sha256
               (base32
                "0x7y5shg2pp490hvmkz81b8j01cha9j1001q34m7pnyf0n3zknzc"))))
    (build-system qt-build-system)
    (native-inputs
     `(("extra-cmake-modules" ,extra-cmake-modules)))
    (inputs
     `(("qtbase" ,qtbase)
       ("qtdeclarative" ,qtdeclarative)))
    (home-page "https://community.kde.org/Frameworks")
    (synopsis "Set of item models extending the Qt model-view framework")
    (description "KItemModels provides the following models:

@enumerate
@item KBreadcrumbSelectionModel - Selects the parents of selected items to
create breadcrumbs.

@item KCheckableProxyModel - Adds a checkable capability to a source model.

@item KConcatenateRowsProxyModel - Concatenates rows from multiple source models.

@item KDescendantsProxyModel - Proxy Model for restructuring a Tree into a list.

@item KExtraColumnsProxyModel - Adds columns after existing columns.

@item KLinkItemSelectionModel - Share a selection in multiple views which do
not have the same source model.

@item KModelIndexProxyMapper - Mapping of indexes and selections through proxy
models.

@item KRearrangeColumnsProxyModel - Can reorder and hide columns from the source
model.

@item KRecursiveFilterProxyModel - Recursive filtering of models.

@item KSelectionProxyModel - A Proxy Model which presents a subset of its source
model to observers
@end enumerate")
    (license license:lgpl2.1+)))

(define-public kitemviews
  (package
    (name "kitemviews")
    (version "5.70.0")
    (source (origin
              (method url-fetch)
              (uri (string-append
                    "mirror://kde/stable/frameworks/"
                    (version-major+minor version) "/"
                    name "-" version ".tar.xz"))
              (sha256
               (base32
                "04vlmkvc3y5h7cpb6kdv9gha5axxkimhqh44mdg2ncyn4sas6j68"))))
    (build-system qt-build-system)
    (native-inputs
     `(("extra-cmake-modules" ,extra-cmake-modules)
       ("qttools" ,qttools)))
    (inputs
     `(("qtbase" ,qtbase)))
    (home-page "https://community.kde.org/Frameworks")
    (synopsis "Set of item views extending the Qt model-view framework")
    (description "KItemViews includes a set of views, which can be used with
item models.  It includes views for categorizing lists and to add search filters
to flat and hierarchical lists.")
    (license (list license:gpl2+ license:lgpl2.1+))))

(define-public kplotting
  (package
    (name "kplotting")
    (version "5.70.0")
    (source (origin
              (method url-fetch)
              (uri (string-append
                    "mirror://kde/stable/frameworks/"
                    (version-major+minor version) "/"
                    name "-" version ".tar.xz"))
              (sha256
               (base32
                "1wj4n2a8iz9ml1y0012xkpsx3dfp5gl2dn80sifrzvkxjxrhwach"))))
    (build-system qt-build-system)
    (native-inputs
     `(("extra-cmake-modules" ,extra-cmake-modules)
       ("qttools" ,qttools)))
    (inputs
     `(("qtbase" ,qtbase)))
    (home-page "https://community.kde.org/Frameworks")
    (synopsis "Data plotting library")
    (description "KPlotWidget is a QWidget-derived class that provides a virtual
base class for easy data-plotting.  The idea behind KPlotWidget is that you only
have to specify information in \"data units\", the natural units of the
data being plotted.  KPlotWidget automatically converts everything to screen
pixel units.")
    (license license:lgpl2.1+)))

(define-public ksyntaxhighlighting
  (package
    (name "ksyntaxhighlighting")
    (version "5.70.0")
    (source (origin
              (method url-fetch)
              (uri (string-append
                    "mirror://kde/stable/frameworks/"
                    (version-major+minor version) "/"
                    "syntax-highlighting-" version ".tar.xz"))
              (sha256
               (base32
                "12jn7lqsp86329spai7n1n8i65nwhxh8gp33wkq543h7w3i2a3jb"))))
    (build-system cmake-build-system)
    (native-inputs
     `(("extra-cmake-modules" ,extra-cmake-modules)
       ("perl" ,perl)
       ("qttools" ,qttools)
       ;; Optional, for compile-time validation of syntax definition files:
       ("qtxmlpatterns" ,qtxmlpatterns)))
    (inputs
     `(("qtbase" ,qtbase)))
    (arguments
     `(#:phases
       (modify-phases %standard-phases
         (add-after 'patch-source-shebangs 'unpatch-source-shebang
           (lambda _
             ;; revert the patch-shebang phase on scripts which are
             ;; in fact test data
             (substitute* '("autotests/input/test.bash"
                            "autotests/folding/test.bash.fold")
               (((which "bash")) "/bin/bash"))
             (substitute* '("autotests/input/highlight.sh"
                            "autotests/folding/highlight.sh.fold")
               (((which "sh")) " /bin/sh")) ;; space in front!
             (substitute* '("autotests/input/highlight.pl"
                            "autotests/folding/highlight.pl.fold")
               (((which "perl")) "/usr/bin/perl"))
             #t)))))
    (home-page "https://community.kde.org/Frameworks")
    (synopsis "Syntax highlighting engine for Kate syntax definitions")
    (description "This is a stand-alone implementation of the Kate syntax
highlighting engine.  It's meant as a building block for text editors as well
as for simple highlighted text rendering (e.g. as HTML), supporting both
integration with a custom editor as well as a ready-to-use
@code{QSyntaxHighlighter} sub-class.")
    (properties `((upstream-name . "syntax-highlighting")))
    (license license:lgpl2.1+)))

(define-public kwayland
  (package
    (name "kwayland")
    (version "5.70.0")
    (source (origin
              (method url-fetch)
              (uri (string-append
                    "mirror://kde/stable/frameworks/"
                    (version-major+minor version) "/"
                    name "-" version ".tar.xz"))
              (sha256
               (base32
                "0hrpbfzixjpnfy9q5x66q1fff0p7n80rrs127zzdv68pyi6456ry"))))
    (build-system cmake-build-system)
    (native-inputs
     `(("extra-cmake-modules" ,extra-cmake-modules)
       ("pkg-config" ,pkg-config)))
    (inputs
     `(("qtbase" ,qtbase)
       ("qtwayland" ,qtwayland)
       ("wayland" ,wayland)
       ("wayland-protocols" ,wayland-protocols)))
    (arguments
     `(#:tests? #f ; FIXME tests require weston to run
                   ; weston requires wayland flags in mesa
       #:phases
       (modify-phases %standard-phases
         (add-before 'check 'check-setup
           (lambda _
             (setenv "XDG_RUNTIME_DIR" "/tmp")
             #t)))))
    (home-page "https://community.kde.org/Frameworks")
    (synopsis "Qt-style API to interact with the wayland client and server")
    (description "As the names suggest they implement a Client respectively a
Server API for the Wayland protocol.  The API is Qt-styled removing the needs to
interact with a for a Qt developer uncomfortable low-level C-API.  For example
the callback mechanism from the Wayland API is replaced by signals, data types
are adjusted to be what a Qt developer expects - two arguments of int are
represented by a QPoint or a QSize.")
    (license license:lgpl2.1+)))

(define-public kwidgetsaddons
  (package
    (name "kwidgetsaddons")
    (version "5.70.0")
    (source (origin
              (method url-fetch)
              (uri (string-append
                    "mirror://kde/stable/frameworks/"
                    (version-major+minor version) "/"
                    name "-" version ".tar.xz"))
              (sha256
               (base32
                "03l37lh219np7pqfa56r2v7n5s5xg4rjq005qng4b5izd95ri56j"))))
    (build-system qt-build-system)
    (native-inputs
     `(("extra-cmake-modules" ,extra-cmake-modules)
       ("qttools" ,qttools)
       ("xorg-server" ,xorg-server-for-tests)))
    (inputs
     `(("qtbase" ,qtbase)))
    (arguments
     `(#:phases
       (modify-phases %standard-phases
         (add-after 'unpack 'adjust-tests
           (lambda _
             ;; It is unclear why this test suddenly started failing.
             (substitute* "autotests/kcolumnresizertest.cpp"
               ((".*QCOMPARE.*") ""))
             #t)))))
    (home-page "https://community.kde.org/Frameworks")
    (synopsis "Large set of desktop widgets")
    (description "Provided are action classes that can be added to toolbars or
menus, a wide range of widgets for selecting characters, fonts, colors, actions,
dates and times, or MIME types, as well as platform-aware dialogs for
configuration pages, message boxes, and password requests.")
    (license (list license:gpl2+ license:lgpl2.1+))))

(define-public kwindowsystem
  (package
    (name "kwindowsystem")
    (version "5.70.0")
    (source (origin
              (method url-fetch)
              (uri (string-append
                    "mirror://kde/stable/frameworks/"
                    (version-major+minor version) "/"
                    name "-" version ".tar.xz"))
              (sha256
               (base32
                "0a68cj0bsl5a9sxfd969khznycrn9p6grp2b08hqacxqdknzs0wh"))))
    (build-system cmake-build-system)
    (native-inputs
     `(("extra-cmake-modules" ,extra-cmake-modules)
       ("pkg-config" ,pkg-config)
       ("dbus" ,dbus) ; for the tests
       ("openbox" ,openbox) ; for the tests
       ("qttools" ,qttools)
       ("xorg-server" ,xorg-server-for-tests))) ; for the tests
    (inputs
     `(("libxrender" ,libxrender)
       ("qtbase" ,qtbase)
       ("qtx11extras" ,qtx11extras)
       ("xcb-utils-keysyms" ,xcb-util-keysyms)
       ("xcb-util-wm" ,xcb-util-wm)))
    (arguments
     `(#:phases
       (modify-phases %standard-phases
         (add-before 'check 'blacklist-failing-tests
           (lambda _
             ;; Blacklist a failing test-functions. FIXME: Make it pass.
             (with-output-to-file "autotests/BLACKLIST"
               (lambda _
                 (display "[testGroupLeader]\n*\n")
                 (display "[testClientMachine]\n*\n"))) ;; requires network
             #t))
         (replace 'check
           (lambda _
             ;; The test suite requires a running window anager
             (setenv "XDG_RUNTIME_DIR" "/tmp")
             (system "Xvfb :1 -ac -screen 0 640x480x24 &")
             (setenv "DISPLAY" ":1")
             (sleep 5) ;; Give Xvfb a few moments to get on it's feet
             (system "openbox &")
             (setenv "CTEST_OUTPUT_ON_FAILURE" "1")
             (setenv "DBUS_FATAL_WARNINGS" "0")
             (invoke "dbus-launch" "ctest" "."))))))
    (home-page "https://community.kde.org/Frameworks")
    (synopsis "KDE access to the windowing system")
    (description "KWindowSystem provides information about and allows
interaction with the windowing system.  It provides a high level API, which
is windowing system independent and has platform specific
implementations.  This API is inspired by X11 and thus not all functionality
is available on all windowing systems.

In addition to the high level API, this framework also provides several
lower level classes for interaction with the X Windowing System.")
    ;; Some source files mention lgpl2.0+, but the included license is
    ;; the lgpl2.1. Some source files are under non-copyleft licenses.
    (license license:lgpl2.1+)))

(define-public modemmanager-qt
  (package
    (name "modemmanager-qt")
    (version "5.70.0")
    (source (origin
              (method url-fetch)
              (uri (string-append
                    "mirror://kde/stable/frameworks/"
                    (version-major+minor version) "/"
                    name "-" version ".tar.xz"))
              (sha256
               (base32
                "0ydq1l823jgp0yrrpqi1zdk5dsg65ydk1x082qwsa9a0vzs0np3x"))))
    (build-system cmake-build-system)
    (native-inputs
     `(("extra-cmake-modules" ,extra-cmake-modules)
       ("dbus" ,dbus)
       ("pkg-config" ,pkg-config)))
    (propagated-inputs
     ;; Headers contain #include <ModemManager/ModemManager.h>
     `(("modem-manager" ,modem-manager)))
    (inputs
     `(("qtbase" ,qtbase)))
    (arguments
     `(#:phases
       (modify-phases %standard-phases
         (replace 'check
           (lambda _
             (setenv "DBUS_FATAL_WARNINGS" "0")
             (invoke "dbus-launch" "ctest" "."))))))
    (home-page "https://community.kde.org/Frameworks")
    (synopsis "Qt wrapper for ModemManager DBus API")
    (description "ModemManagerQt provides access to all ModemManager features
exposed on DBus.  It allows you to manage modem devices and access to
information available for your modem devices, like signal, location and
messages.")
    (license license:lgpl2.1+)))

(define-public networkmanager-qt
  (package
    (name "networkmanager-qt")
    (version "5.70.0")
    (source (origin
              (method url-fetch)
              (uri (string-append
                    "mirror://kde/stable/frameworks/"
                    (version-major+minor version) "/"
                    name "-" version ".tar.xz"))
              (sha256
               (base32
                "1h2kdw5vs7mn3n7bvqwm36a48ra9iap6384kanz14zjbankj04c1"))))
    (build-system cmake-build-system)
    (native-inputs
     `(("extra-cmake-modules" ,extra-cmake-modules)
       ("dbus" ,dbus)
       ("pkg-config" ,pkg-config)))
    (propagated-inputs
     ;; Headers contain #include <NetworkManager.h> and
     ;;                 #include <libnm/NetworkManager.h>
     `(("network-manager" ,network-manager)))
    (inputs
     `(("qtbase" ,qtbase)))
    (arguments
     `(#:phases
       (modify-phases %standard-phases
         (replace 'check
           (lambda _
             (setenv "DBUS_FATAL_WARNINGS" "0")
             (invoke "dbus-launch" "ctest" "."))))))
    (home-page "https://community.kde.org/Frameworks")
    (synopsis "Qt wrapper for NetworkManager DBus API")
    (description "NetworkManagerQt provides access to all NetworkManager
features exposed on DBus.  It allows you to manage your connections and control
your network devices and also provides a library for parsing connection settings
which are used in DBus communication.")
    (license license:lgpl2.1+)))

(define-public oxygen-icons
  (package
    (name "oxygen-icons")
    (version "5.70.0")
    (source (origin
              (method url-fetch)
              (uri (string-append
                    "mirror://kde/stable/frameworks/"
                    (version-major+minor version) "/"
                    name "5" "-" version ".tar.xz"))
              (sha256
               (base32
                "1rjsnz0g7zyzgii26sk370adb6jcyvr2lm8qi23fvqimifngqm2c"))))
    (build-system cmake-build-system)
    (native-inputs
     `(("extra-cmake-modules" ,extra-cmake-modules)
       ("fdupes" ,fdupes)))
    (inputs
     `(("qtbase" ,qtbase)))
    (home-page "https://community.kde.org/Frameworks")
    (synopsis "Oxygen provides the standard icon theme for the KDE desktop")
    (description "Oxygen icon theme for the KDE desktop")
    (license license:lgpl3+)
    (properties '((upstream-name . "oxygen-icons5")))))

(define-public prison
  (package
    (name "prison")
    (version "5.70.0")
    (source
     (origin
       (method url-fetch)
       (uri (string-append "mirror://kde/stable/frameworks/"
                           (version-major+minor version) "/"
                           name "-" version ".tar.xz"))
       (sha256
        (base32 "1qflivvb593d2npc218xkdn3w5zvl7x8v1b52ydnggsxzbgkqvb4"))))
    (build-system cmake-build-system)
    (native-inputs
     `(("extra-cmake-modules" ,extra-cmake-modules)))
    (inputs
     `(("libdmtx" ,libdmtx)
       ("qrencode" ,qrencode)
       ("qtbase" ,qtbase))) ;; TODO: rethink: nix propagates this
    (home-page "https://api.kde.org/frameworks/prison/html/index.html")
    (synopsis "Barcode generation abstraction layer")
    (description "Prison is a Qt-based barcode abstraction layer/library and
provides uniform access to generation of barcodes with data.")
    (license license:lgpl2.1+)))

(define-public pulseaudio-qt
  (package
    (name "pulseaudio-qt")
    (version "1.2")
    (source (origin
              (method url-fetch)
              (uri (string-append "https://download.kde.org/stable/pulseaudio-qt"
                                  "/pulseaudio-qt-" version ".tar.xz"))
              (sha256
               (base32
                "1i0ql68kxv9jxs24rsd3s7jhjid3f2fq56fj4wbp16zb4wd14099"))))
    (build-system cmake-build-system)
    (native-inputs
     `(("extra-cmake-modules" ,extra-cmake-modules)
       ("pkg-config" ,pkg-config)))
    (inputs
     `(("glib" ,glib)
       ("pulseaudio" ,pulseaudio)
       ("qtdeclarative" ,qtdeclarative)
       ("qtbase" ,qtbase)))
    (home-page "https://invent.kde.org/libraries/pulseaudio-qt/")
    (synopsis "Qt bindings for PulseAudio")
    (description
     "pulseaudio-qt is a Qt-style wrapper for libpulse.  It allows querying
and manipulation of various PulseAudio objects such as @code{Sinks},
@code{Sources} and @code{Streams}.  It does not wrap the full feature set of
libpulse.")
    ;; User can choose between LGPL version 2.1 or 3.0; or
    ;; "any later version accepted by the membership of KDE e.V".
    (license (list license:lgpl2.1 license:lgpl3))))

(define-public qqc2-desktop-style
  (package
    (name "qqc2-desktop-style")
    (version "5.70.0")
    (source (origin
              (method url-fetch)
              (uri (string-append
                    "mirror://kde/stable/frameworks/"
                    (version-major+minor version) "/"
                    name "-" version ".tar.xz"))
              (sha256
               (base32
                "1n47cl082zqdw6ykil04rw6bws4fn1m8wfx4vxv1aqj9warbdks3"))))
    (build-system cmake-build-system)
    (native-inputs
     `(("extra-cmake-modules" ,extra-cmake-modules)
       ("pkg-config" ,pkg-config)))
    (inputs
     `(("kauth" ,kauth)
       ("kconfigwidgets" ,kconfigwidgets) ; optional
       ("kcoreaddons" ,kcoreaddons)
       ("kiconthemes" ,kiconthemes) ; optional
       ("kirigami" ,kirigami)
       ("qtbase" ,qtbase)
       ("qtdeclarative" ,qtdeclarative)
       ("qtquickcontrols2" ,qtquickcontrols2)))
    (home-page "https://community.kde.org/Frameworks")
    (synopsis "QtQuickControls2 style that integrates with the desktop")
    (description "This is a style for QtQuickControls2 which is using
QWidget's QStyle to paint the controls in order to give it a native look and
feel.")
    ;; Mostly LGPL 2+, but many files are dual-licensed
    (license (list license:lgpl2.1+ license:gpl3+))))

(define-public solid
  (package
    (name "solid")
    (version "5.70.0")
    (source (origin
              (method url-fetch)
              (uri (string-append
                    "mirror://kde/stable/frameworks/"
                    (version-major+minor version) "/"
                    name "-" version ".tar.xz"))
              (sha256
               (base32
                "0alng7ciw6xji0s2zrk8dsx1p0p9shrrfzl8wnkwygc5chnhysz7"))))
    (build-system cmake-build-system)
    (arguments
     `(#:phases
       (modify-phases %standard-phases
         (replace 'check
           (lambda _
             (setenv "DBUS_FATAL_WARNINGS" "0")
             (invoke "dbus-launch" "ctest" "."))))))
    (native-inputs
     `(("bison" ,bison)
       ("dbus" ,dbus)
       ("extra-cmake-modules" ,extra-cmake-modules)
       ("flex" ,flex)
       ("qttools" ,qttools)))
    (inputs
     `(("qtbase" ,qtbase)
       ("qtdeclarative" ,qtdeclarative)
       ("udev" ,eudev)))
    ;; TODO: Add runtime-only dependency MediaPlayerInfo
    (home-page "https://community.kde.org/Frameworks")
    (synopsis "Desktop hardware abstraction")
    (description "Solid is a device integration framework.  It provides a way of
querying and interacting with hardware independently of the underlying operating
system.")
    (license license:lgpl2.1+)))

(define-public sonnet
  (package
    (name "sonnet")
    (version "5.70.0")
    (source (origin
              (method url-fetch)
              (uri (string-append
                    "mirror://kde/stable/frameworks/"
                    (version-major+minor version) "/"
                    name "-" version ".tar.xz"))
              (sha256
               (base32
                "0b88h5fw1n8zyrg0vq3lj2jbjjyh0mk64lj6ab3643kxzqxbn30w"))))
    (build-system qt-build-system)
    (native-inputs
     `(("extra-cmake-modules" ,extra-cmake-modules)
       ("pkg-config" ,pkg-config)
       ("qttools" ,qttools)))
    (inputs
     `(("hunspell" ,hunspell)
       ;; TODO: hspell (for Hebrew), Voikko (for Finish)
       ("qtbase" ,qtbase)))
    (home-page "https://community.kde.org/Frameworks")
    (synopsis "Multi-language spell checker")
    (description "Sonnet is a plugin-based spell checking library for Qt-based
applications.  It supports several different plugins, including HSpell, Enchant,
ASpell and HUNSPELL.")
    (license license:lgpl2.1+)))

(define-public threadweaver
  (package
    (name "threadweaver")
    (version "5.70.0")
    (source (origin
              (method url-fetch)
              (uri (string-append
                    "mirror://kde/stable/frameworks/"
                    (version-major+minor version) "/"
                    name "-" version ".tar.xz"))
              (sha256
               (base32
                "0y1q0wy073lf11g4jrp4bdw4kpj4ibqfscsxj6zlh8ban9zlf389"))))
    (build-system cmake-build-system)
    (native-inputs
     `(("extra-cmake-modules" ,extra-cmake-modules)))
    (inputs
     `(("qtbase" ,qtbase)))
    (home-page "https://community.kde.org/Frameworks")
    (synopsis "Helper for multithreaded programming")
    (description "ThreadWeaver is a helper for multithreaded programming.  It
uses a job-based interface to queue tasks and execute them in an efficient way.")
    (license license:lgpl2.1+)))


;; Tier 2
;;
;; Tier 2 frameworks additionally depend on tier 1 frameworks, but still have
;; easily manageable dependencies.

(define-public kactivities
  (package
    (name "kactivities")
    (version "5.70.0")
    (source (origin
              (method url-fetch)
              (uri (string-append
                    "mirror://kde/stable/frameworks/"
                    (version-major+minor version) "/"
                    name "-" version ".tar.xz"))
              (sha256
               (base32
                "1whsp0f87lrcn61s9rfhy0aj68hm6zgfa38mq6frlkcjksi0z1vn"))))
    (build-system qt-build-system)
    (native-inputs
     `(("extra-cmake-modules" ,extra-cmake-modules)))
    (inputs
     `(("boost" ,boost)
       ("kauth" ,kauth)
       ("kbookmarks" ,kbookmarks)
       ("kcodecs" ,kcodecs)
       ("kcompletion" ,kcompletion)
       ("kconfig" ,kconfig)
       ("kconfigwidgets" ,kconfigwidgets)
       ("kcoreaddons" ,kcoreaddons)
       ("kio" ,kio)
       ("kitemviews" ,kitemviews)
       ("kjobwidgets" ,kjobwidgets)
       ("kservice" ,kservice)
       ("kwidgetsaddons" ,kwidgetsaddons)
       ("kwindowsystem" ,kwindowsystem)
       ("kxmlgui" ,kxmlgui)
       ("qtbase" ,qtbase)
       ("qtdeclarative" ,qtdeclarative)
       ("solid" ,solid)))
    (home-page "https://community.kde.org/Frameworks")
    (synopsis "Core components for the KDE Activity concept")
    (description "KActivities provides the infrastructure needed to manage a
user's activities, allowing them to switch between tasks, and for applications
to update their state to match the user's current activity.  This includes a
daemon, a library for interacting with that daemon, and plugins for integration
with other frameworks.")
    ;; triple licensed
    (license (list license:gpl2+ license:lgpl2.0+ license:lgpl2.1+))))

(define-public kauth
  (package
    (name "kauth")
    (version "5.70.0")
    (source (origin
              (method url-fetch)
              (uri (string-append
                    "mirror://kde/stable/frameworks/"
                    (version-major+minor version) "/"
                    name "-" version ".tar.xz"))
              (sha256
               (base32
                "0nmdz7ra3hpg0air4lfkzilv7cwx3zxs29k7sh8l3i1fs3qpjwxm"))))
    (build-system cmake-build-system)
    (native-inputs
     `(("dbus" ,dbus)
       ("extra-cmake-modules" ,extra-cmake-modules)
       ("qttools" ,qttools)))
    (inputs
     `(("kcoreaddons" ,kcoreaddons)
       ("polkit-qt" ,polkit-qt)
       ("qtbase" ,qtbase)))
    (arguments
     `(#:phases
       (modify-phases %standard-phases
         (add-after 'unpack 'fix-cmake-install-directories
           (lambda _
             ;; Make packages using kauth put their policy files and helpers
             ;; into their own prefix.
             (substitute* "KF5AuthConfig.cmake.in"
               (("@KAUTH_POLICY_FILES_INSTALL_DIR@")
                "${KDE_INSTALL_DATADIR}/polkit-1/actions")
               (("@KAUTH_HELPER_INSTALL_DIR@")
                "${KDE_INSTALL_LIBEXECDIR}")
               (("@KAUTH_HELPER_INSTALL_ABSOLUTE_DIR@")
                "${KDE_INSTALL_LIBEXECDIR}"))))
         (replace 'check
           (lambda _
             (setenv "DBUS_FATAL_WARNINGS" "0")
             (invoke "dbus-launch" "ctest" "."))))))
    (home-page "https://community.kde.org/Frameworks")
    (synopsis "Execute actions as privileged user")
    (description "KAuth provides a convenient, system-integrated way to offload
actions that need to be performed as a privileged user to small set of helper
utilities.")
    (license license:lgpl2.1+)))

(define-public kcompletion
  (package
    (name "kcompletion")
    (version "5.70.0")
    (source (origin
              (method url-fetch)
              (uri (string-append
                    "mirror://kde/stable/frameworks/"
                    (version-major+minor version) "/"
                    name "-" version ".tar.xz"))
              (sha256
               (base32
                "1pjgya8wi28jx63hcdi9v5f5487gzbkw2j1iganhd7bhcb8s7zpy"))))
    (build-system qt-build-system)
    (native-inputs
     `(("extra-cmake-modules" ,extra-cmake-modules)
       ("qttools" ,qttools)))
    (inputs
     `(("kconfig" ,kconfig)
       ("kwidgetsaddons" ,kwidgetsaddons)
       ("qtbase" ,qtbase)))
    (home-page "https://community.kde.org/Frameworks")
    (synopsis "Powerful autocompletion framework and widgets")
    (description "This framework helps implement autocompletion in Qt-based
applications.  It provides a set of completion-ready widgets, or can be
integrated it into your application's other widgets.")
    (license license:lgpl2.1+)))

(define-public kcontacts
  (package
    (name "kcontacts")
    (version "5.70.0")
    (source (origin
              (method url-fetch)
              (uri (string-append
                    "mirror://kde/stable/frameworks/"
                    (version-major+minor version) "/"
                    name "-" version ".tar.xz"))
              (sha256
               (base32
                "182ma11z3kqxq3cwy7kwprfqkb9bcmn44w7k9vixbid4pv5wa0lb"))))
    (build-system cmake-build-system)
    (native-inputs
     `(("extra-cmake-modules" ,extra-cmake-modules)
       ("xorg-server" ,xorg-server))) ; for the tests
    (inputs
     `(("qtbase" ,qtbase)))
    (propagated-inputs
     `(;; As required by KF5ContactsConfig.cmake.
       ("kcodecs" ,kcodecs)
       ("kconfig" ,kconfig)
       ("kcoreaddons" ,kcoreaddons)
       ("ki18n" ,ki18n)))
    (arguments
     `(#:phases
       (modify-phases %standard-phases
         (add-before 'check 'start-xorg-server
           (lambda* (#:key inputs #:allow-other-keys)
             ;; The test suite requires a running X server.
             ;; Xvfb doesn't have proper glx support and needs a pixeldepth
             ;; of 24 bit to avoid "libGL error: failed to load driver: swrast"
             ;;                    "Could not initialize GLX"
             (system (string-append (assoc-ref inputs "xorg-server")
                                    "/bin/Xvfb :1 -screen 0 640x480x24 &"))
             (setenv "DISPLAY" ":1")
             #t)))))
    (home-page "https://community.kde.org/Frameworks")
    (synopsis "API for contacts/address book data following the vCard standard")
    (description "This library provides a vCard data model, vCard
input/output, contact group management, locale-aware address formatting, and
localized country name to ISO 3166-1 alpha 2 code mapping and vice verca.
")
    (license license:lgpl2.1+)))

(define-public kcrash
  (package
    (name "kcrash")
    (version "5.70.0")
    (source (origin
              (method url-fetch)
              (uri (string-append
                    "mirror://kde/stable/frameworks/"
                    (version-major+minor version) "/"
                    name "-" version ".tar.xz"))
              (sha256
               (base32
                "11sy9hrjpvybqi53qjrnncy9mzifrb3vqxi2d12ldjzqyqd8pirp"))))
    (build-system qt-build-system)
    (native-inputs
     `(("extra-cmake-modules" ,extra-cmake-modules)))
    (inputs
     `(("kcoreaddons" ,kcoreaddons)
       ("kwindowsystem" ,kwindowsystem)
       ("qtbase" ,qtbase)
       ("qtx11extras" ,qtx11extras)))
    (home-page "https://community.kde.org/Frameworks")
    (synopsis "Graceful handling of application crashes")
    (description "KCrash provides support for intercepting and handling
application crashes.")
    (license license:lgpl2.1+)))

(define-public kdoctools
  (package
    (name "kdoctools")
    (version "5.70.0")
    (source (origin
              (method url-fetch)
              (uri (string-append
                    "mirror://kde/stable/frameworks/"
                    (version-major+minor version) "/"
                    name "-" version ".tar.xz"))
              (sha256
               (base32
                "0g0k83np2xaxk05spf14h5fvzy0n7kbcwx1sa9wjh570f6jx87am"))))
    (build-system cmake-build-system)
    (native-inputs
     `(("extra-cmake-modules" ,extra-cmake-modules)))
    (inputs
     `(("docbook-xml" ,docbook-xml)
       ("docbook-xsl" ,docbook-xsl)
       ("karchive" ,karchive)
       ("ki18n" ,ki18n)
       ("libxml2" ,libxml2)
       ("libxslt" ,libxslt)
       ("perl" ,perl)
       ("perl-uri" ,perl-uri)
       ("qtbase" ,qtbase)))
    (arguments
     `(#:phases
       (modify-phases %standard-phases
         (add-after 'unpack 'cmake-find-docbook
           (lambda* (#:key inputs #:allow-other-keys)
             (substitute* (find-files "cmake" "\\.cmake$")
               (("CMAKE_SYSTEM_PREFIX_PATH")
                "CMAKE_PREFIX_PATH"))
             (substitute* "cmake/FindDocBookXML4.cmake"
               (("^.*xml/docbook/schema/dtd.*$")
                "xml/dtd/docbook\n"))
             (substitute* "cmake/FindDocBookXSL.cmake"
               (("^.*xml/docbook/stylesheet.*$")
                (string-append "xml/xsl/docbook-xsl-"
                               ,(package-version docbook-xsl) "\n")))
             #t))
         (add-after 'install 'add-symlinks
           ;; Some package(s) (e.g. kdelibs4support) refer to this locale by a
           ;; different spelling.
           (lambda* (#:key outputs #:allow-other-keys)
             (let ((xsl (string-append (assoc-ref outputs "out")
                                       "/share/kf5/kdoctools/customization/xsl/")))
               (symlink (string-append xsl "pt_br.xml")
                        (string-append xsl "pt-BR.xml")))
             #t)))))
    (home-page "https://community.kde.org/Frameworks")
    (synopsis "Create documentation from DocBook")
    (description "Provides tools to generate documentation in various format
from DocBook files.")
    (license license:lgpl2.1+)))

(define-public kfilemetadata
  (package
    (name "kfilemetadata")
    (version "5.70.0")
    (source (origin
              (method url-fetch)
              (uri (string-append
                    "mirror://kde/stable/frameworks/"
                    (version-major+minor version) "/"
                    name "-" version ".tar.xz"))
              (sha256
               (base32
                "18n1a5857090a1c1rxzd07sxs652gl6wr3n99sp8rxmvkghn9zsj"))))
    (build-system cmake-build-system)
    (arguments
     `(#:phases
       (modify-phases %standard-phases
         (add-before 'check 'disable-failing-test
           (lambda _
             ;; Blacklist a failing test-function. FIXME: Make it pass.
             ;; UserMetaDataWriterTest fails with getxattr("…/writertest.txt")
             ;; -> EOPNOTSUPP (Operation not supported)
             (with-output-to-file "autotests/BLACKLIST"
               (lambda _
                 (display "[testMimetype]\n*\n")
                 (display "[test]\n*\n")))
             #t)))))
    (native-inputs
     `(("extra-cmake-modules" ,extra-cmake-modules)
       ("pkg-config" ,pkg-config)
       ("python-2" ,python-2)))
    (inputs
     `(("attr" ,attr)
       ;; TODO: EPub http://sourceforge.net/projects/ebook-tools
       ("karchive" ,karchive)
       ("kcoreaddons" ,kcoreaddons)
       ("ki18n" ,ki18n)
       ("qtmultimedia" ,qtmultimedia)
       ("qtbase" ,qtbase)
       ;; Required run-time packages
       ("catdoc" ,catdoc)
       ;; Optional run-time packages
       ("exiv2" ,exiv2)
       ("ffmpeg" ,ffmpeg)
       ("poppler-qt5" ,poppler-qt5)
       ("taglib" ,taglib)))
    (home-page "https://community.kde.org/Frameworks")
    (synopsis "Extract metadata from different fileformats")
    (description "KFileMetaData provides a simple library for extracting the
text and metadata from a number of different files.  This library is typically
used by file indexers to retrieve the metadata.  This library can also be used
by applications to write metadata.")
    (license (list license:lgpl2.0 license:lgpl2.1 license:lgpl3))))

(define-public kimageformats
  (package
    (name "kimageformats")
    (version "5.70.0")
    (source (origin
              (method url-fetch)
              (uri (string-append
                    "mirror://kde/stable/frameworks/"
                    (version-major+minor version) "/"
                    name "-" version ".tar.xz"))
              (sha256
               (base32
                "0pk4b725wapzdxv1mm6ddqcl6z8ffcpr32i5vrhrin8awi5gx13s"))))
    (build-system cmake-build-system)
    (native-inputs
     `(("extra-cmake-modules" ,extra-cmake-modules)
       ("pkg-config" ,pkg-config)))
    (inputs
     `(("karchive" ,karchive) ; for Krita and OpenRaster images
       ("openexr" ,openexr) ; for OpenEXR high dynamic-range images
       ("qtbase" ,qtbase)))
    (arguments
     `(#:phases
       (modify-phases %standard-phases
         ;; This test fails regularly (also at KDE CI, see
         ;; https://build.kde.org/job/Frameworks%20kimageformats%20kf5-qt5%20XenialQt5.7/6/testReport/)
         ;; delete offending portion
         (add-after 'unpack 'neuter-read-xcf-test
           (lambda _
             (delete-file "autotests/read/xcf/simple-rgba-gimp-2.8.10.png")
             (delete-file "autotests/read/xcf/simple-rgba-gimp-2.8.10.xcf")))
         (add-before 'check 'check-setup
           (lambda _
             ;; make Qt render "offscreen", required for tests
             (setenv "QT_QPA_PLATFORM" "offscreen")
             (setenv "QT_PLUGIN_PATH"
                     (string-append (getcwd) "/bin:"
                                    (getenv "QT_PLUGIN_PATH")))
             #t)))
       ;; FIXME: The header files of ilmbase (propagated by openexr) are not
       ;; found when included by the header files of openexr, and an explicit
       ;; flag needs to be set.
       #:configure-flags
       (list (string-append "-DCMAKE_CXX_FLAGS=-I"
                            (assoc-ref %build-inputs "ilmbase")
                            "/include/OpenEXR"))))
    (home-page "https://community.kde.org/Frameworks")
    (synopsis "Plugins to allow QImage to support extra file formats")
    (description "This framework provides additional image format plugins for
QtGui.  As such it is not required for the compilation of any other software,
but may be a runtime requirement for Qt-based software to support certain image
formats.")
    (license license:lgpl2.1+)))

(define-public kjobwidgets
  (package
    (name "kjobwidgets")
    (version "5.70.0")
    (source (origin
              (method url-fetch)
              (uri (string-append
                    "mirror://kde/stable/frameworks/"
                    (version-major+minor version) "/"
                    name "-" version ".tar.xz"))
              (sha256
               (base32
                "13kdczzyyh17hf6vlhh4li5bn4yq5bab5xa8mm63r9rynxihgclf"))))
    (build-system cmake-build-system)
    (native-inputs
     `(("extra-cmake-modules" ,extra-cmake-modules)
       ("qttools" ,qttools)))
    (inputs
     `(("kcoreaddons" ,kcoreaddons)
       ("kwidgetsaddons" ,kwidgetsaddons)
       ("qtbase" ,qtbase)
       ("qtx11extras" ,qtx11extras)))
    (home-page "https://community.kde.org/Frameworks")
    (synopsis "Widgets for showing progress of asynchronous jobs")
    (description "KJobWIdgets provides widgets for showing progress of
asynchronous jobs.")
    (license license:lgpl2.1+)))

(define-public knotifications
  (package
    (name "knotifications")
    (version "5.70.0")
    (source (origin
              (method url-fetch)
              (uri (string-append
                    "mirror://kde/stable/frameworks/"
                    (version-major+minor version) "/"
                    name "-" version ".tar.xz"))
              (sha256
               (base32
                "01bn23xw2n53h9nl99lm3cjnqs8s66bmwkzf6fkpg9rzkykizbyc"))))
    (build-system cmake-build-system)
    (native-inputs
     `(("extra-cmake-modules" ,extra-cmake-modules)
       ("dbus" ,dbus)
       ("qttools" ,qttools)))
    (inputs
     `(("kcodecs" ,kcodecs)
       ("kconfig" ,kconfig)
       ("kcoreaddons" ,kcoreaddons)
       ("kwindowsystem" ,kwindowsystem)
       ("phonon" ,phonon)
       ("qtbase" ,qtbase)
       ("qtspeech" ,qtspeech)
       ;; TODO: Think about adding dbusmenu-qt5 from
       ;; https://launchpad.net/libdbusmenu-qt
       ("qtx11extras" ,qtx11extras)))
    (arguments
     `(#:phases
       (modify-phases %standard-phases
         (add-before 'check 'check-setup
           (lambda _
             (setenv "HOME" (getcwd))
             #t))
         (replace 'check
           (lambda _
             (setenv "DBUS_FATAL_WARNINGS" "0")
             (invoke "dbus-launch" "ctest" "."))))))
    (home-page "https://community.kde.org/Frameworks")
    (synopsis "Desktop notifications")
    (description "KNotification is used to notify the user of an event.  It
covers feedback and persistent events.")
    (license license:lgpl2.1+)))

(define-public kpackage
  (package
    (name "kpackage")
    (version "5.70.0")
    (source (origin
              (method url-fetch)
              (uri (string-append
                    "mirror://kde/stable/frameworks/"
                    (version-major+minor version) "/"
                    name "-" version ".tar.xz"))
              (sha256
               (base32
                "03rp7p7i8ihz5wg58gjs638jk7xbszknfiy2j3r979snc57g95mv"))
              ;; Default to: external paths/symlinks can be followed by a
              ;; package
              (patches (search-patches "kpackage-allow-external-paths.patch"
                                       "kpackage-fix-KF5PackageMacros.cmake.patch"))))
    (build-system cmake-build-system)
    (native-inputs
     `(("extra-cmake-modules" ,extra-cmake-modules)))
    (inputs
     `(("karchive" ,karchive)
       ("kconfig" ,kconfig)
       ("kcoreaddons" ,kcoreaddons)
       ("kdoctools" ,kdoctools)
       ("ki18n" ,ki18n)
       ("qtbase" ,qtbase)))
    (arguments
     `(#:phases
       (modify-phases %standard-phases
         (add-after 'unpack 'patch
           (lambda _
             ;; Make QDirIterator follow symlinks
             (substitute* '("src/kpackage/packageloader.cpp"
                            "src/kpackage/private/packagejobthread.cpp")
               (("^\\s*(const QDirIterator::IteratorFlags flags = QDirIterator::Subdirectories)(;)" _ a b)
                (string-append a " | QDirIterator::FollowSymlinks" b))
               (("^\\s*(QDirIterator it\\(.*, QDirIterator::Subdirectories)(\\);)" _ a b)
                (string-append a " | QDirIterator::FollowSymlinks" b)))
             #t))
         (add-after 'unpack 'patch-tests
           (lambda _
             ;; /bin/ls doesn't exist in the build-container use /etc/passwd
             (substitute* "autotests/packagestructuretest.cpp"
               (("(addDirectoryDefinition\\(\")bin(\".*\")bin(\".*\")bin\""
                 _ a b c)
                (string-append a "etc" b "etc" c "etc\""))
               (("filePath\\(\"bin\", QStringLiteral\\(\"ls\"))")
                "filePath(\"etc\", QStringLiteral(\"passwd\"))")
               (("\"/bin/ls\"") "\"/etc/passwd\""))
             #t))
         (add-before 'check 'check-setup
           (lambda _
             (setenv "HOME" (getcwd))
             #t)))))
    (home-page "https://community.kde.org/Frameworks")
    (synopsis "Installation and loading of additional content as packages")
    (description "The Package framework lets the user install and load packages
of non binary content such as scripted extensions or graphic assets, as if they
were traditional plugins.")
    (license (list license:gpl2+ license:lgpl2.1+))))

(define-public kpty
  (package
    (name "kpty")
    (version "5.70.0")
    (source (origin
              (method url-fetch)
              (uri (string-append
                    "mirror://kde/stable/frameworks/"
                    (version-major+minor version) "/"
                    name "-" version ".tar.xz"))
              (sha256
               (base32
                "1hp6iilr2asf2269linfazjv4yjg7rsi8wydxx53yyr99r0bgmah"))))
    (build-system cmake-build-system)
    (native-inputs
     `(("extra-cmake-modules" ,extra-cmake-modules)))
    (inputs
     `(("kcoreaddons" ,kcoreaddons)
       ("ki18n" ,ki18n)
       ;; TODO: utempter, for managing UTMP entries
       ("qtbase" ,qtbase)))
    (arguments
     `(#:tests? #f ; FIXME: 1/1 tests fail.
       #:phases
       (modify-phases %standard-phases
         (add-after 'unpack 'patch-tests
           (lambda _
             (substitute* "autotests/kptyprocesstest.cpp"
               (("/bin/bash") (which "bash")))
             #t)))))
    (home-page "https://community.kde.org/Frameworks")
    (synopsis "Interfacing with pseudo terminal devices")
    (description "This library provides primitives to interface with pseudo
terminal devices as well as a KProcess derived class for running child processes
and communicating with them using a pty.")
    (license (list license:gpl2+ license:lgpl2.1+))))

(define-public kunitconversion
  (package
    (name "kunitconversion")
    (version "5.70.0")
    (source (origin
              (method url-fetch)
              (uri (string-append
                    "mirror://kde/stable/frameworks/"
                    (version-major+minor version) "/"
                    name "-" version ".tar.xz"))
              (sha256
               (base32
                "0sp4gfzpf40cdi0xnff9sn7b75z88j0589svz4rv77q5m137cgnn"))))
    (build-system cmake-build-system)
    (arguments
     `(#:phases
       (modify-phases %standard-phases
         (add-after 'unpack 'disable-a-failing-test-case
           (lambda _
             ;; FIXME: Re-enable this test-case. It was committed with the
             ;; message: "tsan says it's clean, apart from issues in Qt
             ;; (reported upstream)"
             (substitute* "autotests/convertertest.cpp"
               (("const int numThreads = 2") "const int numThreads = 0")))))))
    (native-inputs
     `(("extra-cmake-modules" ,extra-cmake-modules)))
    (inputs
     `(("ki18n" ,ki18n)
       ("qtbase" ,qtbase)))
    (home-page "https://community.kde.org/Frameworks")
    (synopsis "Converting physical units")
    (description "KUnitConversion provides functions to convert values in
different physical units.  It supports converting different prefixes (e.g. kilo,
mega, giga) as well as converting between different unit systems (e.g. liters,
gallons).")
    (license license:lgpl2.1+)))

(define-public syndication
  (package
    (name "syndication")
    (version "5.70.0")
    (source (origin
              (method url-fetch)
              (uri (string-append
                    "mirror://kde/stable/frameworks/"
                    (version-major+minor version) "/"
                    name "-" version ".tar.xz"))
              (sha256
               (base32
                "1n3x8s1z4kd30xirfr07hi87vwhk4rilb5kslcjcgp5n9c0imcpv"))))
    (build-system cmake-build-system)
    (native-inputs
     `(("extra-cmake-modules" ,extra-cmake-modules)))
    (inputs
     `(("kcodecs" ,kcodecs)
       ("qtbase" ,qtbase)))
    (home-page "https://community.kde.org/Frameworks")
    (synopsis "RSS/Atom parser library")
    (description "@code{syndication} supports RSS (0.9/1.0, 0.91..2.0) and
Atom (0.3 and 1.0) feeds.  The library offers a unified, format-agnostic view
on the parsed feed, so that the using application does not need to distinguish
between feed formats.")
    (license license:lgpl2.1+)))


;; Tier 3
;;
;; Tier 3 frameworks are generally more powerful, comprehensive packages, and
;; consequently have more complex dependencies.

(define-public baloo
  (package
    (name "baloo")
    (version "5.70.0")
    (source (origin
              (method url-fetch)
              (uri (string-append
                    "mirror://kde/stable/frameworks/"
                    (version-major+minor version) "/"
                    name "-" version ".tar.xz"))
              (sha256
               (base32
                "1cf5pp9hn3pqypwyzh63ksasap3n7qz6n3y2xgb83ss3fra90pjf"))))
    (build-system cmake-build-system)
    (propagated-inputs
     `(("kcoreaddons" ,kcoreaddons)
       ("kfilemetadata" ,kfilemetadata)))
    (native-inputs
     `(("dbus" ,dbus)
       ("extra-cmake-modules" ,extra-cmake-modules)))
    (inputs
     `(("kbookmarks" ,kbookmarks)
       ("kcompletion" ,kcompletion)
       ("kconfig" ,kconfig)
       ("kcrash" ,kcrash)
       ("kdbusaddons" ,kdbusaddons)
       ("kidletime" ,kidletime)
       ("kio" ,kio)
       ("kitemviews" ,kitemviews)
       ("ki18n" ,ki18n)
       ("kjobwidgets" ,kjobwidgets)
       ("kservice" ,kservice)
       ("kwidgetsaddons" ,kwidgetsaddons)
       ("kxmlgui" ,kxmlgui)
       ("lmdb" ,lmdb)
       ("qtbase" ,qtbase)
       ("qtdeclarative" ,qtdeclarative)
       ("solid" ,solid)))
    (arguments
     `(#:phases
       (modify-phases %standard-phases
         (add-before 'check 'check-setup
           (lambda _
             (setenv "HOME" (getcwd))
             ;; make Qt render "offscreen", required for tests
             (setenv "QT_QPA_PLATFORM" "offscreen")
             (with-output-to-file "bin/BLACKLIST"
               (lambda _
                 ;; Blacklist some failing tests. FIXME: Make them pass.
                 (display "[testRenameFile]\n*\n")
                 (display "[testMoveFile]\n*\n")))
             #t))
         (add-after 'unpack 'remove-failing-test
           (lambda _
             ;; FIXME: kinotifytest broke in 5.70.0 with commit 73183acf00 and
             ;; seems like an oversight.  Reverting the commit makes it pass,
             ;; but causes other problems.  Since just the test file names are
             ;; broken, disabling it should be safe.  Try enabling for > 5.70.0.
             (substitute* "autotests/unit/file/CMakeLists.txt"
               ;; The test only runs on GNU/Linux, piggy-back on the check.
               (("CMAKE_SYSTEM_NAME MATCHES \"Linux\"" all)
                (string-append all " AND NOT TRUE")))
             #t))
         (replace 'check
           (lambda _
             (setenv "DBUS_FATAL_WARNINGS" "0")
             (invoke "dbus-launch" "ctest" "."))))))
    (home-page "https://community.kde.org/Frameworks")
    (synopsis "File searching and indexing")
    (description "Baloo provides file searching and indexing.  It does so by
maintaining an index of the contents of your files.")
    ;; dual licensed
    (license (list license:gpl2+ license:lgpl2.1+))))

(define-public kactivities-stats
  (package
    (name "kactivities-stats")
    (version "5.70.0")
    (source (origin
              (method url-fetch)
              (uri (string-append
                    "mirror://kde/stable/frameworks/"
                    (version-major+minor version) "/"
                    name "-" version ".tar.xz"))
              (sha256
               (base32
                "1cnfdnxkw9hwbqdzdygp2vzwxqwqhxyipzwdcgar0clgnf7zi7wx"))))
    (build-system cmake-build-system)
    (native-inputs
     `(("extra-cmake-modules" ,extra-cmake-modules)))
    (inputs
     `(("boost" ,boost)
       ("kactivities" ,kactivities)
       ("kconfig" ,kconfig)
       ("qtbase" ,qtbase)
       ("qtdeclarative" ,qtdeclarative)))
    (home-page "https://community.kde.org/Frameworks")
    (synopsis "Access usage statistics collected by the activity manager")
    (description "The KActivitiesStats library provides a querying mechanism for
the data that the activity manager collects---which documents have been opened
by which applications, and what documents have been linked to which activity.")
    ;; triple licensed
    (license (list license:lgpl2.0+ license:lgpl2.1+ license:lgpl3+))))

(define-public kbookmarks
  (package
    (name "kbookmarks")
    (version "5.70.0")
    (source (origin
              (method url-fetch)
              (uri (string-append
                    "mirror://kde/stable/frameworks/"
                    (version-major+minor version) "/"
                    name "-" version ".tar.xz"))
              (sha256
               (base32
                "1i5vcyvyc9whmflbcg2kc562ch93yscfic1c1n9z347g26jmgras"))))
    (build-system cmake-build-system)
    (propagated-inputs
     `(("kwidgetsaddons" ,kwidgetsaddons)))
    (native-inputs
     `(("extra-cmake-modules" ,extra-cmake-modules)
       ("qttools" ,qttools)))
    (inputs
     `(("kauth" ,kauth)
       ("kcodecs" ,kcodecs)
       ("kconfig" ,kconfig)
       ("kconfigwidgets" ,kconfigwidgets)
       ("kcoreaddons" ,kcoreaddons)
       ("kiconthemes" ,kiconthemes)
       ("kxmlgui" ,kxmlgui)
       ("qtbase" ,qtbase)))
    (arguments
     `(#:phases
       (modify-phases %standard-phases
         (add-before 'check 'check-setup
           (lambda _
             (setenv "HOME" (getcwd))
             ;; make Qt render "offscreen", required for tests
             (setenv "QT_QPA_PLATFORM" "offscreen")
             #t)))))
    (home-page "https://community.kde.org/Frameworks")
    (synopsis "Bookmarks management library")
    (description "KBookmarks lets you access and manipulate bookmarks stored
using the XBEL format.")
    (license license:lgpl2.1+)))

(define-public kcmutils
  (package
    (name "kcmutils")
    (version "5.70.0")
    (source (origin
              (method url-fetch)
              (uri (string-append
                    "mirror://kde/stable/frameworks/"
                    (version-major+minor version) "/"
                    name "-" version ".tar.xz"))
              (sha256
               (base32
                "08f4yr546brl1dppp0khvsw9ihmh9a7rp505913pdhi0sklaiimz"))))
    (build-system cmake-build-system)
    (propagated-inputs
     `(("kconfigwidgets" ,kconfigwidgets)
       ("kservice" ,kservice)))
    (native-inputs
     `(("extra-cmake-modules" ,extra-cmake-modules)))
    (arguments
     `(#:phases
       (modify-phases %standard-phases
         (add-after 'unpack 'patch
           (lambda _
             (substitute* "src/kpluginselector.cpp"
               ;; make QDirIterator follow symlinks
               (("^\\s*(QDirIterator it\\(.*, QDirIterator::Subdirectories)(\\);)" _ a b)
                (string-append a " | QDirIterator::FollowSymlinks" b)))
             (substitute* "src/kcmoduleloader.cpp"
               ;; print plugin name when loading fails
               (("^\\s*(qWarning\\(\\) << \"Error loading) (plugin:\")( << loader\\.errorString\\(\\);)" _ a b c)
                (string-append a " KCM plugin\" << mod.service()->library() << \":\"" c)))
             #t)))))
    (inputs
     `(("kauth" ,kauth)
       ("kcodecs" ,kcodecs)
       ("kconfig" ,kconfig)
       ("kcoreaddons" ,kcoreaddons)
       ("kdeclarative" ,kdeclarative)
       ("kguiaddons" ,kguiaddons)
       ("kiconthemes" ,kiconthemes)
       ("kitemviews" ,kitemviews)
       ("ki18n" ,ki18n)
       ("kpackage" ,kpackage)
       ("kwidgetsaddons" ,kwidgetsaddons)
       ("kxmlgui" ,kxmlgui)
       ("qtbase" ,qtbase)
       ("qtdeclarative" ,qtdeclarative)))
    (home-page "https://community.kde.org/Frameworks")
    (synopsis "Utilities for KDE System Settings modules")
    (description "KCMUtils provides various classes to work with KCModules.
KCModules can be created with the KConfigWidgets framework.")
    (license license:lgpl2.1+)))

(define-public kconfigwidgets
  (package
    (name "kconfigwidgets")
    (version "5.70.0")
    (source (origin
              (method url-fetch)
              (uri (string-append
                    "mirror://kde/stable/frameworks/"
                    (version-major+minor version) "/"
                    name "-" version ".tar.xz"))
              (sha256
               (base32
                "195dw7nyr3fp78y3vfnyjh0hwgwk46f80wdcm8dck5rkscl3v9xz"))))
    (build-system qt-build-system)
    (propagated-inputs
     `(("kauth" ,kauth)
       ("kcodecs" ,kcodecs)
       ("kconfig" ,kconfig)
       ("kwidgetsaddons" ,kwidgetsaddons)))
    (native-inputs
     `(("extra-cmake-modules" ,extra-cmake-modules)
       ("kdoctools" ,kdoctools)))
    (inputs
     `(("kcoreaddons" ,kcoreaddons)
       ("kguiaddons" ,kguiaddons)
       ("ki18n" ,ki18n)
       ;; todo: PythonModuleGeneration
       ("qtbase" ,qtbase)
       ("qttools" ,qttools)))
    (arguments
     `(#:phases
       (modify-phases %standard-phases
         (add-after 'unpack 'patch
           (lambda _
             (substitute* "src/khelpclient.cpp"
               ;; make QDirIterator follow symlinks
               (("^\\s*(QDirIterator it\\(.*, QDirIterator::Subdirectories)(\\);)" _ a b)
                (string-append a " | QDirIterator::FollowSymlinks" b)))
             #t)))))
    (home-page "https://community.kde.org/Frameworks")
    (synopsis "Widgets for configuration dialogs")
    (description "KConfigWidgets provides easy-to-use classes to create
configuration dialogs, as well as a set of widgets which uses KConfig to store
their settings.")
    ;; dual licensed
    (license (list license:gpl2+ license:lgpl2.1+))))

(define-public kdeclarative
  (package
    (name "kdeclarative")
    (version "5.70.0")
    (source (origin
              (method url-fetch)
              (uri (string-append
                    "mirror://kde/stable/frameworks/"
                    (version-major+minor version) "/"
                    name "-" version ".tar.xz"))
              (sha256
               (base32
                "1vq9pkrb0zsphi2sfx7cyy1kb6pklzjkmqdf5202z8vydlkc4549"))))
    (build-system cmake-build-system)
    (propagated-inputs
     `(("kconfig" ,kconfig)
       ("kpackage" ,kpackage)))
    (native-inputs
     `(("extra-cmake-modules" ,extra-cmake-modules)
       ("pkg-config" ,pkg-config)
       ("xorg-server" ,xorg-server-for-tests)))
    (inputs
     `(("kauth" ,kauth)
       ("kbookmarks" ,kbookmarks)
       ("kcodecs" ,kcodecs)
       ("kcompletion" ,kcompletion)
       ("kconfigwidgets" ,kconfigwidgets)
       ("kcoreaddons" ,kcoreaddons)
       ("kglobalaccel" ,kglobalaccel)
       ("kguiaddons" ,kguiaddons)
       ("kiconthemes" ,kiconthemes)
       ("kio" ,kio)
       ("kitemviews" ,kitemviews)
       ("ki18n" ,ki18n)
       ("kjobwidgets" ,kjobwidgets)
       ("kservice" ,kservice)
       ("kwidgetsaddons" ,kwidgetsaddons)
       ("kwindowsystem" ,kwindowsystem)
       ("kxmlgui" ,kxmlgui)
       ("libepoxy" ,libepoxy)
       ("qtbase" ,qtbase)
       ("qtdeclarative" ,qtdeclarative)
       ("solid" ,solid)))
    (arguments
     `(#:phases
       (modify-phases %standard-phases
         (add-before 'check 'start-xorg-server
           (lambda* (#:key inputs #:allow-other-keys)
             ;; The test suite requires a running X server, setting
             ;; QT_QPA_PLATFORM=offscreen does not suffice.
             (system (string-append (assoc-ref inputs "xorg-server")
                                    "/bin/Xvfb :1 -screen 0 640x480x24 &"))
             (setenv "DISPLAY" ":1")
             #t)))))
    (home-page "https://community.kde.org/Frameworks")
    (synopsis "Integration of QML and KDE work spaces")
    (description "KDeclarative provides integration of QML and KDE work spaces.
It's comprises two parts: a library used by the C++ part of your application to
intergrate QML with KDE Frameworks specific features, and a series of QML imports
that offer bindings to some of the Frameworks.")
    ;; dual licensed
    (license (list license:gpl2+ license:lgpl2.1+))))

(define-public kded
  (package
    (name "kded")
    (version "5.70.0")
    (source (origin
              (method url-fetch)
              (uri (string-append
                    "mirror://kde/stable/frameworks/"
                    (version-major+minor version) "/"
                    name "-" version ".tar.xz"))
              (sha256
               (base32
                "0zqd33vy4ny7g9as3bhd75qi1chz1nlqq133pgw8kjanvghwwnk9"))))
    (build-system cmake-build-system)
    (native-inputs
     `(("extra-cmake-modules" ,extra-cmake-modules)))
    (inputs
     `(("kconfig" ,kconfig)
       ("kcoreaddons" ,kcoreaddons)
       ("kcrash" ,kcrash)
       ("kdbusaddons" ,kdbusaddons)
       ("kdoctools" ,kdoctools)
       ("kinit" ,kinit)
       ("kservice" ,kservice)
       ("qtbase" ,qtbase)))
    (home-page "https://community.kde.org/Frameworks")
    (synopsis "Central daemon of KDE work spaces")
    (description "KDED stands for KDE Daemon.  KDED runs in the background and
performs a number of small tasks.  Some of these tasks are built in, others are
started on demand.")
    ;; dual licensed
    (license (list license:lgpl2.0+ license:lgpl2.1+))))

(define-public kdesignerplugin
  (package
    (name "kdesignerplugin")
    (version "5.70.0")
    (source (origin
              (method url-fetch)
              (uri (string-append
                    "mirror://kde/stable/frameworks/"
                    (version-major+minor version) "/portingAids/"
                    name "-" version ".tar.xz"))
              (sha256
               (base32
                "0dr6gcag2yzx8fvxis4x403jrcisywds95cywmiyz3pb5727cak2"))))
    (build-system qt-build-system)
    (native-inputs
     `(("extra-cmake-modules" ,extra-cmake-modules)
       ("qttools" ,qttools)))
    (inputs
     `(("kconfig" ,kconfig)
       ("kcoreaddons" ,kcoreaddons)
       ("kdoctools" ,kdoctools)
       ("qtbase" ,qtbase)
       ;; optional:
       ("kcompletion" ,kcompletion)
       ("kconfigwidgets" ,kconfigwidgets)
       ("kiconthemes" ,kiconthemes)
       ("kitemviews" ,kitemviews)
       ("kio" ,kio)
       ("kplotting" ,kplotting)
       ("ktextwidgets" ,ktextwidgets)
       ("kdewebkit" ,kdewebkit)
       ("kwidgetsaddons" ,kwidgetsaddons)
       ("kxmlgui" ,kxmlgui)
       ("qtwebkit" ,qtwebkit)
       ("sonnet" ,sonnet)))
    (home-page "https://community.kde.org/Frameworks")
    (synopsis "Integrating KDE frameworks widgets with Qt Designer")
    (description "This framework provides plugins for Qt Designer that allow it
to display the widgets provided by various KDE frameworks, as well as a utility
(kgendesignerplugin) that can be used to generate other such plugins from
ini-style description files.")
    (license license:lgpl2.1+)))

(define-public kdesu
  (package
    (name "kdesu")
    (version "5.70.0")
    (source (origin
              (method url-fetch)
              (uri (string-append
                    "mirror://kde/stable/frameworks/"
                    (version-major+minor version) "/"
                    name "-" version ".tar.xz"))
              (sha256
               (base32
                "17k29g7jwgqj5xdmr509438b9sq65zx8khdr4viybjf5xpi0cf5m"))))
    (build-system cmake-build-system)
    (propagated-inputs
     `(("kpty" ,kpty)))
    (native-inputs
     `(("extra-cmake-modules" ,extra-cmake-modules)))
    (inputs
     `(("kconfig" ,kconfig)
       ("kcoreaddons" ,kcoreaddons)
       ("ki18n" ,ki18n)
       ("kservice" ,kservice)
       ("qtbase" ,qtbase)))
    (home-page "https://community.kde.org/Frameworks")
    (synopsis "User interface for running shell commands with root privileges")
    (description "KDESU provides functionality for building GUI front ends for
(password asking) console mode programs.  kdesu and kdessh use it to interface
with su and ssh respectively.")
    (license license:lgpl2.1+)))

(define-public kdewebkit
  (package
    (name "kdewebkit")
    (version "5.70.0")
    (source (origin
              (method url-fetch)
              (uri (string-append
                    "mirror://kde/stable/frameworks/"
                    (version-major+minor version) "/portingAids/"
                    name "-" version ".tar.xz"))
              (sha256
               (base32
                "0y9ja3znkvzdbjfs91dwr4cmvl9fk97zpz2lkf0f9zhm2nw6q008"))))
    (build-system cmake-build-system)
    (native-inputs
     `(("extra-cmake-modules" ,extra-cmake-modules)
       ("qttools" ,qttools)))
    (inputs
     `(("kconfig" ,kconfig)
       ("kcoreaddons" ,kcoreaddons)
       ("kio" ,kio)
       ("kjobwidgets" ,kjobwidgets)
       ("kparts" ,kparts)
       ("kservice" ,kservice)
       ("kwallet" ,kwallet)
       ("qtbase" ,qtbase)
       ("qtwebkit" ,qtwebkit)))
    (home-page "https://community.kde.org/Frameworks")
    (synopsis "KDE Integration for QtWebKit")
    (description "This library provides KDE integration of the HTML rendering
engine WebKit via QtWebKit.")
    (license license:lgpl2.1+)))

(define-public kemoticons
  (package
    (name "kemoticons")
    (version "5.70.0")
    (source (origin
              (method url-fetch)
              (uri (string-append
                    "mirror://kde/stable/frameworks/"
                    (version-major+minor version) "/"
                    name "-" version ".tar.xz"))
              (sha256
               (base32
                "11v1srn3nii4j7cn4f19qvdw96pczwxhanzxlg4a9gf8kmnp5gxr"))))
    (build-system cmake-build-system)
    (propagated-inputs
     `(("kservice" ,kservice)))
    (native-inputs
     `(("extra-cmake-modules" ,extra-cmake-modules)))
    (inputs
     `(("karchive" ,karchive)
       ("kconfig" ,kconfig)
       ("kcoreaddons" ,kcoreaddons)
       ("qtbase" ,qtbase)))
    (arguments
     `(#:phases
       (modify-phases %standard-phases
         (add-before 'check 'check-setup
           (lambda _
             (setenv "HOME" (getcwd))
             ;; make Qt render "offscreen", required for tests
             (setenv "QT_QPA_PLATFORM" "offscreen")
             #t)))))
    (home-page "https://community.kde.org/Frameworks")
    (synopsis "Convert text emoticons to graphical emoticons")
    (description "KEmoticons converts emoticons from text to a graphical
representation with images in HTML.  It supports setting different themes for
emoticons coming from different providers.")
    ;; dual licensed, image files are licensed under cc-by-sa4.0
    (license (list license:gpl2+ license:lgpl2.1+ license:cc-by-sa4.0))))

(define-public kglobalaccel
  (package
    (name "kglobalaccel")
    (version "5.70.0")
    (source (origin
              (method url-fetch)
              (uri (string-append
                    "mirror://kde/stable/frameworks/"
                    (version-major+minor version) "/"
                    name "-" version ".tar.xz"))
              (sha256
               (base32
                "0hmqigc8myiwwh7m6y2cm4vn0d3kmrhia179hyb84vpvvn3lm93z"))))
    (build-system qt-build-system)
    (native-inputs
     `(("extra-cmake-modules" ,extra-cmake-modules)
       ("pkg-config" ,pkg-config)
       ("qttools" ,qttools)))
    (inputs
     `(("kconfig" ,kconfig)
       ("kcrash" ,kcrash)
       ("kcoreaddons" ,kcoreaddons)
       ("kdbusaddons" ,kdbusaddons)
       ("kservice" ,kservice)
       ("kwindowsystem" ,kwindowsystem)
       ("libxcb" ,libxcb)
       ("qtbase" ,qtbase)
       ("qtx11extras" ,qtx11extras)
       ("xcb-util-keysyms" ,xcb-util-keysyms)))
    (home-page "https://community.kde.org/Frameworks")
    (synopsis "Global desktop keyboard shortcuts")
    (description "KGlobalAccel allows you to have global accelerators that are
independent of the focused window.  Unlike regular shortcuts, the application's
window does not need focus for them to be activated.")
    (license license:lgpl2.1+)))

(define-public kiconthemes
  (package
    (name "kiconthemes")
    (version "5.70.0")
    (source (origin
              (method url-fetch)
              (uri (string-append
                    "mirror://kde/stable/frameworks/"
                    (version-major+minor version) "/"
                    name "-" version ".tar.xz"))
              (sha256
               (base32
                "09bqpf3drqyfc81vgab9bsh1wm5qbzdwqjlczhax38660nnvh0r9"))))
    (build-system cmake-build-system)
    (native-inputs
     `(("extra-cmake-modules" ,extra-cmake-modules)
       ("qttools" ,qttools)
       ("shared-mime-info" ,shared-mime-info)))
    (inputs
     `(("karchive" ,karchive)
       ("kauth" ,kauth)
       ("kcodecs" ,kcodecs)
       ("kcoreaddons" ,kcoreaddons)
       ("kconfig" ,kconfig)
       ("kconfigwidgets" ,kconfigwidgets)
       ("ki18n" ,ki18n)
       ("kitemviews" ,kitemviews)
       ("kwidgetsaddons" ,kwidgetsaddons)
       ("qtbase" ,qtbase)
       ("qtsvg" ,qtsvg)))
    (arguments
     `(#:phases
       (modify-phases %standard-phases
         (add-before 'check 'check-setup
           (lambda* (#:key inputs #:allow-other-keys)
             (setenv "XDG_DATA_DIRS"
                     (string-append (assoc-ref inputs "shared-mime-info")
                                    "/share"))
             (setenv "HOME" (getcwd))
             ;; make Qt render "offscreen", required for tests
             (setenv "QT_QPA_PLATFORM" "offscreen")
             #t)))))
    (home-page "https://community.kde.org/Frameworks")
    (synopsis "Icon GUI utilities")
    (description "This library contains classes to improve the handling of icons
in applications using the KDE Frameworks.")
    (license license:lgpl2.1+)))

(define-public kinit
  (package
    (name "kinit")
    (version "5.70.0")
    (source (origin
              (method url-fetch)
              (uri (string-append
                    "mirror://kde/stable/frameworks/"
                    (version-major+minor version) "/"
                    name "-" version ".tar.xz"))
              (sha256
               (base32
                "1x4whs8p1daxjfp4ksf70rxrv7fx3w17s5wh6446039wzz9bv6ki"))
              ;; Use the store paths for other packages and dynamically loaded
              ;; libs
              (patches (search-patches "kinit-kdeinit-extra_libs.patch"
                                       "kinit-kdeinit-libpath.patch"))))
    (build-system cmake-build-system)
    (arguments
     `(#:phases
       (modify-phases %standard-phases
         (add-after 'unpack 'patch-paths
           (lambda* (#:key inputs outputs #:allow-other-keys)
             ;; Set patched-in values:
             (substitute* "src/kdeinit/kinit.cpp"
               (("GUIX_PKGS_KF5_KIO") (assoc-ref inputs "kio"))
               (("GUIX_PKGS_KF5_PARTS") (assoc-ref inputs "kparts"))
               (("GUIX_PKGS_KF5_PLASMA") (assoc-ref inputs "plasma-framework")))
             #t)))))
    (native-search-paths
     (list (search-path-specification
            (variable "KDEINIT5_LIBRARY_PATH")
            (files '("lib/")))))
    (native-inputs
     `(("extra-cmake-modules" ,extra-cmake-modules)
       ("pkg-config" ,pkg-config)))
    (inputs
     `(("kauth" ,kauth)
       ("kbookmarks" ,kbookmarks)
       ("kcodecs" ,kcodecs)
       ("kcompletion" ,kcompletion)
       ("kconfig" ,kconfig)
       ("kconfigwidgets" ,kconfigwidgets)
       ("kcoreaddons" ,kcoreaddons)
       ("kcrash" ,kcrash)
       ("kdbusaddons" ,kdbusaddons)
       ("kdoctools" ,kdoctools)
       ("kio" ,kio)
       ("kitemviews" ,kitemviews)
       ("ki18n" ,ki18n)
       ("kjobwidgets" ,kjobwidgets)
       ("kparts" ,kparts)
       ("kservice" ,kservice)
       ("kwidgetsaddons" ,kwidgetsaddons)
       ("kwindowsystem" ,kwindowsystem)
       ("kxmlgui" ,kxmlgui)
       ("libcap" ,libcap) ; to install start_kdeinit with CAP_SYS_RESOURCE
       ("plasma-framework" ,plasma-framework)
       ("qtbase" ,qtbase)
       ("solid" ,solid)))
    (home-page "https://community.kde.org/Frameworks")
    (synopsis "Library to speed up start of applications on KDE workspaces")
    (description "Kdeinit is a process launcher similar to init used for booting
UNIX.  It launches processes by forking and then loading a dynamic library which
contains a @code{kdemain(@dots{})} function.  Using kdeinit to launch KDE
applications makes starting KDE applications faster and reduces memory
consumption.")
    ;; dual licensed
    (license (list license:lgpl2.0+ license:lgpl2.1+))))

(define-public kio
  (package
    (name "kio")
    (version "5.70.1")
    (source (origin
              (method url-fetch)
              (uri (string-append
                    "mirror://kde/stable/frameworks/"
                    (version-major+minor version) "/"
                    name "-" version ".tar.xz"))
              (sha256
               (base32
                "1f33jdjjx6k1d5fab35x8xakc4ny9fyfrgkbib60xncc82lz2h5l"))
              (patches (search-patches "kio-search-smbd-on-PATH.patch"))))
    (build-system cmake-build-system)
    (propagated-inputs
     `(("kbookmarks" ,kbookmarks)
       ("kconfig" ,kconfig)
       ("kcompletion" ,kcompletion)
       ("kcoreaddons" ,kcoreaddons)
       ("kitemviews" ,kitemviews)
       ("kjobwidgets" ,kjobwidgets)
       ("kservice" ,kservice)
       ("kwindowsystem" ,kwindowsystem)
       ("kxmlgui" ,kxmlgui)
       ("solid" ,solid)))
    (native-inputs
     `(("dbus" ,dbus)
       ("qttools" ,qttools)
       ("extra-cmake-modules" ,extra-cmake-modules)))
    (inputs
     `(;; TODO:  LibACL , <ftp://oss.sgi.com/projects/xfs/cmd_tars>
       ("krb5" ,mit-krb5)
       ("karchive" ,karchive)
       ("kauth" ,kauth)
       ("kcodecs" ,kcodecs)
       ("kconfigwidgets" ,kconfigwidgets)
       ("kcrash" ,kcrash)
       ("kdbusaddons" ,kdbusaddons)
       ("kdoctools" ,kdoctools)
       ("kiconthemes" ,kiconthemes)
       ("ki18n" ,ki18n)
       ("knotifications" ,knotifications)
       ("ktextwidgets" ,ktextwidgets)
       ("kwallet" ,kwallet)
       ("kwidgetsaddons" ,kwidgetsaddons)
       ("libxml2" ,libxml2)
       ("libxslt" ,libxslt)
       ("qtbase" ,qtbase)
       ("qtscript" ,qtscript)
       ("qtx11extras" ,qtx11extras)
       ("sonnet" ,sonnet)))
    (arguments
     `(#:tests? #f ; FIXME: 41/50 tests fail.
       #:phases
       (modify-phases %standard-phases
         (add-after 'unpack 'patch
           (lambda _
             ;; Better error message (taken from NixOS)
             (substitute* "src/kiod/kiod_main.cpp"
               (("(^\\s*qCWarning(KIOD_CATEGORY) << \"Error loading plugin:\")( << loader.errorString();)" _ a b)
                (string-append a "<< name" b)))
             #t))
         (add-before 'check 'check-setup
           (lambda _
             (setenv "HOME" (getcwd))
             (setenv "XDG_RUNTIME_DIR" (getcwd))
             ;; make Qt render "offscreen", required for tests
             (setenv "QT_QPA_PLATFORM" "offscreen")
             #t))
         (add-after 'install 'add-symlinks
           ;; Some package(s) (e.g. bluedevil) refer to these service types by
           ;; the wrong name.  I would prefer to patch those packages, but I
           ;; cannot find the files!
           (lambda* (#:key outputs #:allow-other-keys)
             (let ((kst5 (string-append (assoc-ref outputs "out")
                                        "/share/kservicetypes5/")))
               (symlink (string-append kst5 "kfileitemactionplugin.desktop")
                        (string-append kst5 "kfileitemaction-plugin.desktop"))))))))
    ;;(replace 'check
    ;;  (lambda _
    ;;    (setenv "DBUS_FATAL_WARNINGS" "0")
    ;;    (zero? (system* "dbus-launch" "ctest" ".")))))))
    (home-page "https://community.kde.org/Frameworks")
    (synopsis "Network transparent access to files and data")
    (description "This framework implements a lot of file management functions.
It supports accessing files locally as well as via HTTP and FTP out of the box
and can be extended by plugins to support other protocols as well.  There is a
variety of plugins available, e.g. to support access via SSH.  The framework can
also be used to bridge a native protocol to a file-based interface.  This makes
the data accessible in all applications using the KDE file dialog or any other
KIO enabled infrastructure.")
    (license license:lgpl2.1+)))

(define-public knewstuff
  (package
    (name "knewstuff")
    (version "5.70.0")
    (source (origin
              (method url-fetch)
              (uri (string-append
                    "mirror://kde/stable/frameworks/"
                    (version-major+minor version) "/"
                    name "-" version ".tar.xz"))
              (sha256
               (base32
                "1hpxj4nawh57w8l64gjplb5mk5fpxiffm4x49kg75m637rxy19fq"))))
    (build-system cmake-build-system)
    (propagated-inputs
     `(("attica" ,attica)
       ("kservice" ,kservice)
       ("kxmlgui" ,kxmlgui)))
    (native-inputs
     `(("extra-cmake-modules" ,extra-cmake-modules)))
    (inputs
     `(("karchive" ,karchive)
       ("kauth" ,kauth)
       ("kbookmarks" ,kbookmarks)
       ("kcodecs" ,kcodecs)
       ("kcompletion" ,kcompletion)
       ("kconfig" ,kconfig)
       ("kconfigwidgets" ,kconfigwidgets)
       ("kcoreaddons" ,kcoreaddons)
       ("kio" ,kio)
       ("kitemviews" ,kitemviews)
       ("ki18n" ,ki18n)
       ("kiconthemes" ,kiconthemes)
       ("kjobwidgets" ,kjobwidgets)
       ("ktextwidgets" ,ktextwidgets)
       ("kwidgetsaddons" ,kwidgetsaddons)
       ("qtbase" ,qtbase)
       ("qtdeclarative" ,qtdeclarative)
       ("solid" ,solid)
       ("sonnet" ,sonnet)))
    (arguments
     `(#:phases
       (modify-phases %standard-phases
         (add-before 'check 'check-setup
           (lambda _ ; XDG_DATA_DIRS isn't set
             (setenv "HOME" (getcwd))
             ;; make Qt render "offscreen", required for tests
             (setenv "QT_QPA_PLATFORM" "offscreen")
             #t)))))
    (home-page "https://community.kde.org/Frameworks")
    (synopsis "Framework for downloading and sharing additional application data")
    (description "The KNewStuff library implements collaborative data sharing
for applications.  It uses libattica to support the Open Collaboration Services
specification.")
    (license license:lgpl2.1+)))

(define-public knotifyconfig
  (package
    (name "knotifyconfig")
    (version "5.70.0")
    (source (origin
              (method url-fetch)
              (uri (string-append
                    "mirror://kde/stable/frameworks/"
                    (version-major+minor version) "/"
                    name "-" version ".tar.xz"))
              (sha256
               (base32
                "1d483qrgyamwsqvcl70klv1g8744hn8z1h2j3qfydcvlwz8jy0gj"))))
    (build-system cmake-build-system)
    (native-inputs
     `(("extra-cmake-modules" ,extra-cmake-modules)))
    (inputs
     `(("kauth" ,kauth)
       ("kbookmarks" ,kbookmarks)
       ("kcodecs" ,kcodecs)
       ("kcompletion" ,kcompletion)
       ("kconfig" ,kconfig)
       ("kconfigwidgets" ,kconfigwidgets)
       ("kcoreaddons" ,kcoreaddons)
       ("kio" ,kio)
       ("kitemviews" ,kitemviews)
       ("ki18n" ,ki18n)
       ("kjobwidgets" ,kjobwidgets)
       ("knotifications" ,knotifications)
       ("kservice" ,kservice)
       ("kwidgetsaddons" ,kwidgetsaddons)
       ("kxmlgui" ,kxmlgui)
       ("phonon" ,phonon)
       ("qtbase" ,qtbase)
       ("solid" ,solid)))
    (home-page "https://community.kde.org/Frameworks")
    (synopsis "Configuration dialog for desktop notifications")
    (description "KNotifyConfig provides a configuration dialog for desktop
notifications which can be embedded in your application.")
    ;; dual licensed
    (license (list license:lgpl2.0+ license:lgpl2.1+))))

(define-public kparts
  (package
    (name "kparts")
    (version "5.70.0")
    (source (origin
              (method url-fetch)
              (uri (string-append
                    "mirror://kde/stable/frameworks/"
                    (version-major+minor version) "/"
                    name "-" version ".tar.xz"))
              (sha256
               (base32
                "1gfaxr856zrsjxzdxw1sj12s6aib6r703jgf7yvsl8kilg8l2gsk"))))
    (build-system qt-build-system)
    (arguments
     '(#:phases (modify-phases %standard-phases
                  (add-after 'unpack 'disable-partloader-test
                    (lambda _
                      (substitute* "autotests/CMakeLists.txt"
                        ;; XXX: PartLoaderTest wants to create a .desktop file
                        ;; in the common locations and test that MIME types work.
                        ;; The setup required for this is extensive, skip for now.
                        (("partloadertest\\.cpp") ""))
                      #t)))))
    (propagated-inputs
     `(("kio" ,kio)
       ("ktextwidgets" ,ktextwidgets)
       ("kxmlgui" ,kxmlgui)))
    (native-inputs
     `(("extra-cmake-modules" ,extra-cmake-modules)
       ("shared-mime-info" ,shared-mime-info)))
    (inputs
     `(("kauth" ,kauth)
       ("kbookmarks" ,kbookmarks)
       ("kcodecs" ,kcodecs)
       ("kcompletion" ,kcompletion)
       ("kconfig" ,kconfig)
       ("kconfigwidgets" ,kconfigwidgets)
       ("kcoreaddons" ,kcoreaddons)
       ("kiconthemes" ,kiconthemes)
       ("kitemviews" ,kitemviews)
       ("ki18n" ,ki18n)
       ("kjobwidgets" ,kjobwidgets)
       ("kservice" ,kservice)
       ("kwidgetsaddons" ,kwidgetsaddons)
       ("qtbase" ,qtbase)
       ("solid" ,solid)
       ("sonnet" ,sonnet)))
    (home-page "https://community.kde.org/Frameworks")
    (synopsis "Plugin framework for user interface components")
    (description "This library implements the framework for KDE parts, which are
widgets with a user-interface defined in terms of actions.")
    (license license:lgpl2.1+)))

(define-public kpeople
  (package
    (name "kpeople")
    (version "5.70.0")
    (source (origin
              (method url-fetch)
              (uri (string-append
                    "mirror://kde/stable/frameworks/"
                    (version-major+minor version) "/"
                    name "-" version ".tar.xz"))
              (sha256
               (base32
                "1dhvly19pj9lx78g7mc89scibzmra1vhv4zz33222zidkbrf9ryl"))))
    (build-system qt-build-system)
    (native-inputs
     `(("extra-cmake-modules" ,extra-cmake-modules)))
    (inputs
     `(("kconfig" ,kconfig)
       ("kcoreaddons" ,kcoreaddons)
       ("kitemviews" ,kitemviews)
       ("ki18n" ,ki18n)
       ("kservice" ,kservice)
       ("kwidgetsaddons" ,kwidgetsaddons)
       ("qtbase" ,qtbase)
       ("qtdeclarative" ,qtdeclarative)))
    (arguments
     `(#:tests? #f)) ; FIXME: 1/3 tests fail.
    (home-page "https://community.kde.org/Frameworks")
    (synopsis "Provides access to all contacts and aggregates them by person")
    (description "KPeople offers unified access to our contacts from different
sources, grouping them by person while still exposing all the data.  KPeople
also provides facilities to integrate the data provided in user interfaces by
providing QML and Qt Widgets components.  The sources are plugin-based, allowing
to easily extend the contacts collection.")
    (license license:lgpl2.1+)))

(define-public krunner
  (package
    (name "krunner")
    (version "5.70.0")
    (source (origin
              (method url-fetch)
              (uri (string-append
                    "mirror://kde/stable/frameworks/"
                    (version-major+minor version) "/"
                    name "-" version ".tar.xz"))
              (sha256
               (base32
                "0fhb26vi9z1mky79kq12qq4g4ghz3530cx84n5l3sdgkd6nfsyqf"))))
    (build-system cmake-build-system)
    (propagated-inputs
     `(("plasma-framework" ,plasma-framework)))
    (native-inputs
     `(("extra-cmake-modules" ,extra-cmake-modules)

       ;; For tests.
       ("dbus" ,dbus)))
    (inputs
     `(("kauth" ,kauth)
       ("kbookmarks" ,kbookmarks)
       ("kcodecs" ,kcodecs)
       ("kcompletion" ,kcompletion)
       ("kconfig" ,kconfig)
       ("kconfigwidgets" ,kconfigwidgets)
       ("kcoreaddons" ,kcoreaddons)
       ("kio" ,kio)
       ("kitemviews" ,kitemviews)
       ("ki18n" ,ki18n)
       ("kjobwidgets" ,kjobwidgets)
       ("kpackage" ,kpackage)
       ("kservice" ,kservice)
       ("kwidgetsaddons" ,kwidgetsaddons)
       ("kwindowsystem" ,kwindowsystem)
       ("kxmlgui" ,kxmlgui)
       ("qtbase" ,qtbase)
       ("qtdeclarative" ,qtdeclarative)
       ("solid" ,solid)
       ("threadweaver" ,threadweaver)))
    (arguments
     `(#:phases
       (modify-phases %standard-phases
         (add-after 'unpack 'fix-paths-for-test
           ;; This test tries to access paths like /home, /usr/bin and /bin/ls
           ;; which don't exist in the build-container. Change to existing paths.
           (lambda _
             (substitute* "autotests/runnercontexttest.cpp"
               (("/home\"") "/tmp\"") ;; single path-part
               (("//usr/bin\"") (string-append (getcwd) "\"")) ;; multiple path-parts
               (("/bin/ls" path)
                (string-append (assoc-ref %build-inputs "coreutils") path)))))
         (add-before 'check 'check-setup
           (lambda _
             (setenv "HOME" (getcwd))
             ;; make Qt render "offscreen", required for tests
             (setenv "QT_QPA_PLATFORM" "offscreen")
             ;; Blacklist some failing test-functions. FIXME: Make them pass.
             (with-output-to-file "bin/BLACKLIST"
               (lambda _
                 (display "[testMatch]\n*\n")
                 (display "[testMulti]\n*\n")))
             #t))
         (replace 'check
           (lambda _
             (invoke "dbus-launch" "ctest" "."))))))
    (home-page "https://community.kde.org/Frameworks")
    (synopsis "Framework for Plasma runners")
    (description "The Plasma workspace provides an application called KRunner
which, among other things, allows one to type into a text area which causes
various actions and information that match the text appear as the text is being
typed.")
    (license license:lgpl2.1+)))

(define-public kservice
  (package
    (name "kservice")
    (version "5.70.0")
    (source (origin
              (method url-fetch)
              (uri (string-append
                    "mirror://kde/stable/frameworks/"
                    (version-major+minor version) "/"
                    name "-" version ".tar.xz"))
              (sha256
               (base32
                "0g49p5331f7dl46rvi43akmjm1jx70w9797j6d17jy7z9s9sqikw"))))
    (build-system cmake-build-system)
    (propagated-inputs
     `(("kconfig" ,kconfig)
       ("kcoreaddons" ,kcoreaddons)))
    (native-inputs
     `(("bison" ,bison)
       ("extra-cmake-modules" ,extra-cmake-modules)
       ("flex" ,flex)))
    (inputs
     `(("kcrash" ,kcrash)
       ("kdbusaddons" ,kdbusaddons)
       ("kdoctools" ,kdoctools)
       ("ki18n" ,ki18n)
       ("qtbase" ,qtbase)))
    (arguments
     `(#:tests? #f ; FIXME: 6/10 tests fail.
       #:phases
       (modify-phases %standard-phases
         (add-after 'unpack 'patch
           ;; Adopted from NixOS' patches "qdiriterator-follow-symlinks" and
           ;; "no-canonicalize-path".
           (lambda _
             (substitute* "src/sycoca/kbuildsycoca.cpp"
               ;; make QDirIterator follow symlinks
               (("^\\s*(QDirIterator it\\(.*, QDirIterator::Subdirectories)(\\);)" _ a b)
                (string-append a " | QDirIterator::FollowSymlinks" b)))
             (substitute* "src/sycoca/vfolder_menu.cpp"
               ;; Normalize path, but don't resolve symlinks (taken from
               ;; NixOS)
               (("^\\s*QString resolved = QDir\\(dir\\)\\.canonicalPath\\(\\);")
                "QString resolved = QDir::cleanPath(dir);"))
             #t))
         (add-before 'check 'check-setup
           (lambda _
             (setenv "HOME" (getcwd))
             ;; make Qt render "offscreen", required for tests
             (setenv "QT_QPA_PLATFORM" "offscreen")
             #t)))))
    (home-page "https://community.kde.org/Frameworks")
    (synopsis "Plugin framework for desktop services")
    (description "KService provides a plugin framework for handling desktop
services.  Services can be applications or libraries.  They can be bound to MIME
types or handled by application specific code.")
    ;; triple licensed
    (license (list license:gpl2+ license:gpl3+ license:lgpl2.1+))))

(define-public ktexteditor
  (package
    (name "ktexteditor")
    (version "5.70.1")
    (source (origin
              (method url-fetch)
              (uri (string-append
                    "mirror://kde/stable/frameworks/"
                    (version-major+minor version) "/"
                    "ktexteditor-" version ".tar.xz"))
              (sha256
               (base32
                "0k10yj1ia1w1mznj4g5nvp65p226zcvgwxc85ycn2w8lbkknidf7"))))
    (build-system cmake-build-system)
    (propagated-inputs
     `(("kparts" ,kparts)))
    (native-inputs
     `(("extra-cmake-modules" ,extra-cmake-modules)
       ("pkg-config" ,pkg-config)))
    (inputs
     `(;; TODO: editor-config
       ("karchive" ,karchive)
       ("kauth" ,kauth)
       ("kbookmarks" ,kbookmarks)
       ("kcodecs" ,kcodecs)
       ("kcompletion" ,kcompletion)
       ("kconfig" ,kconfig)
       ("kconfigwidgets" ,kconfigwidgets)
       ("kcoreaddons" ,kcoreaddons)
       ("kguiaddons" ,kguiaddons)
       ("kiconthemes" ,kiconthemes)
       ("kio" ,kio)
       ("kitemviews" ,kitemviews)
       ("ki18n" ,ki18n)
       ("kjobwidgets" ,kjobwidgets)
       ("kservice" ,kservice)
       ("ksyntaxhighlighting" ,ksyntaxhighlighting)
       ("ktextwidgets" ,ktextwidgets)
       ("kwidgetsaddons" ,kwidgetsaddons)
       ("kxmlgui" ,kxmlgui)
       ("libgit2" ,libgit2)
       ("perl" ,perl)
       ("qtbase" ,qtbase)
       ("qtdeclarative" ,qtdeclarative)
       ("qtscript" ,qtscript)
       ("qtxmlpatterns" ,qtxmlpatterns)
       ("solid" ,solid)
       ("sonnet" ,sonnet)))
    (arguments
     `(#:tests? #f ; FIXME: 2/54 tests fail: Cannot find fontdirectory qtbase/lib/font
       #:phases
       (modify-phases %standard-phases
         (add-after 'unpack 'setup
           (lambda* (#:key inputs #:allow-other-keys)
             (setenv "XDG_DATA_DIRS" ; FIXME build phase doesn't find parts.desktop
                     (string-append (assoc-ref inputs "kparts") "/share"))
             #t))
         (add-before 'check 'check-setup
           (lambda _
             (setenv "HOME" (getcwd))
             ;; make Qt render "offscreen", required for tests
             (setenv "QT_QPA_PLATFORM" "offscreen")
             #t))
         (add-after 'install 'add-symlinks
           ;; Some package(s) (e.g. plasma-sdk) refer to these service types
           ;; by the wrong name.  I would prefer to patch those packages, but
           ;; I cannot find the files!
           (lambda* (#:key outputs #:allow-other-keys)
             (let ((kst5 (string-append (assoc-ref outputs "out")
                                        "/share/kservicetypes5/")))
               (symlink (string-append kst5 "ktexteditorplugin.desktop")
                        (string-append kst5 "ktexteditor-plugin.desktop"))
               #t))))))
    (home-page "https://community.kde.org/Frameworks")
    (synopsis "Full text editor component")
    (description "KTextEditor provides a powerful text editor component that you
can embed in your application, either as a KPart or using the KF5::TextEditor
library.")
    ;; triple licensed
    (license (list license:gpl2+ license:lgpl2.0+ license:lgpl2.1+))))

(define-public ktextwidgets
  (package
    (name "ktextwidgets")
    (version "5.70.0")
    (source (origin
              (method url-fetch)
              (uri (string-append
                    "mirror://kde/stable/frameworks/"
                    (version-major+minor version) "/"
                    name "-" version ".tar.xz"))
              (sha256
               (base32
                "1609rlwba674kr9whawk93vb1b14b5ly7wvir7kjyjp4j715f47w"))))
    (build-system qt-build-system)
    (propagated-inputs
     `(("ki18n" ,ki18n)
       ("sonnet" ,sonnet)))
    (native-inputs
     `(("extra-cmake-modules" ,extra-cmake-modules)
       ("qttools" ,qttools)))
    (inputs
     `(("kauth" ,kauth)
       ("kcodecs" ,kcodecs)
       ("kcompletion" ,kcompletion)
       ("kconfig" ,kconfig)
       ("kconfigwidgets" ,kconfigwidgets)
       ("kcoreaddons" ,kcoreaddons)
       ("kiconthemes" ,kiconthemes)
       ("kservice" ,kservice)
       ("kwidgetsaddons" ,kwidgetsaddons)
       ("kwindowsystem" ,kwindowsystem)
       ("qtbase" ,qtbase)
       ("qtspeech" ,qtspeech)))
    (home-page "https://community.kde.org/Frameworks")
    (synopsis "Text editing widgets")
    (description "KTextWidgets provides widgets for displaying and editing text.
It supports rich text as well as plain text.")
    ;; dual licensed
    (license (list license:lgpl2.0+ license:lgpl2.1+))))

(define-public kwallet
  (package
    (name "kwallet")
    (version "5.70.0")
    (source (origin
              (method url-fetch)
              (uri (string-append
                    "mirror://kde/stable/frameworks/"
                    (version-major+minor version) "/"
                    name "-" version ".tar.xz"))
              (sha256
               (base32
                "1ps6ywcirv7xcisvwfcpvk53wm7m8y5lrz4nhkm36rizrdglw19r"))))
    (build-system cmake-build-system)
    (native-inputs
     `(("extra-cmake-modules" ,extra-cmake-modules)))
    (inputs
     `(("gpgme" ,gpgme)
       ("kauth" ,kauth)
       ("kcodecs" ,kcodecs)
       ("kconfig" ,kconfig)
       ("kconfigwidgets" ,kconfigwidgets)
       ("kcoreaddons" ,kcoreaddons)
       ("kdbusaddons" ,kdbusaddons)
       ("kdoctools" ,kdoctools)
       ("kiconthemes" ,kiconthemes)
       ("ki18n" ,ki18n)
       ("knotifications" ,knotifications)
       ("kservice" ,kservice)
       ("kwidgetsaddons" ,kwidgetsaddons)
       ("kwindowsystem" ,kwindowsystem)
       ("libgcrypt" ,libgcrypt)
       ("phonon" ,phonon)
       ("qgpgme" ,qgpgme)
       ("qtbase" ,qtbase)))
    (home-page "https://community.kde.org/Frameworks")
    (synopsis "Safe desktop-wide storage for passwords")
    (description "This framework contains an interface to KWallet, a safe
desktop-wide storage for passwords and the kwalletd daemon used to safely store
the passwords on KDE work spaces.")
    (license license:lgpl2.1+)))

(define-public kxmlgui
  (package
    (name "kxmlgui")
    (version "5.70.0")
    (source (origin
              (method url-fetch)
              (uri (string-append
                    "mirror://kde/stable/frameworks/"
                    (version-major+minor version) "/"
                    name "-" version ".tar.xz"))
              (sha256
               (base32
                "0cvzcq2dcz89c0ffhvfb820hfmqa87mfdbjvrqjwdysc9lr8zx8f"))))
    (build-system cmake-build-system)
    (propagated-inputs
     `(("kconfig" ,kconfig)
       ("kconfigwidgets" ,kconfigwidgets)))
    (native-inputs
     `(("extra-cmake-modules" ,extra-cmake-modules)
       ("qttools" ,qttools)))
    (inputs
     `(("attica" ,attica)
       ("kauth" ,kauth)
       ("kcodecs" ,kcodecs)
       ("kcoreaddons" ,kcoreaddons)
       ("kglobalaccel" ,kglobalaccel)
       ("kiconthemes" ,kiconthemes)
       ("kitemviews" ,kitemviews)
       ("ki18n" ,ki18n)
       ("ktextwidgets" ,ktextwidgets)
       ("kwidgetsaddons" ,kwidgetsaddons)
       ("kwindowsystem" ,kwindowsystem)
       ("qtbase" ,qtbase)
       ("sonnet" ,sonnet)))
    (arguments
     `(#:tests? #f ; FIXME: 1/5 tests fail.
       #:phases
       (modify-phases %standard-phases
         (add-before 'check 'check-setup
           (lambda _
             (setenv "HOME" (getcwd))
             ;; make Qt render "offscreen", required for tests
             (setenv "QT_QPA_PLATFORM" "offscreen")
             #t)))))
    (home-page "https://community.kde.org/Frameworks")
    (synopsis "Framework for managing menu and toolbar actions")
    (description "KXMLGUI provides a framework for managing menu and toolbar
actions in an abstract way.  The actions are configured through a XML description
and hooks in the application code.  The framework supports merging of multiple
descriptions for integrating actions from plugins.")
    ;; dual licensed
    (license (list license:gpl2+ license:lgpl2.1+))))

(define-public kxmlrpcclient
  (package
    (name "kxmlrpcclient")
    (version "5.70.0")
    (source (origin
              (method url-fetch)
              (uri (string-append
                    "mirror://kde/stable/frameworks/"
                    (version-major+minor version) "/"
                    name "-" version ".tar.xz"))
              (sha256
               (base32
                "1cmfv2w9yfi8jhj5nawfz7kw8jbr1k5cr3n5xv3z59pg2vazsx8b"))))
    (build-system cmake-build-system)
    (propagated-inputs
     `(("kio" ,kio)))
    (native-inputs
     `(("extra-cmake-modules" ,extra-cmake-modules)))
    (inputs
     `(("kauth" ,kauth)
       ("kbookmarks" ,kbookmarks)
       ("kcodecs" ,kcodecs)
       ("kcompletion" ,kcompletion)
       ("kconfig" ,kconfig)
       ("kconfigwidgets" ,kconfigwidgets)
       ("kcoreaddons" ,kcoreaddons)
       ("kitemviews" ,kitemviews)
       ("ki18n" ,ki18n)
       ("kjobwidgets" ,kjobwidgets)
       ("kservice" ,kservice)
       ("kwidgetsaddons" ,kwidgetsaddons)
       ("kxmlgui" ,kxmlgui)
       ("qtbase" ,qtbase)
       ("solid" ,solid)))
    (home-page "https://community.kde.org/Frameworks")
    (synopsis "XML-RPC client")
    (description "This library contains simple XML-RPC Client support.  It is a
complete client and is easy to use.  Only one interface is exposed,
kxmlrpcclient/client.h and from that interface, you only need to use 3 methods:
setUrl, setUserAgent and call.")
    ;; dual licensed
    (license (list license:bsd-2 license:lgpl2.1+))))

(define-public plasma-framework
  (package
    (name "plasma-framework")
    (version "5.70.1")
    (source (origin
              (method url-fetch)
              (uri (string-append
                    "mirror://kde/stable/frameworks/"
                    (version-major+minor version) "/"
                    name "-" version ".tar.xz"))
              (sha256
               (base32
                "06cxajsxj62g3c37ssrrcaxb9a12zbyp2kvrjqym329k5vd89272"))
              (patches (search-patches "plasma-framework-fix-KF5PlasmaMacros.cmake.patch"))))
    (build-system cmake-build-system)
    (propagated-inputs
     `(("kpackage" ,kpackage)
       ("kservice" ,kservice)))
    (native-inputs
     `(("extra-cmake-modules" ,extra-cmake-modules)
       ("pkg-config" ,pkg-config)))
    (inputs
     `(("kactivities" ,kactivities)
       ("karchive" ,karchive)
       ("kauth" ,kauth)
       ("kbookmarks" ,kbookmarks)
       ("kcodecs" ,kcodecs)
       ("kcompletion" ,kcompletion)
       ("kconfig" ,kconfig)
       ("kconfigwidgets" ,kconfigwidgets)
       ("kcoreaddons" ,kcoreaddons)
       ("kdbusaddons" ,kdbusaddons)
       ("kdeclarative" ,kdeclarative)
       ("kdoctools" ,kdoctools)
       ("kglobalaccel" ,kglobalaccel)
       ("kguiaddons" ,kguiaddons)
       ("kiconthemes" ,kiconthemes)
       ("kirigami" ,kirigami)
       ("kitemviews" ,kitemviews)
       ("kio" ,kio)
       ("ki18n" ,ki18n)
       ("kjobwidgets" ,kjobwidgets)
       ("knotificantions" ,knotifications)
       ("kwayland" ,kwayland)
       ("kwidgetsaddons" ,kwidgetsaddons)
       ("kwindowsystem" ,kwindowsystem)
       ("kxmlgui" ,kxmlgui)
       ("phonon" ,phonon)
       ("qtbase" ,qtbase)
       ("qtdeclarative" ,qtdeclarative)
       ("qtquickcontrols2" ,qtquickcontrols2)
       ("qtsvg" ,qtsvg)
       ("qtx11extras" ,qtx11extras)
       ("solid" ,solid)))
    (arguments
     `(#:tests? #f ; FIXME: 9/15 tests fail.
       #:phases
       (modify-phases %standard-phases
         (add-before 'check 'check-setup
           (lambda _
             (setenv "HOME" (getcwd))
             ;; make Qt render "offscreen", required for tests
             (setenv "QT_QPA_PLATFORM" "offscreen")
             #t)))))
    (home-page "https://community.kde.org/Frameworks")
    (synopsis "Libraries, components and tools of Plasma workspaces")
    (description "The plasma framework provides QML components, libplasma and
script engines.")
    ;; dual licensed
    (license (list license:gpl2+ license:lgpl2.1+))))

(define-public purpose
  (package
    (name "purpose")
    (version "5.70.0")
    (source (origin
              (method url-fetch)
              (uri (string-append
                    "mirror://kde/stable/frameworks/"
                    (version-major+minor version) "/"
                    name "-" version ".tar.xz"))
              (sha256
               (base32
                "1pxlx2hgj42zsisws8f486n8sg0vn5a5mhb85prifwkaw0rqzgah"))))
    (build-system cmake-build-system)
    (native-inputs
     `(("extra-cmake-modules" ,extra-cmake-modules)))
    (inputs
     `(;;TODO: ("kaccounts" ,kaccounts)
       ("kconfig" ,kconfig)
       ("kcoreaddons" ,kcoreaddons)
       ("knotifications" ,knotifications)
       ("ki18n" ,ki18n)
       ("kio" ,kio)
       ("kirigami" ,kirigami)
       ("qtbase" ,qtbase)
       ("qtdeclarative" ,qtdeclarative)))
    (arguments
     `(#:tests? #f  ;; seem to require network; don't find QTQuick components
       #:phases
       (modify-phases %standard-phases
         (add-after 'unpack 'dont-use-qt515-logic
           (lambda _
             (substitute* "src/externalprocess/purposeprocess_main.cpp"
               ((" 15") " 16"))
             #t)))
       #:configure-flags '("-DBUILD_TESTING=OFF"))) ; not run anyway
    (home-page "https://community.kde.org/Frameworks")
    (synopsis "Offers available actions for a specific purpose")
    (description "This framework offers the possibility to create integrate
services and actions on any application without having to implement them
specifically.  Purpose will offer them mechanisms to list the different
alternatives to execute given the requested action type and will facilitate
components so that all the plugins can receive all the information they
need.")
    (license license:lgpl2.1+)))

;; This version of kdbusaddons does not use kinit as an input, and is used to
;; build kinit-bootstrap, as well as bootstrap versions of all kinit
;; dependencies which also rely on kdbusaddons.
(define kdbusaddons-bootstrap
  (package
    (inherit kdbusaddons)
    (source (origin
              (inherit (package-source kdbusaddons))
              (patches '())))
    (inputs (alist-delete "kinit" (package-inputs kdbusaddons)))
    (arguments
     (substitute-keyword-arguments (package-arguments kdbusaddons)
       ((#:phases phases)
        `(modify-phases ,phases
           (delete 'patch-source)))))))

(define kinit-bootstrap
  ((package-input-rewriting `((,kdbusaddons . ,kdbusaddons-bootstrap))) kinit))


;; Tier 4
;;
;; Tier 4 frameworks can be mostly ignored by application programmers; this
;; tier consists of plugins acting behind the scenes to provide additional
;; functionality or platform integration to existing frameworks (including
;; Qt).

(define-public kde-frameworkintegration
  (package
    (name "kde-frameworkintegration")
    (version "5.70.0")
    (source (origin
              (method url-fetch)
              (uri (string-append
                    "mirror://kde/stable/frameworks/"
                    (version-major+minor version) "/"
                    "frameworkintegration-" version ".tar.xz"))
              (sha256
               (base32
                "1lvccvhhkzdv1hw627kw3ds18gfq4bxdhlvh959piqxq5gh9d2n0"))))
    (build-system cmake-build-system)
    (native-inputs
     `(("extra-cmake-modules" ,extra-cmake-modules)
       ("pkg-config" ,pkg-config)))
    ;; TODO: Optional packages not yet in Guix: packagekitqt5, AppStreamQt
    (inputs
     `(("kconfig" ,kconfig)
       ("kconfigwidgets" ,kconfigwidgets)
       ("kcoreaddons" ,kcoreaddons)
       ("ki18n" ,ki18n)
       ("kiconthemes" ,kiconthemes)
       ("kitemviews" ,kitemviews)
       ("knewstuff" ,knewstuff)
       ("knotificantions" ,knotifications)
       ("kpackage" ,kpackage)
       ("kwidgetsaddons" ,kwidgetsaddons)
       ("qtbase" ,qtbase)
       ("qtx11extras" ,qtx11extras)))
    (arguments
     `(#:phases
       (modify-phases %standard-phases
         (add-before 'check 'check-setup
           (lambda _
             (setenv "HOME" (getcwd))
             ;; Make Qt render "offscreen", required for tests
             (setenv "QT_QPA_PLATFORM" "offscreen")
             #t)))))
    (home-page "https://community.kde.org/Frameworks")
    (synopsis "KDE Frameworks 5 workspace and cross-framework integration plugins")
    (description "Framework Integration is a set of plugins responsible for
better integration of Qt applications when running on a KDE Plasma
workspace.")
    ;; This package is distributed under either LGPL2 or LGPL3, but some
    ;; files are explicitly LGPL2+.
    (license (list license:lgpl2.0 license:lgpl3 license:lgpl2.0+))
    (properties `((upstream-name . "frameworkintegration")))))


;; Porting Aids
;;
;; Porting Aids frameworks provide code and utilities to ease the transition
;; from kdelibs 4 to KDE Frameworks 5. Code should aim to port away from this
;; framework, new projects should avoid using these libraries.

(define-public kdelibs4support
  (package
    (name "kdelibs4support")
    (version "5.70.0")
    (source
     (origin
       (method url-fetch)
       (uri (string-append
             "mirror://kde/stable/frameworks/"
             (version-major+minor version) "/portingAids/"
             name "-" version ".tar.xz"))
       (sha256
        (base32 "0imkibjlfc0jshdzr05fz5dy2xmfhvgsfan9b1r35spwsn5qkawx"))))
    (build-system cmake-build-system)
    (native-inputs
     `(("dbus" ,dbus)
       ("docbook-xml" ,docbook-xml-4.4) ; optional
       ("extra-cmake-modules" ,extra-cmake-modules)
       ("perl" ,perl)
       ("perl-uri" ,perl-uri)
       ("pkg-config" ,pkg-config)
       ("shared-mime-info" ,shared-mime-info)
       ("kjobwidgets" ,kjobwidgets) ;; required for running the tests
       ("strace" ,strace)
       ("tzdata" ,tzdata-for-tests)))
    (propagated-inputs
     ;; These are required to be installed along with this package, see
     ;; lib64/cmake/KF5KDELibs4Support/KF5KDELibs4SupportConfig.cmake
     `(("karchive" ,karchive)
       ("kauth" ,kauth)
       ("kconfigwidgets" ,kconfigwidgets)
       ("kcoreaddons" ,kcoreaddons)
       ("kcrash" ,kcrash)
       ("kdbusaddons" ,kdbusaddons)
       ("kdesignerplugin" ,kdesignerplugin)
       ("kdoctools" ,kdoctools)
       ("kemoticons" ,kemoticons)
       ("kguiaddons" ,kguiaddons)
       ("kiconthemes" ,kiconthemes)
       ("kinit" ,kinit)
       ("kitemmodels" ,kitemmodels)
       ("knotifications" ,knotifications)
       ("kparts" ,kparts)
       ("ktextwidgets" ,ktextwidgets)
       ("kunitconversion" ,kunitconversion)
       ("kwindowsystem" ,kwindowsystem)
       ("qtbase" ,qtbase)))
    (inputs
     `(("kcompletion" ,kcompletion)
       ("kconfig" ,kconfig)
       ("kded" ,kded)
       ("kglobalaccel" ,kglobalaccel)
       ("ki18n" ,ki18n)
       ("kio" ,kio)
       ("kservice" ,kservice)
       ("kwidgetsaddons" ,kwidgetsaddons)
       ("kxmlgui" ,kxmlgui)
       ("libsm" ,libsm)
       ("networkmanager-qt" ,networkmanager-qt)
       ("openssl" ,openssl)
       ("qtsvg" ,qtsvg)
       ("qttools" ,qttools)
       ("qtx11extras" ,qtx11extras)))
    ;; FIXME: Use Guix ca-bundle.crt in etc/xdg/ksslcalist and
    ;; share/kf5/kssl/ca-bundle.crt
    ;; TODO: NixOS has nix-kde-include-dir.patch to change std-dir "include"
    ;; into "@dev@/include/". Think about whether this is needed for us, too.
    (arguments
     `(#:phases
       (modify-phases %standard-phases
         (add-after 'unpack 'make-cmake-to-find-docbook
           (lambda _
             (substitute* "cmake/FindDocBookXML4.cmake"
               (("^.*xml/docbook/schema/dtd.*$")
                "xml/dtd/docbook\n"))
             #t))
         (delete 'check)
         (add-after 'install 'check-post-install
           (lambda* (#:key inputs tests? #:allow-other-keys)
             (setenv "HOME" (getcwd))
             (setenv "TZDIR"    ; KDateTimeTestsome needs TZDIR
                     (string-append (assoc-ref inputs "tzdata")
                                    "/share/zoneinfo"))
             ;; Make Qt render "offscreen", required for tests
             (setenv "QT_QPA_PLATFORM" "offscreen")
             ;; enable debug output
             (setenv "CTEST_OUTPUT_ON_FAILURE" "1") ; enable debug output
             (setenv "DBUS_FATAL_WARNINGS" "0")
             ;; Make kstandarddirstest pass (see https://bugs.kde.org/381098)
             (mkdir-p ".kde-unit-test/xdg/config")
             (with-output-to-file ".kde-unit-test/xdg/config/foorc"
               (lambda () #t))  ;; simply touch the file
             ;; Blacklist a test-function (failing at build.kde.org, too).
             (with-output-to-file "autotests/BLACKLIST"
               (lambda _
                 (display "[testSmb]\n*\n")))
             ;; kuniqueapptest hangs. FIXME: Make this test pass.
             (invoke "dbus-launch" "ctest" "."
                     "-E" "kstandarddirstest|kuniqueapptest"))))))
    (home-page "https://community.kde.org/Frameworks")
    (synopsis "KDE Frameworks 5 porting aid from KDELibs4")
    (description "This framework provides code and utilities to ease the
transition from kdelibs 4 to KDE Frameworks 5.  This includes CMake macros and
C++ classes whose functionality has been replaced by code in CMake, Qt and
other frameworks.

Code should aim to port away from this framework eventually.  The API
documentation of the classes in this framework and the notes at
http://community.kde.org/Frameworks/Porting_Notes should help with this.")
    ;; Most files are distributed under LGPL2+, but the package includes code
    ;; under a variety of licenses.
    (license (list license:lgpl2.1+ license:lgpl2.0 license:lgpl2.0+
                   license:gpl2 license:gpl2+
                   license:expat license:bsd-2 license:bsd-3
                   license:public-domain))))

(define-public khtml
  (package
    (name "khtml")
    (version "5.70.0")
    (source
     (origin
       (method url-fetch)
       (uri (string-append
             "mirror://kde/stable/frameworks/"
             (version-major+minor version) "/portingAids/"
             name "-" version ".tar.xz"))
       (sha256
        (base32 "1jh0g6xv57hyclnh54x0f72lby1gvlisan23y7mzlqf67aky52s5"))))
    (build-system qt-build-system)
    (native-inputs
     `(("extra-cmake-modules" ,extra-cmake-modules)
       ("perl" ,perl)))
    (inputs
     `(("giflib" ,giflib)
       ("gperf" ,gperf)
       ("karchive" ,karchive)
       ("kcodecs" ,kcodecs)
       ("kglobalaccel" ,kglobalaccel)
       ("ki18n" ,ki18n)
       ("kiconthemes" ,kiconthemes)
       ("kio" ,kio)
       ("kjs" ,kjs)
       ("knotifications" ,knotifications)
       ("kparts" ,kparts)
       ("ktextwidgets" ,ktextwidgets)
       ("kwallet" ,kwallet)
       ("kwidgetsaddons" ,kwidgetsaddons)
       ("kwindowsystem" ,kwindowsystem)
       ("kxmlgui" ,kxmlgui)
       ("libjpeg" ,libjpeg-turbo)
       ("libpng" ,libpng)
       ("openssl" ,openssl)
       ("phonon" ,phonon)
       ("qtbase" ,qtbase)
       ("qtx11extras" ,qtx11extras)
       ("sonnet" ,sonnet)))
    (home-page "https://community.kde.org/Frameworks")
    (synopsis "KDE Frameworks 5 HTML widget and component")
    (description "KHTML is a web rendering engine, based on the KParts
technology and using KJS for JavaScript support.")
    ;; Most files are distributed under LGPL2+, but the package includes code
    ;; under a variety of licenses.
    (license (list license:lgpl2.0+ license:lgpl2.1+
                   license:gpl2  license:gpl3+
                   license:expat license:bsd-2 license:bsd-3))))

(define-public kjs
  (package
    (name "kjs")
    (version "5.70.0")
    (source
     (origin
       (method url-fetch)
       (uri (string-append
             "mirror://kde/stable/frameworks/"
             (version-major+minor version) "/portingAids/"
             name "-" version ".tar.xz"))
       (sha256
        (base32 "0s3n0pdz59p5v967zrxcas3lb94k5bv9vi8058fi0l20nwwlcgh5"))))
    (build-system cmake-build-system)
    (native-inputs
     `(("extra-cmake-modules" ,extra-cmake-modules)
       ("kdoctools" ,kdoctools)
       ("perl" ,perl)
       ("pkg-config" ,pkg-config)))
    (inputs
     `(("pcre" ,pcre)
       ("qtbase" ,qtbase)))
    (home-page "https://community.kde.org/Frameworks")
    (synopsis "KDE Frameworks 5 support for Javascript scripting in Qt
applications")
    (description "Add-on library to Qt which adds JavaScript scripting
support.")
    ;; Most files are distributed under LGPL2+, but the package also includes
    ;; code under a variety of licenses.
    (license (list license:lgpl2.1+
                   license:bsd-2 license:bsd-3
                   (license:non-copyleft "file://src/kjs/dtoa.cpp")))))

(define-public kjsembed
  (package
    (name "kjsembed")
    (version "5.70.0")
    (source
     (origin
       (method url-fetch)
       (uri (string-append
             "mirror://kde/stable/frameworks/"
             (version-major+minor version) "/portingAids/"
             name "-" version ".tar.xz"))
       (sha256
        (base32 "0976faazhxhhi1wpvpcs8hwb2knz0z7j44v3ay3hw73rq4p3bipm"))))
    (build-system cmake-build-system)
    (native-inputs
     `(("extra-cmake-modules" ,extra-cmake-modules)
       ("kdoctools" ,kdoctools)
       ("qttools" ,qttools)))
    (inputs
     `(("ki18n" ,ki18n)
       ("kjs" ,kjs)
       ("qtbase" ,qtbase)
       ("qtsvg" ,qtsvg)))
    (home-page "https://community.kde.org/Frameworks")
    (synopsis "KDE Frameworks 5 embedded Javascript engine for Qt")
    (description "KJSEmbed provides a method of binding Javascript objects to
QObjects, so you can script your applications.")
    (license license:lgpl2.1+)))

(define-public kmediaplayer
  (package
    (name "kmediaplayer")
    (version "5.70.0")
    (source
     (origin
       (method url-fetch)
       (uri (string-append
             "mirror://kde/stable/frameworks/"
             (version-major+minor version) "/portingAids/"
             name "-" version ".tar.xz"))
       (sha256
        (base32 "0lrm4y727nhwaivl37zpmnrwx048gfhyjw19m6q5z9p37lk43jja"))))
    (build-system qt-build-system)
    (native-inputs
     `(("extra-cmake-modules" ,extra-cmake-modules)
       ("kdoctools" ,kdoctools)
       ("qttools" ,qttools)))
    (inputs
     `(("kcompletion" ,kcompletion)
       ("kcoreaddons" ,kcoreaddons)
       ("ki18n" ,ki18n)
       ("kiconthemes" ,kiconthemes)
       ("kio" ,kio)
       ("kparts" ,kparts)
       ("kwidgetsaddons" ,kwidgetsaddons)
       ("kxmlgui" ,kxmlgui)
       ("qtbase" ,qtbase)))
    (home-page "https://community.kde.org/Frameworks")
    (synopsis "KDE Frameworks 5 plugin interface for media player features")
    (description "KMediaPlayer builds on the KParts framework to provide a
common interface for KParts that can play media files.

This framework is a porting aid.  It is not recommended for new projects, and
existing projects that use it are advised to port away from it, and use plain
KParts instead.")
    (license license:expat)))

(define-public kross
  (package
    (name "kross")
    (version "5.70.0")
    (source
     (origin
       (method url-fetch)
       (uri (string-append
             "mirror://kde/stable/frameworks/"
             (version-major+minor version) "/portingAids/"
             name "-" version ".tar.xz"))
       (sha256
        (base32 "12b527l12rcf421p613ydbacilp9v9iy90ma35w21sdf9a15k675"))))
    (build-system cmake-build-system)
    (native-inputs
     `(("extra-cmake-modules" ,extra-cmake-modules)
       ("kdoctools" ,kdoctools)
       ("qttools" ,qttools)))
    (inputs
     `(("kcompletion" ,kcompletion)
       ("kcoreaddons" ,kcoreaddons)
       ("ki18n" ,ki18n)
       ("kiconthemes" ,kiconthemes)
       ("kparts" ,kparts)
       ("kwidgetsaddons" ,kwidgetsaddons)
       ("kxmlgui" ,kxmlgui)
       ("qtbase" ,qtbase)
       ("qtscript" ,qtscript)))
    (home-page "https://community.kde.org/Frameworks")
    (synopsis "KDE Frameworks 5 solution for application scripting")
    (description "Kross is a scripting bridge for the KDE Development Platform
used to embed scripting functionality into an application.  It supports
QtScript as a scripting interpreter backend.

Kross provides an abstract API to provide scripting functionality in a
interpreter-independent way.  The application that uses Kross should not need
to know anything about the scripting language being used.  The core of Kross
provides the framework to deal transparently with interpreter-backends and
offers abstract functionality to deal with scripts.")
    ;; Most files are distributed under LGPL2+, but the package includes code
    ;; under a variety of licenses.
    (license (list license:lgpl2.0+ license:lgpl2.1+
                   license:lgpl2.0 license:gpl3+))))<|MERGE_RESOLUTION|>--- conflicted
+++ resolved
@@ -1,10 +1,6 @@
 ;;; GNU Guix --- Functional package management for GNU
 ;;; Copyright © 2015 Andreas Enge <andreas@enge.fr>
-<<<<<<< HEAD
-;;; Copyright © 2016, 2019 Efraim Flashner <efraim@flashner.co.il>
-=======
-;;; Copyright © 2016, 2019, 2020, 2021 Efraim Flashner <efraim@flashner.co.il>
->>>>>>> 0981f872
+;;; Copyright © 2016, 2019, 2020 Efraim Flashner <efraim@flashner.co.il>
 ;;; Copyright © 2016-2019 Hartmut Goebel <h.goebel@crazy-compilers.com>
 ;;; Copyright © 2016 David Craven <david@craven.ch>
 ;;; Copyright © 2017 Thomas Danckaert <post@thomasdanckaert.be>
